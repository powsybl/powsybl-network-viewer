import { defineConfig } from 'vite';
import { resolve } from 'path';
import eslint from 'vite-plugin-eslint';
import dts from 'vite-plugin-dts';
import react from '@vitejs/plugin-react';
import { externalizeDeps } from 'vite-plugin-externalize-deps';

export default defineConfig({
<<<<<<< HEAD
    plugins: [
        react(),
        eslint(),
        dts(),
        externalizeDeps({
            deps: false,
        }),
    ],
=======
    plugins: [react(), eslint(), dts(), externalizeDeps()],
>>>>>>> 5fceacc4
    build: {
        lib: {
            // Could also be a dictionary or array of multiple entry points
            entry: resolve(__dirname, 'src/index.js'),
            name: 'Powsybl diagram viewer',
            // the proper extensions will be added
            fileName: 'powsybl-diagram-viewer',
        },
<<<<<<< HEAD
=======
        rollupOptions: {
            output: {
                // DO NOT define any external deps. External deps are dealt with externalizeDeps from vite-plugin-externalize-deps
                // defining externals manually will prevent this plugin from working
                // external:
                // Provide global variables to use in the UMD build
                // for externalized deps
                globals: {
                    react: 'React',
                    'react/jsx-runtime': 'ReactJsxRuntime',
                    'react-intl': 'ReactIntl',
                    '@emotion/react': 'EmotionReact',
                    '@svgdotjs/svg.js': 'SvgJs',
                    'geolib/es/computeDestinationPoint':
                        'GeolibComputeDestinationpoint',
                    'cheap-ruler': 'CheapRuler',
                    'geolib/es/getGreatCircleBearing':
                        'GeolibGetGreatCircleBearing',
                    'geolib/es/getRhumbLineBearing':
                        'GeolibGetRhumbLineBearing',
                    'deck.gl': 'DeckGl',
                    'geolib/es/getDistance': 'GeolibGetDistance',
                    'react-map-gl': 'ReactMapGl',
                    '@mui/system': 'MuiSystem',
                    '@mui/material': 'MuiMaterial',
                    '@mui/icons-material/Replay': 'MuiIconsMaterialReplay',
                },
            },
        },
>>>>>>> 5fceacc4
    },
});<|MERGE_RESOLUTION|>--- conflicted
+++ resolved
@@ -6,18 +6,7 @@
 import { externalizeDeps } from 'vite-plugin-externalize-deps';
 
 export default defineConfig({
-<<<<<<< HEAD
-    plugins: [
-        react(),
-        eslint(),
-        dts(),
-        externalizeDeps({
-            deps: false,
-        }),
-    ],
-=======
     plugins: [react(), eslint(), dts(), externalizeDeps()],
->>>>>>> 5fceacc4
     build: {
         lib: {
             // Could also be a dictionary or array of multiple entry points
@@ -26,8 +15,6 @@
             // the proper extensions will be added
             fileName: 'powsybl-diagram-viewer',
         },
-<<<<<<< HEAD
-=======
         rollupOptions: {
             output: {
                 // DO NOT define any external deps. External deps are dealt with externalizeDeps from vite-plugin-externalize-deps
@@ -57,6 +44,5 @@
                 },
             },
         },
->>>>>>> 5fceacc4
     },
 });