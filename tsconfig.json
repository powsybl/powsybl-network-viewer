{
  "compilerOptions": {
    "module": "esnext",
    "target": "es6",
    "declaration": true,
    "outDir": "./dist",
    "strict": true,
    "skipLibCheck": true,
    "esModuleInterop": true,
    "forceConsistentCasingInFileNames": true,
    "allowSyntheticDefaultImports": true,
    "noFallthroughCasesInSwitch": true,
<<<<<<< HEAD
    "moduleResolution": "node"
=======
    "moduleResolution": "node",
    "noEmit": true
>>>>>>> 6025c802
  },
  "include": ["src", "demo"] // we can let demo because the file generation is managed my vite and we have noEmit anyway
}<|MERGE_RESOLUTION|>--- conflicted
+++ resolved
@@ -10,12 +10,8 @@
     "forceConsistentCasingInFileNames": true,
     "allowSyntheticDefaultImports": true,
     "noFallthroughCasesInSwitch": true,
-<<<<<<< HEAD
-    "moduleResolution": "node"
-=======
     "moduleResolution": "node",
     "noEmit": true
->>>>>>> 6025c802
   },
   "include": ["src", "demo"] // we can let demo because the file generation is managed my vite and we have noEmit anyway
 }