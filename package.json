--- conflicted
+++ resolved
@@ -53,16 +53,8 @@
         "cheap-ruler": "^3.0.0",
         "deck.gl": "^8.9.18",
         "geolib": "^3.2.1",
-<<<<<<< HEAD
         "react-map-gl": "^7.0.0",
-        "mapbox-gl": "^3.0.0",
-        "@mui/material": "^5.5.3",
-        "@mui/system": "^5.5.3",
-        "@mui/icons-material": "^5.5.1"
-=======
-        "mapbox-gl": "^2.3.0",
-        "react-map-gl": "^6.0.0"
->>>>>>> 72a87e7c
+        "mapbox-gl": "^3.0.0"
     },
     "peerDependencies": {
         "@emotion/styled": "^11.8.1",
