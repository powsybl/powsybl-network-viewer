{
<<<<<<< HEAD
    "name": "@powsybl/diagram-viewer",
    "version": "0.1.11",
    "description": "Typescript library to integrate a powsybl svg diagram in a javascript project.",
    "author": "powsybl team",
    "homepage": "https://www.powsybl.org/",
    "license": "MPL",
    "repository": "git://github.com/powsybl/powsybl-diagram-viewer.git",
    "type": "module",
    "types": "./dist/index.d.ts",
    "main": "./dist/powsybl-diagram-viewer.umd.cjs",
    "module": "./dist/powsybl-diagram-viewer.js",
    "exports": {
        ".": {
            "import": "./dist/powsybl-diagram-viewer.js",
            "require": "./dist/powsybl-diagram-viewer.umd.cjs"
        }
    },
    "files": [
        "dist"
    ],
    "scripts": {
        "watch": "vite watch",
        "build": "vite build",
        "test": "jest",
        "start": "vite demo/src/ --config vite.config.ts --open",
        "lint": "eslint . --ext .js,.jsx,.ts,.tsx"
    },
    "devDependencies": {
        "@babel/core": "^7.17.10",
        "@babel/preset-env": "^7.17.10",
        "@babel/preset-typescript": "^7.16.7",
        "@types/jest": "^27.5.1",
        "@typescript-eslint/eslint-plugin": "^6.0.0",
        "@vitejs/plugin-react": "^4.2.1",
        "babel-jest": "^28.1.0",
        "eslint": "^8.45.0",
        "eslint-config-prettier": "^8.5.0",
        "eslint-plugin-prettier": "^4.0.0",
        "eslint-plugin-react": "^7.32.2",
        "eslint-plugin-react-hooks": "^4.6.0",
        "eslint-plugin-react-refresh": "^0.4.3",
        "jest": "^28.1.0",
        "jest-environment-jsdom": "^28.1.0",
        "prettier": "^2.0.0",
        "ts-jest": "^28.0.2",
        "ts-node": "^10.7.0",
        "typescript": "^5.0.4",
        "vite": "^5.0.11",
        "vite-plugin-dts": "^3.7.1",
        "vite-plugin-eslint": "^1.8.1"
    },
    "dependencies": {
        "@mui/icons-material": "^5.5.1",
        "@mui/material": "^5.5.3",
        "@mui/system": "^5.5.3",
        "@svgdotjs/svg.js": "^3.0.12",
        "@svgdotjs/svg.panzoom.js": "^2.1.2",
        "cheap-ruler": "^3.0.0",
        "deck.gl": "^8.0.0",
        "geolib": "^3.2.1",
        "mapbox-gl": "^2.3.0",
        "react-map-gl": "^6.0.0",
        "vite-plugin-externalize-deps": "^0.8.0"
    },
    "peerDependencies": {
        "@emotion/styled": "^11.8.1",
        "react": "^18.0.0",
        "react-dom": "^18.0.0",
        "react-intl": "^6.0.0"
    }
=======
  "name": "@powsybl/diagram-viewer",
  "version": "0.2.0",
  "description": "Typescript library to integrate a powsybl svg diagram in a javascript project.",
  "author": "powsybl team",
  "homepage": "https://www.powsybl.org/",
  "license": "MPL",
  "repository": "git://github.com/powsybl/powsybl-diagram-viewer.git",
  "type": "module",
  "types": "./dist/index.d.ts",
  "main": "./dist/powsybl-diagram-viewer.umd.cjs",
  "module": "./dist/powsybl-diagram-viewer.js",
  "exports": {
    ".": {
      "import": "./dist/powsybl-diagram-viewer.js",
      "require": "./dist/powsybl-diagram-viewer.umd.cjs"
    }
  },
  "files": ["dist"],
  "scripts": {
    "watch": "vite watch",
    "build": "tsc && vite build",
    "test": "jest",
    "start": "vite demo/src/ --config vite.config.ts --open",
    "lint": "eslint . --ext js,mjs,jsx,ts,mts,tsx --max-warnings 0"
  },
  "devDependencies": {
    "@babel/core": "^7.17.10",
    "@babel/preset-env": "^7.17.10",
    "@babel/preset-typescript": "^7.16.7",
    "@types/jest": "^27.5.1",
    "@typescript-eslint/eslint-plugin": "^5.23.0",
    "babel-jest": "^28.1.0",
    "eslint-config-prettier": "^8.5.0",
    "eslint-plugin-prettier": "^4.0.0",
    "jest": "^28.1.0",
    "jest-environment-jsdom": "^28.1.0",
    "ts-jest": "^28.0.2",
    "ts-node": "^10.7.0",
    "typescript": "^4.6.4",
    "vite": "^5.0.11",
    "vite-plugin-dts": "^3.7.1",
    "vite-plugin-eslint": "^1.8.1"
  },
  "dependencies": {
    "@svgdotjs/svg.js": "^3.0.12",
    "@svgdotjs/svg.panzoom.js": "^2.1.2"
  }
>>>>>>> 6025c802
}<|MERGE_RESOLUTION|>--- conflicted
+++ resolved
@@ -1,7 +1,6 @@
 {
-<<<<<<< HEAD
     "name": "@powsybl/diagram-viewer",
-    "version": "0.1.11",
+    "version": "0.2.0",
     "description": "Typescript library to integrate a powsybl svg diagram in a javascript project.",
     "author": "powsybl team",
     "homepage": "https://www.powsybl.org/",
@@ -25,7 +24,7 @@
         "build": "vite build",
         "test": "jest",
         "start": "vite demo/src/ --config vite.config.ts --open",
-        "lint": "eslint . --ext .js,.jsx,.ts,.tsx"
+        "lint": "eslint . --ext js,mjs,jsx,ts,mts,tsx --max-warnings 0"
     },
     "devDependencies": {
         "@babel/core": "^7.17.10",
@@ -70,53 +69,4 @@
         "react-dom": "^18.0.0",
         "react-intl": "^6.0.0"
     }
-=======
-  "name": "@powsybl/diagram-viewer",
-  "version": "0.2.0",
-  "description": "Typescript library to integrate a powsybl svg diagram in a javascript project.",
-  "author": "powsybl team",
-  "homepage": "https://www.powsybl.org/",
-  "license": "MPL",
-  "repository": "git://github.com/powsybl/powsybl-diagram-viewer.git",
-  "type": "module",
-  "types": "./dist/index.d.ts",
-  "main": "./dist/powsybl-diagram-viewer.umd.cjs",
-  "module": "./dist/powsybl-diagram-viewer.js",
-  "exports": {
-    ".": {
-      "import": "./dist/powsybl-diagram-viewer.js",
-      "require": "./dist/powsybl-diagram-viewer.umd.cjs"
-    }
-  },
-  "files": ["dist"],
-  "scripts": {
-    "watch": "vite watch",
-    "build": "tsc && vite build",
-    "test": "jest",
-    "start": "vite demo/src/ --config vite.config.ts --open",
-    "lint": "eslint . --ext js,mjs,jsx,ts,mts,tsx --max-warnings 0"
-  },
-  "devDependencies": {
-    "@babel/core": "^7.17.10",
-    "@babel/preset-env": "^7.17.10",
-    "@babel/preset-typescript": "^7.16.7",
-    "@types/jest": "^27.5.1",
-    "@typescript-eslint/eslint-plugin": "^5.23.0",
-    "babel-jest": "^28.1.0",
-    "eslint-config-prettier": "^8.5.0",
-    "eslint-plugin-prettier": "^4.0.0",
-    "jest": "^28.1.0",
-    "jest-environment-jsdom": "^28.1.0",
-    "ts-jest": "^28.0.2",
-    "ts-node": "^10.7.0",
-    "typescript": "^4.6.4",
-    "vite": "^5.0.11",
-    "vite-plugin-dts": "^3.7.1",
-    "vite-plugin-eslint": "^1.8.1"
-  },
-  "dependencies": {
-    "@svgdotjs/svg.js": "^3.0.12",
-    "@svgdotjs/svg.panzoom.js": "^2.1.2"
-  }
->>>>>>> 6025c802
 }