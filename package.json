{
    "name": "@powsybl/diagram-viewer",
    "version": "0.1.11",
    "description": "Typescript library to integrate a powsybl svg diagram in a javascript project.",
    "author": "powsybl team",
    "homepage": "https://www.powsybl.org/",
    "license": "MPL",
    "repository": "git://github.com/powsybl/powsybl-diagram-viewer.git",
<<<<<<< HEAD
    "types": "dist/types.d.ts",
    "source": "src/index.js",
    "type": "module",
    "main": "dist/powsybl-diagram-viewer.js",
    "module": "dist/powsybl-diagram-viewer.js",
=======
    "types": "dist/index.d.ts",
    "type": "module",
    "main": "dist/powsybl-diagram-viewer.js",
    "exports": "./dist/powsybl-diagram-viewer.js",
>>>>>>> 72a87e7c
    "files": [
        "/dist"
    ],
    "scripts": {
        "watch": "vite watch",
        "build": "vite build",
        "test": "jest",
        "start": "vite demo/ --open",
        "lint": "eslint . --ext .js,.jsx,.ts,.tsx"
    },
    "dependencies": {
        "@mui/icons-material": "^5.5.1",
        "@mui/material": "^5.5.3",
        "@mui/system": "^5.5.3",
        "@svgdotjs/svg.js": "^3.0.12",
        "@svgdotjs/svg.panzoom.js": "^2.1.2",
        "cheap-ruler": "^3.0.0",
        "deck.gl": "^8.9.18",
        "geolib": "^3.3.4",
        "mapbox-gl": "^3.0.0",
        "react-map-gl": "^7.0.0"
    },
    "peerDependencies": {
        "@emotion/styled": "^11.8.1",
        "@mui/system": "^5.5.3",
        "deck.gl": "^8.9.18",
        "geolib": "^3.3.4",
        "mapbox-gl": "^3.0.0",
        "react": "^18.0.0",
        "react-dom": "^18.0.0",
        "react-intl": "^6.0.0",
        "react-map-gl": "^7.0.0"
    },
    "devDependencies": {
        "@babel/core": "^7.17.10",
        "@babel/preset-env": "^7.17.10",
        "@babel/preset-typescript": "^7.16.7",
        "@types/jest": "^27.5.1",
        "@typescript-eslint/eslint-plugin": "^5.23.0",
        "@vitejs/plugin-react": "^4.2.0",
        "babel-jest": "^28.1.0",
        "eslint": "^8.45.0",
        "eslint-config-prettier": "^8.5.0",
        "eslint-plugin-prettier": "^4.0.0",
        "eslint-plugin-react": "^7.32.2",
        "eslint-plugin-react-hooks": "^4.6.0",
        "eslint-plugin-react-refresh": "^0.4.3",
        "jest": "^28.1.0",
        "jest-environment-jsdom": "^28.1.0",
        "prettier": "^2.0.0",
        "ts-jest": "^28.0.2",
        "ts-node": "^10.7.0",
        "typescript": "^5.0.4",
<<<<<<< HEAD
        "vite": "^5.0.0"
=======
        "vite": "^5.0.11",
        "vite-plugin-dts": "^3.7.1",
        "vite-plugin-eslint": "^1.8.1"
    },
    "dependencies": {
        "@mui/icons-material": "^5.5.1",
        "@mui/material": "^5.5.3",
        "@mui/system": "^5.5.3",
        "@svgdotjs/svg.js": "^3.0.12",
        "@svgdotjs/svg.panzoom.js": "^2.1.2",
        "cheap-ruler": "^3.0.0",
        "deck.gl": "^8.0.0",
        "geolib": "^3.2.1",
        "mapbox-gl": "^2.3.0",
        "react-map-gl": "^6.0.0"
    },
    "peerDependencies": {
        "@emotion/styled": "^11.8.1",
        "react": "^18.0.0",
        "react-dom": "^18.0.0",
        "react-intl": "^6.0.0"
>>>>>>> 72a87e7c
    }
}<|MERGE_RESOLUTION|>--- conflicted
+++ resolved
@@ -6,18 +6,10 @@
     "homepage": "https://www.powsybl.org/",
     "license": "MPL",
     "repository": "git://github.com/powsybl/powsybl-diagram-viewer.git",
-<<<<<<< HEAD
-    "types": "dist/types.d.ts",
-    "source": "src/index.js",
-    "type": "module",
-    "main": "dist/powsybl-diagram-viewer.js",
-    "module": "dist/powsybl-diagram-viewer.js",
-=======
     "types": "dist/index.d.ts",
     "type": "module",
     "main": "dist/powsybl-diagram-viewer.js",
     "exports": "./dist/powsybl-diagram-viewer.js",
->>>>>>> 72a87e7c
     "files": [
         "/dist"
     ],
@@ -71,9 +63,6 @@
         "ts-jest": "^28.0.2",
         "ts-node": "^10.7.0",
         "typescript": "^5.0.4",
-<<<<<<< HEAD
-        "vite": "^5.0.0"
-=======
         "vite": "^5.0.11",
         "vite-plugin-dts": "^3.7.1",
         "vite-plugin-eslint": "^1.8.1"
@@ -95,6 +84,5 @@
         "react": "^18.0.0",
         "react-dom": "^18.0.0",
         "react-intl": "^6.0.0"
->>>>>>> 72a87e7c
     }
 }