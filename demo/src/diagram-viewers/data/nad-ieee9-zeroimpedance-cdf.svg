--- conflicted
+++ resolved
@@ -6,15 +6,9 @@
             <path d="M55.006,16.749 A57.500,57.500 345.053 1 1 57.465,1.995 L32.430,-2.131 A32.500,32.500 -333.556 1 0 29.986,12.534 Z " id="2" class="nad-vl70to120 nad-bus-1 nad-busnode"/>
         </g>
         <g transform="translate(-283.06,-90.04)" id="3">
-<<<<<<< HEAD
-            <circle r="17.50" id="4" class="nad-vl70to120-0 nad-busnode"/>
-            <path d="M-21.696,-30.586 A37.500,37.500 337.082 1 1 -31.894,-19.723 L-20.540,-9.185 A22.500,22.500 -321.803 1 0 -10.462,-19.920 Z " id="6" class="nad-vl70to120-2 nad-busnode"/>
-            <path d="M-36.447,-44.473 A57.500,57.500 165.053 0 1 46.684,33.568 L35.611,23.197 A42.500,42.500 -159.778 0 0 -25.398,-34.077 Z M36.447,44.473 A57.500,57.500 12.024 0 1 26.383,51.090 L21.217,36.825 A42.500,42.500 -6.748 0 0 25.398,34.077 Z M12.313,56.166 A57.500,57.500 138.083 0 1 -46.684,-33.568 L-35.611,-23.197 A42.500,42.500 -132.808 0 0 7.181,41.889 Z " id="5" class="nad-vl70to120-1 nad-busnode"/>
-=======
             <circle r="17.50" id="4" class="nad-vl70to120 nad-bus-0 nad-busnode"/>
             <path d="M11.377,-35.733 A37.500,37.500 337.082 1 1 -3.436,-37.342 L-5.022,-21.932 A22.500,22.500 -321.803 1 0 9.616,-20.342 Z " id="6" class="nad-vl70to120 nad-bus-2 nad-busnode"/>
             <path d="M13.593,-55.870 A57.500,57.500 139.014 0 1 26.383,51.090 L21.217,36.825 A42.500,42.500 -133.739 0 0 11.937,-40.789 Z M12.313,56.166 A57.500,57.500 85.073 0 1 -54.901,17.091 L-39.955,14.487 A42.500,42.500 -79.798 0 0 7.181,41.889 Z M-57.452,2.353 A57.500,57.500 91.073 0 1 -1.277,-57.486 L-2.898,-42.401 A42.500,42.500 -85.798 0 0 -42.499,-0.217 Z " id="5" class="nad-vl70to120 nad-bus-1 nad-busnode"/>
->>>>>>> 37b74ca3
         </g>
         <g transform="translate(-145.81,290.39)" id="7">
             <circle r="27.50" id="8" class="nad-vl70to120 nad-bus-0 nad-busnode"/>
@@ -29,11 +23,7 @@
     </g>
     <g class="nad-branch-edges">
         <g id="14">
-<<<<<<< HEAD
-            <g id="14.1" class="nad-vl70to120-line">
-=======
             <g id="14.1" class="nad-vl70to120">
->>>>>>> 37b74ca3
                 <polyline class="nad-edge-path" points="31.90,-354.04 150.61,-256.79"/>
                 <g class="nad-edge-infos" transform="translate(57.04,-333.44)">
                     <g class="nad-active">
@@ -45,11 +35,7 @@
                     </g>
                 </g>
             </g>
-<<<<<<< HEAD
-            <g id="14.2" class="nad-vl70to120-line">
-=======
             <g id="14.2" class="nad-vl70to120">
->>>>>>> 37b74ca3
                 <polyline class="nad-edge-path" points="269.31,-159.53 150.61,-256.79"/>
                 <g class="nad-edge-infos" transform="translate(244.17,-180.13)">
                     <g class="nad-active">
@@ -68,11 +54,7 @@
             </g>
         </g>
         <g id="15">
-<<<<<<< HEAD
-            <g id="15.1" class="nad-vl70to120-line">
-=======
             <g id="15.1" class="nad-vl70to120">
->>>>>>> 37b74ca3
                 <polyline class="nad-edge-path" points="252.09,241.84 278.15,87.73"/>
                 <g class="nad-edge-infos" transform="translate(257.51,209.80)">
                     <g class="nad-active">
@@ -84,11 +66,7 @@
                     </g>
                 </g>
             </g>
-<<<<<<< HEAD
-            <g id="15.2" class="nad-vl70to120-line">
-=======
             <g id="15.2" class="nad-vl70to120">
->>>>>>> 37b74ca3
                 <polyline class="nad-edge-path" points="304.20,-66.39 278.15,87.73"/>
                 <g class="nad-edge-infos" transform="translate(298.79,-34.35)">
                     <g class="nad-active">
@@ -132,13 +110,8 @@
                 </g>
             </g>
             <g>
-<<<<<<< HEAD
-                <circle class="nad-vl70to120-line nad-winding" cx="422.65" cy="-174.55" r="20.00"/>
-                <circle class="nad-vl70to120-line nad-winding" cx="429.67" cy="-155.82" r="20.00"/>
-=======
                 <circle class="nad-vl70to120 nad-winding" cx="422.65" cy="-174.55" r="20.00"/>
                 <circle class="nad-vl70to120 nad-winding" cx="429.67" cy="-155.82" r="20.00"/>
->>>>>>> 37b74ca3
                 <g class="nad-edge-label" transform="translate(426.16,-165.19)">
                     <text transform="rotate(69.46)" x="0.00" style="text-anchor:middle">T4-1-0</text>
                 </g>
@@ -170,22 +143,13 @@
                 </g>
             </g>
             <g>
-<<<<<<< HEAD
-                <g class="nad-edge-label" transform="translate(-166.23,-62.65)">
-                    <text transform="rotate(-76.81)" x="0.00" style="text-anchor:middle">L7-8-0</text>
-=======
                 <g class="nad-edge-label" transform="translate(-375.23,-13.20)">
                     <text transform="rotate(-309.82)" x="0.00" style="text-anchor:middle">L7-8-0</text>
->>>>>>> 37b74ca3
                 </g>
             </g>
         </g>
         <g id="18">
-<<<<<<< HEAD
-            <g id="18.1" class="nad-vl70to120-line">
-=======
             <g id="18.1" class="nad-vl70to120">
->>>>>>> 37b74ca3
                 <polyline class="nad-edge-path" points="-241.54,-129.82 -125.38,-241.13"/>
                 <g class="nad-edge-infos" transform="translate(-218.08,-152.31)">
                     <g class="nad-active">
@@ -197,11 +161,7 @@
                     </g>
                 </g>
             </g>
-<<<<<<< HEAD
-            <g id="18.2" class="nad-vl70to120-line">
-=======
             <g id="18.2" class="nad-vl70to120">
->>>>>>> 37b74ca3
                 <polyline class="nad-edge-path" points="-9.23,-352.44 -125.38,-241.13"/>
                 <g class="nad-edge-infos" transform="translate(-32.69,-329.96)">
                     <g class="nad-active">
@@ -220,11 +180,7 @@
             </g>
         </g>
         <g id="19">
-<<<<<<< HEAD
-            <g id="19.1" class="nad-vl70to120-line">
-=======
             <g id="19.1" class="nad-vl70to120">
->>>>>>> 37b74ca3
                 <polyline class="nad-edge-path" points="-165.32,236.31 -217.83,90.77"/>
                 <g class="nad-edge-infos" transform="translate(-176.35,205.73)">
                     <g class="nad-active">
@@ -236,11 +192,7 @@
                     </g>
                 </g>
             </g>
-<<<<<<< HEAD
-            <g id="19.2" class="nad-vl70to120-line">
-=======
             <g id="19.2" class="nad-vl70to120">
->>>>>>> 37b74ca3
                 <polyline class="nad-edge-path" points="-270.33,-54.76 -217.83,90.77"/>
                 <g class="nad-edge-infos" transform="translate(-252.52,-5.38)">
                     <g class="nad-active">
@@ -284,26 +236,15 @@
                 </g>
             </g>
             <g>
-<<<<<<< HEAD
-                <circle class="nad-vl70to120-line nad-winding" cx="-402.18" cy="-107.69" r="20.00"/>
-                <circle class="nad-vl70to120-line nad-winding" cx="-397.61" cy="-127.16" r="20.00"/>
-                <g class="nad-edge-label" transform="translate(-399.89,-117.42)">
-                    <text transform="rotate(-76.81)" x="0.00" style="text-anchor:middle">T7-2-0</text>
-=======
                 <circle class="nad-vl70to120 nad-winding" cx="-340.63" cy="-195.80" r="20.00"/>
                 <circle class="nad-vl70to120 nad-winding" cx="-322.33" cy="-203.87" r="20.00"/>
                 <g class="nad-edge-label" transform="translate(-331.48,-199.83)">
                     <text transform="rotate(-23.80)" x="0.00" style="text-anchor:middle">T7-2-0</text>
->>>>>>> 37b74ca3
                 </g>
             </g>
         </g>
         <g id="21">
-<<<<<<< HEAD
-            <g id="21.1" class="nad-vl70to120-line">
-=======
             <g id="21.1" class="nad-vl70to120">
->>>>>>> 37b74ca3
                 <polyline class="nad-edge-path" points="-88.40,287.26 65.83,278.86"/>
                 <g class="nad-edge-infos" transform="translate(-55.94,285.50)">
                     <g class="nad-active">
@@ -315,11 +256,7 @@
                     </g>
                 </g>
             </g>
-<<<<<<< HEAD
-            <g id="21.2" class="nad-vl70to120-line">
-=======
             <g id="21.2" class="nad-vl70to120">
->>>>>>> 37b74ca3
                 <polyline class="nad-edge-path" points="220.05,270.45 65.83,278.86"/>
                 <g class="nad-edge-infos" transform="translate(187.60,272.22)">
                     <g class="nad-active">
@@ -363,13 +300,8 @@
                 </g>
             </g>
             <g>
-<<<<<<< HEAD
-                <circle class="nad-vl70to120-line nad-winding" cx="-203.74" cy="395.96" r="20.00"/>
-                <circle class="nad-vl70to120-line nad-winding" cx="-220.42" cy="384.91" r="20.00"/>
-=======
                 <circle class="nad-vl70to120 nad-winding" cx="-203.74" cy="395.96" r="20.00"/>
                 <circle class="nad-vl70to120 nad-winding" cx="-220.42" cy="384.91" r="20.00"/>
->>>>>>> 37b74ca3
                 <g class="nad-edge-label" transform="translate(-212.08,390.44)">
                     <text transform="rotate(-326.48)" x="0.00" style="text-anchor:middle">T9-3-0</text>
                 </g>
@@ -394,35 +326,12 @@
             </div>
             <div class="nad-label-box" style="position: absolute; top: -130px; left: -183px" id="3-textnode">
                 <div>VL2</div>
-<<<<<<< HEAD
-                <table>
-                    <tr>
-                        <td>
-                            <div class="nad-vl70to120-0 nad-legend-square"/>
-                        </td>
-                        <td>102.5 kV / 9.3°</td>
-                    </tr>
-                    <tr>
-                        <td>
-                            <div class="nad-vl70to120-2 nad-legend-square"/>
-                        </td>
-                        <td>101.5 kV / 0.7°</td>
-                    </tr>
-                    <tr>
-                        <td>
-                            <div class="nad-vl70to120-1 nad-legend-square"/>
-                        </td>
-                        <td>102.5 kV / 3.7°</td>
-                    </tr>
-                </table>
-=======
                 <div class="nad-bus-descr">
                     <span class="nad-vl70to120 nad-bus-0 nad-legend-square"/>102.5 kV / 9.3°</div>
                 <div class="nad-bus-descr">
                     <span class="nad-vl70to120 nad-bus-2 nad-legend-square"/>101.5 kV / 0.7°</div>
                 <div class="nad-bus-descr">
                     <span class="nad-vl70to120 nad-bus-1 nad-legend-square"/>102.5 kV / 3.7°</div>
->>>>>>> 37b74ca3
             </div>
             <div class="nad-label-box" style="position: absolute; top: 250px; left: -46px" id="7-textnode">
                 <div>VL3</div>
