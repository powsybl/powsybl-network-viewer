--- conflicted
+++ resolved
@@ -60,24 +60,7 @@
                 document.getElementById('svg-container-nad')!,
                 svgContent,
                 NadSvgExampleMeta,
-<<<<<<< HEAD
-                500,
-                600,
-                1000,
-                1200,
-                handleNodeMove,
-                handleTextNodeMove,
-                handleNodeSelect,
-                true,
-                false,
-                null,
-                handleToggleNadHover,
-                handleRightClick,
-                true,
-                null
-=======
-                nadViewerParametersOptions
->>>>>>> 37b74ca3
+                nadViewerParametersOptions
             );
 
             // add range slider to update branch labels
@@ -135,24 +118,7 @@
                 document.getElementById('svg-container-nad-no-moving')!,
                 svgContent,
                 NadSvgExampleMeta,
-<<<<<<< HEAD
-                500,
-                600,
-                1000,
-                1200,
-                handleNodeMove,
-                handleTextNodeMove,
-                handleNodeSelect,
-                false,
-                false,
-                null,
-                handleToggleNadHover,
-                handleRightClick,
-                false,
-                null
-=======
-                nadViewerParametersOptions
->>>>>>> 37b74ca3
+                nadViewerParametersOptions
             );
         });
 
@@ -173,24 +139,7 @@
                 document.getElementById('svg-container-nad-multibus-vlnodes')!,
                 svgContent,
                 NadSvgMultibusVLNodesExampleMeta,
-<<<<<<< HEAD
-                500,
-                600,
-                1000,
-                1200,
-                handleNodeMove,
-                handleTextNodeMove,
-                handleNodeSelect,
-                true,
-                false,
-                null,
-                handleToggleNadHover,
-                handleRightClick,
-                true,
-                handleLineBending
-=======
-                nadViewerParametersOptions
->>>>>>> 37b74ca3
+                nadViewerParametersOptions
             );
 
             // add button to update branch labels
@@ -268,24 +217,7 @@
                 document.getElementById('svg-container-nad-multibus-vlnodes14')!,
                 svgContent,
                 NadSvgMultibusVLNodes14ExampleMeta,
-<<<<<<< HEAD
-                500,
-                600,
-                1000,
-                1200,
-                handleNodeMove,
-                handleTextNodeMove,
-                handleNodeSelect,
-                true,
-                false,
-                null,
-                handleToggleNadHover,
-                handleRightClick,
-                true,
-                handleLineBending
-=======
-                nadViewerParametersOptions
->>>>>>> 37b74ca3
+                nadViewerParametersOptions
             );
         });
 
@@ -306,24 +238,7 @@
                 document.getElementById('svg-container-nad-pst-hvdc')!,
                 svgContent,
                 NadSvgPstHvdcExampleMeta,
-<<<<<<< HEAD
-                500,
-                600,
-                1000,
-                1200,
-                handleNodeMove,
-                handleTextNodeMove,
-                handleNodeSelect,
-                true,
-                false,
-                null,
-                handleToggleNadHover,
-                handleRightClick,
-                true,
-                handleLineBending
-=======
-                nadViewerParametersOptions
->>>>>>> 37b74ca3
+                nadViewerParametersOptions
             );
         });
 
@@ -344,24 +259,7 @@
                 document.getElementById('svg-container-nad-threewt-dl-ub')!,
                 svgContent,
                 NadSvgThreeWTDanglingLineUnknownBusExampleMeta,
-<<<<<<< HEAD
-                500,
-                600,
-                1000,
-                1200,
-                handleNodeMove,
-                handleTextNodeMove,
-                handleNodeSelect,
-                true,
-                false,
-                null,
-                handleToggleNadHover,
-                handleRightClick,
-                true,
-                handleLineBending
-=======
-                nadViewerParametersOptions
->>>>>>> 37b74ca3
+                nadViewerParametersOptions
             );
         });
 
@@ -382,24 +280,7 @@
                 document.getElementById('svg-container-nad-partial-network')!,
                 svgContent,
                 NadSvgPartialNetworkExampleMeta,
-<<<<<<< HEAD
-                500,
-                600,
-                1000,
-                1200,
-                handleNodeMove,
-                handleTextNodeMove,
-                handleNodeSelect,
-                true,
-                false,
-                null,
-                handleToggleNadHover,
-                handleRightClick,
-                true,
-                handleLineBending
-=======
-                nadViewerParametersOptions
->>>>>>> 37b74ca3
+                nadViewerParametersOptions
             );
         });
 
@@ -450,29 +331,7 @@
                 svgContainerNadPegase!,
                 svgContent,
                 NadSvgPegaseNetworkExampleMeta,
-<<<<<<< HEAD
-                500,
-                600,
-                1000,
-                1200,
-                handleNodeMove,
-                handleTextNodeMove,
-                handleNodeSelect,
-                true,
-                enableLevelOfDetail,
-                null,
-                handleToggleNadHover,
-                handleRightClick,
-                true,
-                handleLineBending
-            );
-
-            svgContainerNadPegase?.insertAdjacentHTML(
-                'afterbegin',
-                `<p>enableLevelOfDetail=${enableLevelOfDetail}, <a href=".?enableLevelOfDetail=${!enableLevelOfDetail}">reload toggle enableLevelOfDetail</a></p>`
-=======
-                nadViewerParametersOptions
->>>>>>> 37b74ca3
+                nadViewerParametersOptions
             );
         });
 };
@@ -669,24 +528,9 @@
         ', equipmentType: ' +
         equipmentType +
         ', mousePosition : x =' +
-        mousePosition.x +
+        mousePosition?.x +
         ', y=' +
-        mousePosition.y;
-    console.log(msg);
-};
-
-const handleLineBending: OnBendLineCallbackType = (svgId, equipmentId, equipmentType, linePoints, lineOperation) => {
-    const msg =
-        'Bent line: ' +
-        svgId +
-        ', equipment: ' +
-        equipmentId +
-        ', equipmentType: ' +
-        equipmentType +
-        ', linePoints: [' +
-        linePoints?.map((point) => point.x + ',' + point.y).join(' ') +
-        '], operation: ' +
-        lineOperation;
+        mousePosition?.y;
     console.log(msg);
 };
 
