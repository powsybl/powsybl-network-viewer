--- conflicted
+++ resolved
@@ -25,6 +25,7 @@
     OnFeederCallbackType,
     OnNextVoltageCallbackType,
     OnMoveNodeCallbackType,
+    OnMoveTextNodeCallbackType,
     OnSelectNodeCallbackType,
 } from '../../../src';
 
@@ -40,11 +41,8 @@
                 1000,
                 1200,
                 handleNodeMove,
-<<<<<<< HEAD
-                handleTextNodeMove,
-=======
-                handleNodeSelect,
->>>>>>> 18008114
+                handleTextNodeMove,
+                handleNodeSelect,
                 true
             );
 
@@ -65,11 +63,8 @@
                 1000,
                 1200,
                 handleNodeMove,
-<<<<<<< HEAD
-                handleTextNodeMove,
-=======
-                handleNodeSelect,
->>>>>>> 18008114
+                handleTextNodeMove,
+                handleNodeSelect,
                 false
             );
 
@@ -90,11 +85,8 @@
                 1000,
                 1200,
                 handleNodeMove,
-<<<<<<< HEAD
-                handleTextNodeMove,
-=======
-                handleNodeSelect,
->>>>>>> 18008114
+                handleTextNodeMove,
+                handleNodeSelect,
                 true
             );
 
@@ -117,11 +109,8 @@
                 1000,
                 1200,
                 handleNodeMove,
-<<<<<<< HEAD
-                handleTextNodeMove,
-=======
-                handleNodeSelect,
->>>>>>> 18008114
+                handleTextNodeMove,
+                handleNodeSelect,
                 true
             );
 
@@ -142,11 +131,8 @@
                 1000,
                 1200,
                 handleNodeMove,
-<<<<<<< HEAD
-                handleTextNodeMove,
-=======
-                handleNodeSelect,
->>>>>>> 18008114
+                handleTextNodeMove,
+                handleNodeSelect,
                 true
             );
 
@@ -167,11 +153,8 @@
                 1000,
                 1200,
                 handleNodeMove,
-<<<<<<< HEAD
-                handleTextNodeMove,
-=======
-                handleNodeSelect,
->>>>>>> 18008114
+                handleTextNodeMove,
+                handleNodeSelect,
                 true
             );
 
@@ -192,11 +175,8 @@
                 1000,
                 1200,
                 handleNodeMove,
-<<<<<<< HEAD
-                handleTextNodeMove,
-=======
-                handleNodeSelect,
->>>>>>> 18008114
+                handleTextNodeMove,
+                handleNodeSelect,
                 true
             );
 
@@ -369,8 +349,7 @@
     console.log(msg);
 };
 
-<<<<<<< HEAD
-const handleTextNodeMove = (
+const handleTextNodeMove: OnMoveTextNodeCallbackType = (
     equipmentId,
     nodeId,
     textNodeId,
@@ -407,9 +386,10 @@
         ', ' +
         connectionShiftY +
         ']';
-=======
+    console.log(msg);
+};
+
 const handleNodeSelect: OnSelectNodeCallbackType = (equipmentId, nodeId) => {
     const msg = 'Node ' + nodeId + ' equipment ' + equipmentId + ' selected';
->>>>>>> 18008114
     console.log(msg);
 };