/**
 * Copyright (c) 2022, RTE (http://www.rte-france.com)
 * This Source Code Form is subject to the terms of the Mozilla Public
 * License, v. 2.0. If a copy of the MPL was not distributed with this
 * file, You can obtain one at http://mozilla.org/MPL/2.0/.
 */

export { NetworkAreaDiagramViewer } from './components/network-area-diagram-viewer/network-area-diagram-viewer';
<<<<<<< HEAD
export type {
    OnMoveNodeCallbackType,
    OnMoveTextNodeCallbackType,
    OnSelectNodeCallbackType,
    OnToggleNadHoverCallbackType,
    BranchState,
    OnRightClickCallbackType,
    OnBendLineCallbackType,
} from './components/network-area-diagram-viewer/network-area-diagram-viewer';
=======
export type { BranchState } from './components/network-area-diagram-viewer/network-area-diagram-viewer';
>>>>>>> 37b74ca3
export type {
    BusNodeMetadata,
    DiagramMetadata,
    EdgeMetadata,
    LayoutParametersMetadata,
    NodeMetadata,
    SvgParametersMetadata,
    TextNodeMetadata,
} from './components/network-area-diagram-viewer/diagram-metadata';
export type {
    OnMoveNodeCallbackType,
    OnMoveTextNodeCallbackType,
    OnSelectNodeCallbackType,
    OnToggleNadHoverCallbackType,
    OnRightClickCallbackType,
    OnBendLineCallbackType,
    NadViewerParametersOptions,
    NadViewerParameters,
} from './components/network-area-diagram-viewer/nad-viewer-parameters';
export { LayoutParameters } from './components/network-area-diagram-viewer/layout-parameters';
export { SvgParameters } from './components/network-area-diagram-viewer/svg-parameters';

export {
    SingleLineDiagramViewer,
    type OnBreakerCallbackType,
    type OnBusCallbackType,
    type OnFeederCallbackType,
    type OnNextVoltageCallbackType,
    type OnToggleSldHoverCallbackType,
    type SLDMetadata,
    type SLDMetadataComponent,
    type SLDMetadataComponentSize,
    type SLDMetadataNode,
} from './components/single-line-diagram-viewer/single-line-diagram-viewer';

export {
    GeoData,
    type GeoDataEquipment,
    type GeoDataLine,
    type GeoDataSubstation,
} from './components/network-map-viewer/network/geo-data';
export { LineFlowMode, LineFlowColorMode } from './components/network-map-viewer/network/line-layer';
export { MapEquipments } from './components/network-map-viewer/network/map-equipments';
export {
    default as NetworkMap,
    type NetworkMapProps,
    type NetworkMapRef,
    DRAW_EVENT,
    type MenuClickFunction,
} from './components/network-map-viewer/network/network-map';
export { DRAW_MODES } from './components/network-map-viewer/network/draw-control';

export {
    EQUIPMENT_TYPES,
    type LonLat,
    type MapAnyLine,
    type MapAnyLineWithType,
    type MapEquipment,
    type MapHvdcLine,
    type MapHvdcLineWithType,
    type MapLine,
    type MapLineWithType,
    type MapSubstation,
    type MapTieLine,
    type MapTieLineWithType,
    type MapVoltageLevel,
} from './equipment-types';
export { type Coordinate, Country } from './powsybl';<|MERGE_RESOLUTION|>--- conflicted
+++ resolved
@@ -6,19 +6,7 @@
  */
 
 export { NetworkAreaDiagramViewer } from './components/network-area-diagram-viewer/network-area-diagram-viewer';
-<<<<<<< HEAD
-export type {
-    OnMoveNodeCallbackType,
-    OnMoveTextNodeCallbackType,
-    OnSelectNodeCallbackType,
-    OnToggleNadHoverCallbackType,
-    BranchState,
-    OnRightClickCallbackType,
-    OnBendLineCallbackType,
-} from './components/network-area-diagram-viewer/network-area-diagram-viewer';
-=======
 export type { BranchState } from './components/network-area-diagram-viewer/network-area-diagram-viewer';
->>>>>>> 37b74ca3
 export type {
     BusNodeMetadata,
     DiagramMetadata,
