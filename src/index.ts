--- conflicted
+++ resolved
@@ -5,14 +5,6 @@
  * file, You can obtain one at http://mozilla.org/MPL/2.0/.
  */
 
-<<<<<<< HEAD
-export {
-    NetworkAreaDiagramViewer,
-    type OnMoveNodeCallbackType,
-    type OnMoveTextNodeCallbackType,
-    type OnSelectNodeCallbackType,
-    type OnToggleNadHoverCallbackType,
-=======
 export { NetworkAreaDiagramViewer } from './components/network-area-diagram-viewer/network-area-diagram-viewer';
 export type {
     OnMoveNodeCallbackType,
@@ -20,7 +12,6 @@
     OnSelectNodeCallbackType,
     OnToggleNadHoverCallbackType,
     BranchState,
->>>>>>> e79a67fe
 } from './components/network-area-diagram-viewer/network-area-diagram-viewer';
 export type {
     BusNodeMetadata,
