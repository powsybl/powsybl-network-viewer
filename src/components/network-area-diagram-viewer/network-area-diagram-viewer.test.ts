/**
 * Copyright (c) 2024, RTE (http://www.rte-france.com)
 * This Source Code Form is subject to the terms of the Mozilla Public
 * License, v. 2.0. If a copy of the MPL was not distributed with this
 * file, You can obtain one at http://mozilla.org/MPL/2.0/.
 * SPDX-License-Identifier: MPL-2.0
 */

import { NetworkAreaDiagramViewer } from './network-area-diagram-viewer';
import { NadViewerParametersOptions } from './nad-viewer-parameters';

describe('Test network-area-diagram-viewer', () => {
    // SVG aren't loaded properly in DOM with Jest. Has to be enriched...
    test('nad creation', () => {
        const container: HTMLDivElement = document.createElement('div');

        const nadViewerParametersOptions: NadViewerParametersOptions = {
            minWidth: 0,
            minHeight: 0,
            maxWidth: 0,
            maxHeight: 0,
            enableDragInteraction: false,
            enableLevelOfDetail: false,
            addButtons: false,
            onMoveNodeCallback: null,
            onMoveTextNodeCallback: null,
            onSelectNodeCallback: null,
            onToggleHoverCallback: null,
            onRightClickCallback: null,
        };
        const nad: NetworkAreaDiagramViewer = new NetworkAreaDiagramViewer(
            container,
            '',
            null,
<<<<<<< HEAD
            0,
            0,
            0,
            0,
            null,
            null,
            null,
            null,
            false,
            false,
            null,
            null,
            null,
            false
=======
            nadViewerParametersOptions
>>>>>>> 40df4d1e
        );

        nad.moveNodeToCoordinates('', 0, 0);
        expect(container.getElementsByTagName('svg').length).toBe(0);
        expect(nad.getContainer().outerHTML).toBe('<div></div>');
        expect(nad.getSvgContent()).toBe('');
    });
});<|MERGE_RESOLUTION|>--- conflicted
+++ resolved
@@ -32,24 +32,7 @@
             container,
             '',
             null,
-<<<<<<< HEAD
-            0,
-            0,
-            0,
-            0,
-            null,
-            null,
-            null,
-            null,
-            false,
-            false,
-            null,
-            null,
-            null,
-            false
-=======
             nadViewerParametersOptions
->>>>>>> 40df4d1e
         );
 
         nad.moveNodeToCoordinates('', 0, 0);
