--- conflicted
+++ resolved
@@ -1299,18 +1299,11 @@
         const isTransformerEdge =
             edgeType == DiagramUtils.EdgeType.TWO_WINDINGS_TRANSFORMER ||
             edgeType == DiagramUtils.EdgeType.PHASE_SHIFT_TRANSFORMER;
-<<<<<<< HEAD
-        const isHVDCLineEdge = edgeType == DiagramUtils.EdgeType.HVDC_LINE;
-
+        const isHVDCLineEdge =
+            edgeType == DiagramUtils.EdgeType.HVDC_LINE_LCC || edgeType == DiagramUtils.EdgeType.HVDC_LINE_VSC;
         this.redrawHalfEdge(edgeNode, '1', halfEdgePoints1.slice(), isTransformerEdge, nodeRadius1, bentLine);
         this.redrawHalfEdge(edgeNode, '2', halfEdgePoints2.slice(), isTransformerEdge, nodeRadius2, bentLine);
 
-=======
-        const isHVDCLineEdge =
-            edgeType == DiagramUtils.EdgeType.HVDC_LINE_LCC || edgeType == DiagramUtils.EdgeType.HVDC_LINE_VSC;
-        this.redrawHalfEdge(edgeNode, '1', edgeStart1, edgeFork1, edgeMiddle, isTransformerEdge, nodeRadius1);
-        this.redrawHalfEdge(edgeNode, '2', edgeStart2, edgeFork2, edgeMiddle, isTransformerEdge, nodeRadius2);
->>>>>>> 424c6cd5
         if (isTransformerEdge) {
             this.redrawTransformer(
                 edgeNode,
