--- conflicted
+++ resolved
@@ -9,11 +9,8 @@
 import '@svgdotjs/svg.panzoom.js';
 import * as DiagramUtils from './diagram-utils';
 import { SvgParameters } from './svg-parameters';
-<<<<<<< HEAD
 import { LayoutParameters } from './layout-parameters';
-=======
 import { CSS_DECLARATION, CSS_RULE, THRESHOLD_STATUS, DEFAULT_DYNAMIC_CSS_RULES } from './dynamic-css-utils';
->>>>>>> f36d4ee8
 
 type DIMENSIONS = { width: number; height: number; viewbox: VIEWBOX };
 type VIEWBOX = { x: number; y: number; width: number; height: number };
@@ -316,17 +313,13 @@
         return new SvgParameters(svgParametersElement);
     }
 
-<<<<<<< HEAD
     private getLayoutParameters(): LayoutParameters {
         const layoutParametersElement: SVGGraphicsElement | null =
             this.container.querySelector('nad\\:layoutparameters');
         return new LayoutParameters(layoutParametersElement);
     }
 
-    private startDrag(event: Event) {
-=======
     private handleStartDrag(event: Event) {
->>>>>>> f36d4ee8
         const draggableElem = DiagramUtils.getDraggableFrom(event.target as SVGElement);
         if (!draggableElem) {
             return;
@@ -387,11 +380,7 @@
                 // moving node
                 this.updateGraph(newPosition);
                 if (this.textNodeSelected) {
-<<<<<<< HEAD
-                    this.updateTextNodeMetadataCallCallback(mousePosition);
-=======
-                    this.callMoveTextNodeCallback(newPosition);
->>>>>>> f36d4ee8
+                    this.updateTextNodeMetadataCallCallback(newPosition);
                 } else {
                     this.updateNodeMetadataCallCallback(newPosition, callMoveNodeCallback);
                 }
