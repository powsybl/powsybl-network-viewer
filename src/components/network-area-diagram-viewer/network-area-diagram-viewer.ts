/**
 * Copyright (c) 2022-2024, RTE (http://www.rte-france.com)
 * This Source Code Form is subject to the terms of the Mozilla Public
 * License, v. 2.0. If a copy of the MPL was not distributed with this
 * file, You can obtain one at http://mozilla.org/MPL/2.0/.
 */

import { Point, SVG, ViewBoxLike, Svg } from '@svgdotjs/svg.js';
import '@svgdotjs/svg.panzoom.js';
import * as DiagramUtils from './diagram-utils';
import { SvgParameters, EdgeInfoEnum, CssLocationEnum } from './svg-parameters';
import { LayoutParameters } from './layout-parameters';
import { DiagramMetadata, EdgeMetadata, BusNodeMetadata, NodeMetadata, TextNodeMetadata } from './diagram-metadata';
import { debounce } from '@mui/material';

export type BranchState = {
    branchId: string;
    value1: number | string;
    value2: number | string;
    connected1: boolean;
    connected2: boolean;
    connectedBus1: string;
    connectedBus2: string;
};
export type VoltageLevelState = {
    voltageLevelId: string;
    busValue: {
        busId: string;
        voltage: number;
        angle: number;
    }[];
};
export type OnMoveNodeCallbackType = (
    equipmentId: string,
    nodeId: string,
    x: number,
    y: number,
    XOrig: number,
    yOrig: number
) => void;

export type OnMoveTextNodeCallbackType = (
    equipmentId: string,
    vlNodeId: string,
    textNodeId: string,
    shiftX: number,
    shiftY: number,
    shiftXOrig: number,
    shiftYOrig: number,
    connectionShiftX: number,
    connectionShiftY: number,
    connectionShiftXOrig: number,
    connectionShiftYOrig: number
) => void;

export type OnSelectNodeCallbackType = (equipmentId: string, nodeId: string) => void;

export type OnToggleNadHoverCallbackType = (
    hovered: boolean,
    mousePosition: Point | null,
    equipmentId: string,
    equipmentType: string
) => void;

export type OnRightClickCallbackType = (
    svgId: string,
    equipmentId: string,
    equipmentType: string,
    mousePosition: Point
) => void;

// update css rules when zoom changes by this amount. This allows to not
// update when only translating (when translating, round errors lead to
// epsilon changes in the float values), or not too often a bit when smooth
// scrolling (the update may be entirely missed when smooth scrolling if
// you don't go over the threshold but that's ok, the user doesn't see rule
// threshold values so he will continue to zoom in or out to trigger the
// rule update. Using a debounce that ensure the last update is done
// eventually may be even worse as it could introduce flicker after the
// delay after the last zoom change.  We need a value that gives good
// performance but doesn't change the user experience
const dynamicCssRulesUpdateThreshold = 0.01;

export class NetworkAreaDiagramViewer {
    static readonly DEFAULT_PNG_BACKGROUND_COLOR = 'white';

    container: HTMLElement;
    svgDiv: HTMLElement;
    svgContent: string;
    diagramMetadata: DiagramMetadata | null;
    width: number;
    height: number;
    originalWidth: number;
    originalHeight: number;
    svgDraw: Svg | undefined;
    ratio = 1;
    selectedElement: SVGGraphicsElement | null = null;
    draggedElement: SVGGraphicsElement | null = null;
    transform: SVGTransform | undefined;
    ctm: DOMMatrix | null | undefined = null;
    initialPosition: Point = new Point(0, 0);
    svgParameters: SvgParameters;
    layoutParameters: LayoutParameters;
    edgeAngles: Map<string, number> = new Map<string, number>();
    textNodeSelected: boolean = false;
    endTextEdge: Point = new Point(0, 0);
    onMoveNodeCallback: OnMoveNodeCallbackType | null;
    onMoveTextNodeCallback: OnMoveTextNodeCallbackType | null;
    onSelectNodeCallback: OnSelectNodeCallbackType | null;
    onToggleHoverCallback: OnToggleNadHoverCallbackType | null;
    previousMaxDisplayedSize: number;
    edgesMap: Map<string, EdgeMetadata> = new Map<string, EdgeMetadata>();
    onRightClickCallback: OnRightClickCallbackType | null;
<<<<<<< HEAD
    lastZoomLevel: number = 0;
    zoomLevels: number[] = [0, 1000, 2200, 2500, 3000, 4000, 9000, 12000, 20000];

    static readonly ZOOM_CLASS_PREFIX = 'nad-zoom-';

    /**
     * @param container - The HTML element that will contain the SVG diagram.
     * @param svgContent - The SVG content to be rendered in the viewer.
     * @param diagramMetadata - Metadata associated with the diagram, including nodes, edges, and other properties.
     * @param minWidth - The minimum width of the viewer.
     * @param minHeight - The minimum height of the viewer.
     * @param maxWidth - The maximum width of the viewer.
     * @param maxHeight - The maximum height of the viewer.
     * @param onMoveNodeCallback - Callback function triggered when a node is moved.
     * @param onMoveTextNodeCallback - Callback function triggered when a text node is moved.
     * @param onSelectNodeCallback - Callback function triggered when a node is selected.
     * @param enableNodeInteraction - Whether node interaction (dragging, selecting) is enabled.
     * @param enableLevelOfDetail - Whether level-of-detail rendering is enabled based on zoom level.
     * @param zoomLevels - Array of zoom levels used to determine level-of-detail rendering by applying corresponding
     *                     css class 'nad-zoom-{level}' to 'svg' element. If null, default zoom levels are used.
     * @param onToggleHoverCallback - Callback function triggered when hovering over a node or edge.
     * @param onRightClickCallback - Callback function triggered when right-clicking on a node or edge.
     * @param addButtons - Whether to add zoom control buttons (zoom in, zoom out, zoom to fit) to the viewer.
     */
=======
    originalNodePosition: Point = new Point(0, 0);
    originalTextNodeShift: Point = new Point(0, 0);
    originalTextNodeConnectionShift: Point = new Point(0, 0);

>>>>>>> 87ae542d
    constructor(
        container: HTMLElement,
        svgContent: string,
        diagramMetadata: DiagramMetadata | null,
        minWidth: number,
        minHeight: number,
        maxWidth: number,
        maxHeight: number,
        onMoveNodeCallback: OnMoveNodeCallbackType | null,
        onMoveTextNodeCallback: OnMoveTextNodeCallbackType | null,
        onSelectNodeCallback: OnSelectNodeCallbackType | null,
        enableNodeInteraction: boolean,
        enableLevelOfDetail: boolean,
        zoomLevels: number[] | null,
        onToggleHoverCallback: OnToggleNadHoverCallbackType | null,
        onRightClickCallback: OnRightClickCallbackType | null,
        addButtons: boolean
    ) {
        this.container = container;
        this.svgDiv = document.createElement('div');
        this.svgDiv.id = 'svg-container';
        this.svgContent = svgContent;
        this.diagramMetadata = diagramMetadata;
        this.width = 0;
        this.height = 0;
        this.originalWidth = 0;
        this.originalHeight = 0;
        this.onRightClickCallback = onRightClickCallback;
        if (zoomLevels != null) this.zoomLevels = zoomLevels;
        this.zoomLevels.sort((a, b) => b - a);
        this.init(
            minWidth,
            minHeight,
            maxWidth,
            maxHeight,
            enableNodeInteraction,
            enableLevelOfDetail,
            diagramMetadata !== null,
            addButtons
        );
        this.svgParameters = new SvgParameters(diagramMetadata?.svgParameters);
        this.layoutParameters = new LayoutParameters(diagramMetadata?.layoutParameters);
        this.onMoveNodeCallback = onMoveNodeCallback;
        this.onMoveTextNodeCallback = onMoveTextNodeCallback;
        this.onSelectNodeCallback = onSelectNodeCallback;
        this.onToggleHoverCallback = onToggleHoverCallback;
        this.previousMaxDisplayedSize = 0;
    }

    public setWidth(width: number): void {
        this.width = width;
    }

    public setOriginalWidth(originalWidth: number): void {
        this.originalWidth = originalWidth;
    }

    public setHeight(height: number): void {
        this.height = height;
    }

    public setOriginalHeight(originalHeight: number): void {
        this.originalHeight = originalHeight;
    }

    public setContainer(container: HTMLElement): void {
        this.container = container;
    }

    public setSvgContent(svgContent: string): void {
        this.svgContent = svgContent;
    }

    public getWidth(): number {
        return this.width;
    }

    public getOriginalWidth(): number {
        return this.originalWidth;
    }

    public getHeight(): number {
        return this.height;
    }

    public getOriginalHeight(): number {
        return this.originalHeight;
    }

    public getContainer(): HTMLElement {
        return this.container;
    }

    public getSvgContent(): string {
        return this.svgContent;
    }

    public getViewBox(): ViewBoxLike | undefined {
        return this.svgDraw?.viewbox();
    }

    public setViewBox(viewBox: ViewBoxLike): void {
        this.svgDraw?.viewbox(viewBox);
    }

    public setPreviousMaxDisplayedSize(previousMaxDisplayedSize: number): void {
        this.previousMaxDisplayedSize = previousMaxDisplayedSize;
    }

    public getPreviousMaxDisplayedSize(): number {
        return this.previousMaxDisplayedSize;
    }

    private getNodeIdFromEquipmentId(equipmentId: string) {
        const node: NodeMetadata | undefined = this.diagramMetadata?.nodes.find(
            (node) => node.equipmentId == equipmentId
        );
        return node?.svgId || null;
    }

    private getTextNodeIdFromEquipmentId(equipmentId: string) {
        const node: TextNodeMetadata | undefined = this.diagramMetadata?.textNodes.find(
            (node) => node.equipmentId == equipmentId
        );
        return node?.svgId || null;
    }

    public moveNodeToCoordinates(equipmentId: string, x: number, y: number) {
        const nodeId = this.getNodeIdFromEquipmentId(equipmentId);
        if (nodeId != null) {
            const elemToMove: SVGGraphicsElement | null = this.svgDiv.querySelector('[id="' + nodeId + '"]');
            if (elemToMove) {
                // update metadata only
                this.updateNodeMetadata(elemToMove, new Point(x, y));
                // update and redraw element
                this.updateElement(elemToMove);
            }
        }
    }

    public moveTextNodeToCoordinates(
        equipmentId: string,
        shiftX: number,
        shiftY: number,
        connectionShiftX: number,
        connectionShiftY: number
    ) {
        const nodeId = this.getNodeIdFromEquipmentId(equipmentId);
        if (nodeId == null) {
            return;
        }
        const nodeElement: SVGGraphicsElement | null = this.svgDiv.querySelector('[id="' + nodeId + '"]');
        if (!nodeElement) {
            return;
        }
        const nodePosition: Point = DiagramUtils.getPosition(nodeElement);

        const textnodeId = this.getTextNodeIdFromEquipmentId(equipmentId);
        if (textnodeId == null) {
            return;
        }
        const elemToMove: SVGGraphicsElement | null = this.svgDiv.querySelector('[id="' + textnodeId + '"]');
        if (!elemToMove) {
            return;
        }
        this.endTextEdge = new Point(nodePosition.x + connectionShiftX, nodePosition.y + connectionShiftY);

        const textNodeTopLeftCornerPosition = new Point(nodePosition.x + shiftX, nodePosition.y + shiftY);

        // update metadata only
        this.updateTextNodeMetadata(elemToMove, textNodeTopLeftCornerPosition);

        //update and redraw element
        this.updateElement(elemToMove);
    }

    public init(
        minWidth: number,
        minHeight: number,
        maxWidth: number,
        maxHeight: number,
        enableNodeInteraction: boolean,
        enableLevelOfDetail: boolean,
        hasMetadata: boolean,
        addButtons: boolean
    ): void {
        if (!this.container || !this.svgContent) {
            return;
        }

        const dimensions: DiagramUtils.Dimensions | null = this.getDimensionsFromSvg();
        if (!dimensions) {
            return;
        }

        // clear the previous svg in div element before replacing
        this.container.innerHTML = '';

        // add nad viewer div
        const nadViewerDiv = document.createElement('div');
        nadViewerDiv.id = 'nad-viewer';
        nadViewerDiv.style.position = 'relative';
        this.container.appendChild(nadViewerDiv);

        // add buttons bar div
        if (addButtons) {
            nadViewerDiv.appendChild(this.getZoomButtonsBar());
            nadViewerDiv.appendChild(this.getActionButtonsBar());
        }

        // add svg div
        nadViewerDiv.appendChild(this.svgDiv);

        // set dimensions
        this.setOriginalWidth(dimensions.width);
        this.setOriginalHeight(dimensions.height);
        this.setWidth(dimensions.width < minWidth ? minWidth : Math.min(dimensions.width, maxWidth));
        this.setHeight(dimensions.height < minHeight ? minHeight : Math.min(dimensions.height, maxHeight));

        // set the SVG
        this.svgDraw = SVG()
            .addTo(this.svgDiv)
            .size(this.width, this.height)
            .viewbox(dimensions.viewbox.x, dimensions.viewbox.y, dimensions.viewbox.width, dimensions.viewbox.height);
        const drawnSvg: HTMLElement = <HTMLElement>this.svgDraw.svg(this.svgContent).node.firstElementChild;
        drawnSvg.style.overflow = 'visible';

        // add events
        if (enableNodeInteraction && hasMetadata) {
            this.svgDraw.on('mousedown', (e: Event) => {
                if ((e as MouseEvent).button == 0) {
                    this.onMouseLeftDown(e as MouseEvent);
                }
            });
            this.svgDraw.on('mousemove', (e: Event) => {
                this.onMouseMove(e as MouseEvent);
            });
            this.svgDraw.on('mouseup mouseleave', (e: Event) => {
                if ((e as MouseEvent).button == 0) {
                    this.onMouseLeftUpOrLeave();
                }
            });
        }
        if (hasMetadata) {
            this.svgDraw.on('mouseover', (e: Event) => {
                this.onHover(e as MouseEvent);
            });

            this.svgDraw.on('mouseout', () => {
                this.onToggleHoverCallback?.(false, null, '', '');
            });
        }
        if (this.onRightClickCallback != null && hasMetadata) {
            this.svgDraw.on('mousedown', (e: Event) => {
                if ((e as MouseEvent).button == 2) {
                    this.onMouseRightDown(e as MouseEvent);
                }
            });
        }
        this.svgDraw.on('panStart', function () {
            if (drawnSvg.parentElement != undefined) {
                drawnSvg.parentElement.style.cursor = 'move';
            }
        });
        this.svgDraw.on('panEnd', function () {
            if (drawnSvg.parentElement != undefined) {
                drawnSvg.parentElement.style.removeProperty('cursor');
            }
        });

        // add pan and zoom to the SVG
        // we check if there is an "initial zoom" by checking ratio of width and height of the nad compared with viewBox sizes
        const widthRatio = dimensions.viewbox.width / this.getWidth();
        const heightRatio = dimensions.viewbox.height / this.getHeight();
        this.ratio = Math.max(widthRatio, heightRatio);
        this.enablePanzoom();
        // PowSyBl NAD introduced server side calculated SVG viewbox. This viewBox attribute can be removed as it is copied in the panzoom svg tag.
        const firstChild: HTMLElement = <HTMLElement>this.svgDraw.node.firstChild;
        firstChild.removeAttribute('viewBox');
        firstChild.removeAttribute('width');
        firstChild.removeAttribute('height');

        if (enableLevelOfDetail) {
            this.svgDraw.fire('zoom'); // Forces a new dynamic zoom check to correctly update the dynamic CSS

            // We add an observer to track when the SVG's viewBox is updated by panzoom
            // (we have to do this instead of using panzoom's 'zoom' event to have accurate viewBox updates)
            const targetNode: SVGSVGElement = this.svgDraw.node;
            this.checkAndUpdateLevelOfDetail(targetNode);
            // Callback function to execute when mutations are observed
            const observerCallback = (mutationList: MutationRecord[]) => {
                for (const mutation of mutationList) {
                    if (mutation.attributeName === 'viewBox') {
                        this.checkAndUpdateLevelOfDetail(targetNode);
                    }
                }
            };

            // Create a debounced version of the observer callback to limit the frequency of calls when the 'viewBox' attribute changes,
            // particularly during zooming operations, improving performance and avoiding redundant updates.
            const debouncedObserverCallback = debounce(observerCallback, 50);
            const observer = new MutationObserver(debouncedObserverCallback);
            observer.observe(targetNode, { attributeFilter: ['viewBox'] });
        }

        if (enableNodeInteraction && hasMetadata) {
            // fill empty elements: unknown buses and three windings transformers
            const emptyElements: NodeListOf<SVGGraphicsElement> = this.svgDiv.querySelectorAll(
                '.nad-unknown-busnode, .nad-3wt-nodes .nad-winding'
            );
            emptyElements.forEach((emptyElement) => {
                emptyElement.style.fill = '#0000';
            });
        }
        if (this.onRightClickCallback != null && hasMetadata) {
            // fill empty branch elements: two windings transformers
            const emptyElements: NodeListOf<SVGGraphicsElement> = this.svgDiv.querySelectorAll(
                '.nad-branch-edges .nad-winding'
            );
            emptyElements.forEach((emptyElement) => {
                emptyElement.style.fill = '#0000';
            });
        }
    }

    private getZoomButtonsBar(): HTMLDivElement {
        const buttonsDiv = document.createElement('div');
        buttonsDiv.id = 'zoom-buttons-bars';
        buttonsDiv.style.display = 'inline-grid';
        buttonsDiv.style.alignItems = 'center';
        buttonsDiv.style.position = 'absolute';
        buttonsDiv.style.left = '6px';
        buttonsDiv.style.bottom = '6px';

        const zoomInButton = DiagramUtils.getZoomInButton();
        buttonsDiv.appendChild(zoomInButton);
        zoomInButton.addEventListener('click', () => {
            this.zoomIn();
        });
        const zoomOutButton = DiagramUtils.getZoomOutButton();
        buttonsDiv.appendChild(zoomOutButton);
        zoomOutButton.addEventListener('click', () => {
            this.zoomOut();
        });
        const zoomToFitButton = DiagramUtils.getZoomToFitButton();
        buttonsDiv.appendChild(zoomToFitButton);
        zoomToFitButton.addEventListener('click', () => {
            this.zoomToFit();
        });

        return buttonsDiv;
    }

    private getActionButtonsBar(): HTMLDivElement {
        const buttonsDiv = document.createElement('div');
        buttonsDiv.id = 'action-buttons-bars';
        buttonsDiv.style.display = 'flex';
        buttonsDiv.style.alignItems = 'center';
        buttonsDiv.style.position = 'absolute';
        buttonsDiv.style.left = '6px';
        buttonsDiv.style.top = '6px';

        const saveSvgButton = DiagramUtils.getSaveSvgButton();
        buttonsDiv.appendChild(saveSvgButton);
        saveSvgButton.addEventListener('click', () => {
            this.saveSvg();
        });
        const savePngButton = DiagramUtils.getSavePngButton();
        buttonsDiv.appendChild(savePngButton);
        savePngButton.addEventListener('click', () => {
            this.savePng(NetworkAreaDiagramViewer.DEFAULT_PNG_BACKGROUND_COLOR);
        });
        navigator.permissions
            .query({ name: 'clipboard-write' as PermissionName })
            .then((result) => {
                if (result.state == 'granted' || result.state == 'prompt') {
                    this.addScreenshotButton(buttonsDiv, true);
                } else {
                    console.warn('Write access to clipboard not granted');
                    this.addScreenshotButton(buttonsDiv, false);
                }
            })
            .catch((err) => {
                // Firefox does not support clipboard-write permission
                console.warn('clipboard-write permission not supported: ' + err);
                // add button based on clipboard availability
                if (navigator.clipboard) {
                    this.addScreenshotButton(buttonsDiv, true);
                } else {
                    console.warn('Navigator clipboard not available');
                    this.addScreenshotButton(buttonsDiv, false);
                }
            });

        return buttonsDiv;
    }

    private addScreenshotButton(buttonsDiv: HTMLDivElement, enabled: boolean) {
        const screenshotButton = DiagramUtils.getScreenshotButton(enabled);
        buttonsDiv.appendChild(screenshotButton);
        screenshotButton.addEventListener('click', () => {
            this.screenshot(NetworkAreaDiagramViewer.DEFAULT_PNG_BACKGROUND_COLOR);
        });
    }

    public getSvg(): string | null {
        return this.svgDraw !== undefined ? this.svgDraw.svg() : null;
    }

    public getJsonMetadata(): string | null {
        return JSON.stringify(this.diagramMetadata);
    }

    public getDimensionsFromSvg(): DiagramUtils.Dimensions | null {
        // Dimensions are set in the main svg tag attributes. We want to parse those data without loading the whole svg in the DOM.
        const result = this.svgContent.match('<svg[^>]*>');
        if (result === null || result.length === 0) {
            return null;
        }
        const emptiedSvgContent = result[0] + '</svg>';
        const svg: SVGSVGElement = new DOMParser()
            .parseFromString(emptiedSvgContent, 'image/svg+xml')
            .getElementsByTagName('svg')[0];
        const width = Number(svg.getAttribute('width'));
        const height = Number(svg.getAttribute('height'));
        const viewbox: DiagramUtils.ViewBox = svg.viewBox.baseVal;
        return { width: width, height: height, viewbox: viewbox };
    }

    private enablePanzoom() {
        this.svgDraw?.panZoom({
            panning: true,
            zoomMin: 0.5 / this.ratio, // maximum zoom OUT ratio (0.5 = at best, the displayed area is twice the SVG's size)
            zoomMax: 20 * this.ratio, // maximum zoom IN ratio (20 = at best, the displayed area is only 1/20th of the SVG's size)
            zoomFactor: 0.2,
        });
    }

    private disablePanzoom() {
        this.svgDraw?.panZoom({
            panning: false,
        });
    }

    private onMouseLeftDown(event: MouseEvent) {
        // check dragging vs. selection
        if (event.shiftKey) {
            // selecting node
            this.onSelectStart(DiagramUtils.getSelectableFrom(event.target as SVGElement));
        } else {
            // moving node
            this.onDragStart(DiagramUtils.getDraggableFrom(event.target as SVGElement));
        }
    }

    private onSelectStart(selectableElem: SVGElement | undefined) {
        if (!selectableElem) {
            return;
        }
        this.disablePanzoom(); // to avoid panning the whole SVG when moving or selecting a node
        this.selectedElement = selectableElem as SVGGraphicsElement; // element to be selected
    }

    private onDragStart(draggableElem: SVGElement | undefined) {
        if (!draggableElem) {
            return;
        }

        // change cursor style
        const svg: HTMLElement = <HTMLElement>this.svgDraw?.node.firstElementChild?.parentElement;
        svg.style.cursor = 'grabbing';

        this.disablePanzoom(); // to avoid panning the whole SVG when moving or selecting a node
        this.draggedElement = draggableElem as SVGGraphicsElement; // element to be moved
        this.ctm = this.svgDraw?.node.getScreenCTM(); // used to compute mouse movement
        this.initialPosition = DiagramUtils.getPosition(this.draggedElement); // used for the offset
        this.edgeAngles = new Map<string, number>(); // used for node redrawing

        // get original position of dragged element
        this.textNodeSelected = DiagramUtils.isTextNode(this.draggedElement);
        if (this.textNodeSelected) {
            this.endTextEdge = new Point(0, 0);
            const textNode: TextNodeMetadata | undefined = this.diagramMetadata?.textNodes.find(
                (textNode) => textNode.svgId == this.draggedElement?.id
            );
            if (textNode) {
                this.originalTextNodeShift = new Point(textNode.shiftX, textNode.shiftY);
                this.originalTextNodeConnectionShift = new Point(textNode.connectionShiftX, textNode.connectionShiftY);
            }
        } else {
            const node: NodeMetadata | undefined = this.diagramMetadata?.nodes.find(
                (node) => node.svgId == this.draggedElement?.id
            );
            if (node) {
                this.originalNodePosition = new Point(node.x, node.y);
            }
        }
    }

    private onMouseMove(event: MouseEvent) {
        if (this.draggedElement) {
            event.preventDefault();
            this.ctm = this.svgDraw?.node.getScreenCTM();
            const mousePosition = this.getMousePosition(event);

            // Update metadata first
            if (this.textNodeSelected) {
                const topLeftCornerPosition = DiagramUtils.getTextNodeTopLeftCornerFromCenter(
                    this.draggedElement,
                    mousePosition
                );
                this.updateTextNodeMetadata(this.draggedElement, topLeftCornerPosition);
            } else {
                this.updateNodeMetadata(this.draggedElement, mousePosition);
            }

            // Then update elements visually using updated metadata
            this.updateElement(this.draggedElement);
        }
    }

    private updateNodeMetadata(vlNode: SVGGraphicsElement, position: Point) {
        const node: NodeMetadata | undefined = this.diagramMetadata?.nodes.find((node) => node.svgId == vlNode.id);
        if (node != null) {
            const nodeMove = DiagramUtils.getNodeMove(node, position);
            node.x = nodeMove.xNew;
            node.y = nodeMove.yNew;
        }
    }

    private updateTextNodeMetadata(textNodeElement: SVGGraphicsElement, position: Point) {
        const node: NodeMetadata | undefined = this.diagramMetadata?.nodes.find(
            (node) => node.svgId == DiagramUtils.getVoltageLevelNodeId(textNodeElement.id)
        );
        const textNode: TextNodeMetadata | undefined = this.diagramMetadata?.textNodes.find(
            (textNode) => textNode.svgId == textNodeElement.id
        );
        if (node != null && textNode != null) {
            const textNodeMoves = DiagramUtils.getTextNodeMoves(textNode, node, position, this.endTextEdge);
            textNode.shiftX = textNodeMoves[0].xNew;
            textNode.shiftY = textNodeMoves[0].yNew;
            textNode.connectionShiftX = textNodeMoves[1].xNew;
            textNode.connectionShiftY = textNodeMoves[1].yNew;
        }
    }

    private updateElement(element: SVGGraphicsElement) {
        this.initialPosition = DiagramUtils.getPosition(element);
        if (DiagramUtils.isTextNode(element)) {
            const vlNode: SVGGraphicsElement | null = this.svgDiv.querySelector(
                "[id='" + DiagramUtils.getVoltageLevelNodeId(element.id) + "']"
            );
            if (vlNode) {
                this.updateVoltageLevelText(element, vlNode);
            }
        } else {
            this.updateVoltageLevelNode(element);
        }
    }

    private onHover(mouseEvent: MouseEvent) {
        if (this.onToggleHoverCallback == null) {
            return;
        }

        const hoverableElem = DiagramUtils.getHoverableFrom(mouseEvent.target as SVGElement);
        if (!hoverableElem) {
            this.onToggleHoverCallback(false, null, '', '');
            return;
        }

        //get edge by svgId
        const edge: EdgeMetadata | undefined = this.diagramMetadata?.edges.find(
            (edge) => edge.svgId == hoverableElem?.id
        );

        if (edge) {
            const mousePosition = this.getMousePosition(mouseEvent);
            const equipmentId = edge?.equipmentId ?? '';
            const edgeType = DiagramUtils.getStringEdgeType(edge) ?? '';
            this.onToggleHoverCallback(true, mousePosition, equipmentId, edgeType);
        } else {
            this.onToggleHoverCallback(false, null, '', '');
        }
    }

    private onMouseLeftUpOrLeave() {
        // check if I moved or selected an element
        if (this.draggedElement) {
            // moving node
            this.onDragEnd();
        } else if (this.selectedElement) {
            // selecting node
            this.onSelectEnd();
        }
    }

    private onDragEnd() {
        if (!this.draggedElement) {
            return;
        }

        if (this.textNodeSelected) {
            this.callMoveTextNodeCallback(this.draggedElement);
        } else {
            this.callMoveNodeCallback(this.draggedElement);
        }

        // reset data
        this.draggedElement = null;
        this.initialPosition = new Point(0, 0);
        this.ctm = null;
        this.enablePanzoom();
        this.originalNodePosition = new Point(0, 0);
        this.originalTextNodeShift = new Point(0, 0);
        this.originalTextNodeConnectionShift = new Point(0, 0);

        // change cursor style back to normal
        const svg: HTMLElement = <HTMLElement>this.svgDraw?.node.firstElementChild?.parentElement;
        svg.style.removeProperty('cursor');
    }

    private callMoveNodeCallback(vlNode: SVGGraphicsElement) {
        if (this.onMoveNodeCallback) {
            const node: NodeMetadata | undefined = this.diagramMetadata?.nodes.find((node) => node.svgId == vlNode.id);
            if (node != null) {
                this.onMoveNodeCallback(
                    node.equipmentId,
                    node.svgId,
                    node.x,
                    node.y,
                    this.originalNodePosition.x,
                    this.originalNodePosition.y
                );
            }
        }
    }

    private callMoveTextNodeCallback(textNodeElement: SVGGraphicsElement) {
        if (this.onMoveTextNodeCallback) {
            const node: NodeMetadata | undefined = this.diagramMetadata?.nodes.find(
                (node) => node.svgId == DiagramUtils.getVoltageLevelNodeId(textNodeElement.id)
            );
            const textNode: TextNodeMetadata | undefined = this.diagramMetadata?.textNodes.find(
                (textNode) => textNode.svgId == textNodeElement.id
            );

            if (node != null && textNode != null) {
                this.onMoveTextNodeCallback(
                    node.equipmentId,
                    node.svgId,
                    textNode.svgId,
                    textNode.shiftX,
                    textNode.shiftY,
                    this.originalTextNodeShift.x,
                    this.originalTextNodeShift.y,
                    textNode.connectionShiftX,
                    textNode.connectionShiftY,
                    this.originalTextNodeConnectionShift.x,
                    this.originalTextNodeConnectionShift.y
                );
            }
        }
    }

    private onSelectEnd() {
        this.callSelectNodeCallback();
        this.selectedElement = null;
        this.enablePanzoom();
    }

    // position w.r.t the SVG box
    private getMousePosition(event: MouseEvent): Point {
        return new Point(
            (event.clientX - (this.ctm?.e ?? 0)) / (this.ctm?.a ?? 1),
            (event.clientY - (this.ctm?.f ?? 0)) / (this.ctm?.d ?? 1)
        );
    }

    // translation w.r.t. the initial position
    private getTranslation(position: Point): Point {
        return new Point(position.x - this.initialPosition.x, position.y - this.initialPosition.y);
    }

    private updateVoltageLevelText(textNode: SVGGraphicsElement, vlNode: SVGGraphicsElement) {
        window.getSelection()?.empty(); // to avoid text highlighting in firefox

        const textNodeMetadata = this.diagramMetadata?.textNodes.find((node) => node.svgId === textNode.id);
        const vlNodeMetadata = this.diagramMetadata?.nodes.find((node) => node.svgId === vlNode.id);

        if (textNodeMetadata && vlNodeMetadata) {
            const position = new Point(
                vlNodeMetadata.x + textNodeMetadata.shiftX,
                vlNodeMetadata.y + textNodeMetadata.shiftY
            );
            this.updateText(textNode, vlNode, position);
        }
    }

    private updateVoltageLevelNode(vlNode: SVGGraphicsElement) {
        const nodeMetadata = this.diagramMetadata?.nodes.find((node) => node.svgId === vlNode.id);
        if (nodeMetadata) {
            const position = new Point(nodeMetadata.x, nodeMetadata.y);
            this.updateNodePosition(vlNode, position);
            const textNode: SVGGraphicsElement | null = this.svgDiv.querySelector(
                "[id='" + DiagramUtils.getTextNodeId(vlNode.id) + "']"
            );
            if (textNode) {
                this.updateVoltageLevelText(textNode, vlNode);
            }
            this.updateEdges(vlNode, position);
        }
    }

    private updateNodePosition(vlNode: SVGGraphicsElement, position: Point) {
        vlNode.setAttribute('transform', 'translate(' + DiagramUtils.getFormattedPoint(position) + ')');
    }

    private updateText(textNode: SVGGraphicsElement | null, vlNode: SVGGraphicsElement | null, position: Point) {
        if (!textNode) {
            return;
        }

        // update text node position
        this.updateTextNodePosition(textNode, position);
        if (vlNode != null) {
            // redraw text edge
            this.redrawTextEdge(
                DiagramUtils.getTextEdgeId(vlNode?.id),
                position,
                vlNode,
                textNode?.firstElementChild?.scrollHeight ?? 0,
                textNode?.firstElementChild?.scrollWidth ?? 0
            );
        }
    }

    private updateTextNodePosition(textElement: SVGGraphicsElement | null, point: Point) {
        if (textElement != null) {
            textElement.setAttribute('x', DiagramUtils.getFormattedValue(point.x));
            textElement.setAttribute('y', DiagramUtils.getFormattedValue(point.y));
        }
    }

    private redrawTextEdge(
        textEdgeId: string,
        textNodePosition: Point,
        vlNode: SVGGraphicsElement,
        textHeight: number,
        textWidth: number
    ) {
        const textEdge: SVGGraphicsElement | null = this.svgDiv.querySelector("[id='" + textEdgeId + "']");
        if (textEdge != null) {
            // compute voltage level circle radius
            const busNodes: BusNodeMetadata[] | undefined = this.diagramMetadata?.busNodes.filter(
                (busNode) => busNode.vlNode == vlNode.id
            );
            const nbNeighbours = busNodes !== undefined && busNodes.length > 1 ? busNodes.length - 1 : 0;
            const voltageLevelCircleRadius = DiagramUtils.getVoltageLevelCircleRadius(
                nbNeighbours,
                DiagramUtils.isVlNodeFictitious(vlNode.id, this.diagramMetadata?.nodes)
                    ? this.svgParameters.getFictitiousVoltageLevelCircleRadius()
                    : this.svgParameters.getVoltageLevelCircleRadius()
            );
            // compute text edge start and end
            const vlNodePosition = DiagramUtils.getPosition(vlNode);
            // HOTFIX If we call moveElement programmatically (not during a drag and drop event)
            // then textNode?.firstElementChild?.scrollHeight and textNode?.firstElementChild?.scrollWidth seems not defined
            // then textHeight and textWidth equal 0
            // We set this.endTextEdge using connectionShifts sooner in this case
            if (textHeight !== 0 || textWidth !== 0) {
                this.endTextEdge = DiagramUtils.getTextEdgeEnd(
                    textNodePosition,
                    vlNodePosition,
                    this.layoutParameters.getTextNodeEdgeConnectionYShift(),
                    textHeight,
                    textWidth
                );
            }
            const startTextEdge = DiagramUtils.getPointAtDistance(
                vlNodePosition,
                this.endTextEdge,
                voltageLevelCircleRadius
            );
            // update text edge polyline
            const polyline = DiagramUtils.getFormattedPolyline(startTextEdge, null, this.endTextEdge);
            textEdge.setAttribute('points', polyline);
        }
    }

    private updateSvgElementPosition(svgElementId: string, translation: Point) {
        const svgElement: SVGGraphicsElement | null = this.svgDiv.querySelector("[id='" + svgElementId + "']");
        if (svgElement) {
            const transform = DiagramUtils.getTransform(svgElement);
            const totalTranslation = new Point(
                (transform?.matrix.e ?? 0) + translation.x,
                (transform?.matrix.f ?? 0) + translation.y
            );
            svgElement?.setAttribute(
                'transform',
                'translate(' + DiagramUtils.getFormattedPoint(totalTranslation) + ')'
            );
        }
    }

    private updateEdges(vlNode: SVGGraphicsElement, position: Point) {
        // get edges connected to the the node we are moving
        const edges: EdgeMetadata[] | undefined = this.diagramMetadata?.edges.filter(
            (edge) => edge.node1 == vlNode.id || edge.node2 == vlNode.id
        );
        // group edges, to have multibranches - branches connecting the same nodes - together
        const groupedEdges: Map<string, EdgeMetadata[]> = new Map<string, EdgeMetadata[]>();
        const loopEdges: Map<string, EdgeMetadata[]> = new Map<string, EdgeMetadata[]>();
        const busNodeEdges: Map<string, EdgeMetadata[]> = new Map<string, EdgeMetadata[]>();
        edges?.forEach((edge) => {
            let edgeGroup: EdgeMetadata[] = [];
            if (edge.node1 == edge.node2) {
                // loop edge
                if (loopEdges.has(edge.node1)) {
                    edgeGroup = loopEdges.get(edge.node1) ?? [];
                }
                edgeGroup.push(edge);
                loopEdges.set(edge.node1, edgeGroup);
                this.addBusNodeEdge(edge.busNode1, edge, busNodeEdges);
                this.addBusNodeEdge(edge.busNode2, edge, busNodeEdges);
            } else {
                const edgeGroupId = edge.node1.concat('_', edge.node2);
                if (groupedEdges.has(edgeGroupId)) {
                    edgeGroup = groupedEdges.get(edgeGroupId) ?? [];
                }
                edgeGroup.push(edge);
                groupedEdges.set(edgeGroupId, edgeGroup);
                const busNodeId = edge.node1 == vlNode.id ? edge.busNode1 : edge.busNode2;
                this.addBusNodeEdge(busNodeId, edge, busNodeEdges);
            }
        });
        // redraw grouped edges
        for (const edgeGroup of groupedEdges.values()) {
            this.redrawEdgeGroup(edgeGroup, vlNode);
        }
        // redraw loop edges
        for (const edgeGroup of loopEdges.values()) {
            this.redrawLoopEdgeGroup(edgeGroup, position);
        }
        // redraw node
        this.redrawVoltageLevelNode(vlNode, busNodeEdges);
    }

    private addBusNodeEdge(busNodeId: string | null, edge: EdgeMetadata, busNodeEdges: Map<string, EdgeMetadata[]>) {
        let busEdgeGroup: EdgeMetadata[] = [];
        if (busNodeId != null) {
            if (busNodeEdges.has(busNodeId)) {
                busEdgeGroup = busNodeEdges.get(busNodeId) ?? [];
            }
            busEdgeGroup.push(edge);
            busNodeEdges.set(busNodeId, busEdgeGroup);
        }
    }

    private getEdgeNodes(
        edge: EdgeMetadata,
        vlNode: SVGGraphicsElement
    ): [SVGGraphicsElement | null, SVGGraphicsElement | null] {
        const otherNodeId = vlNode.id === edge.node1 ? edge.node2 : edge.node1;
        const otherNode: SVGGraphicsElement | null = this.svgDiv.querySelector("[id='" + otherNodeId + "']");
        const node1 = vlNode.id === edge.node1 ? vlNode : otherNode;
        const node2 = otherNode?.id === edge.node1 ? vlNode : otherNode;
        return [node1, node2];
    }

    private getOtherNode(
        edgeNodes: [SVGGraphicsElement | null, SVGGraphicsElement | null],
        vlNode: SVGGraphicsElement
    ): SVGGraphicsElement | null {
        return edgeNodes[0]?.id == vlNode.id ? edgeNodes[1] : edgeNodes[0];
    }

    private getNodeRadius(busNodeId: string, vlNodeId: string): [number, number, number] {
        const busNode: BusNodeMetadata | undefined = this.diagramMetadata?.busNodes.find(
            (busNode) => busNode.svgId == busNodeId
        );
        return DiagramUtils.getNodeRadius(
            busNode?.nbNeighbours ?? 0,
            DiagramUtils.isVlNodeFictitious(vlNodeId, this.diagramMetadata?.nodes)
                ? this.svgParameters.getFictitiousVoltageLevelCircleRadius()
                : this.svgParameters.getVoltageLevelCircleRadius(),
            busNode?.index ?? 0,
            this.svgParameters.getInterAnnulusSpace()
        );
    }

    private redrawEdgeGroup(edges: EdgeMetadata[], vlNode: SVGGraphicsElement) {
        if (edges.length == 1) {
            this.redrawStraightEdge(edges[0], vlNode); // 1 edge in the group -> straight line
        } else {
            this.redrawForkEdge(edges, vlNode);
        }
    }

    private redrawForkEdge(edges: EdgeMetadata[], vlNode: SVGGraphicsElement) {
        const position: Point = DiagramUtils.getPosition(vlNode);
        const edgeNodes = this.getEdgeNodes(edges[0], vlNode);
        const point1 = DiagramUtils.getPosition(edgeNodes[0]);
        const point2 = DiagramUtils.getPosition(edgeNodes[1]);
        const angle = DiagramUtils.getAngle(point1, point2);
        const nbForks = edges.length;
        const angleStep = this.svgParameters.getEdgesForkAperture() / (nbForks - 1);
        let i = 0;
        edges.forEach((edge) => {
            if (2 * i + 1 == nbForks) {
                this.redrawStraightEdge(edge, vlNode); // central edge, if present -> straight line
            } else {
                // get edge type
                const edgeType = DiagramUtils.getEdgeType(edge);
                if (edgeType == DiagramUtils.EdgeType.UNKNOWN) {
                    return;
                }
                if (edgeNodes[0] == null || edgeNodes[1] == null) {
                    // only 1 side of the edge is in the SVG
                    this.updateSvgElementPosition(edge.svgId, this.getTranslation(position));
                    return;
                }
                // get edge element
                const edgeNode: SVGGraphicsElement | null = this.svgDiv.querySelector("[id='" + edge.svgId + "']");
                if (!edgeNode) {
                    return;
                }
                // compute moved edge data: polyline points
                const alpha = -this.svgParameters.getEdgesForkAperture() / 2 + i * angleStep;
                const angleFork1 = angle - alpha;
                const angleFork2 = angle + Math.PI + alpha;
                const edgeFork1 = DiagramUtils.getEdgeFork(point1, this.svgParameters.getEdgesForkLength(), angleFork1);
                const edgeFork2 = DiagramUtils.getEdgeFork(point2, this.svgParameters.getEdgesForkLength(), angleFork2);
                const unknownBusNode1 = edge.busNode1 != null && edge.busNode1.length == 0;
                const nodeRadius1 = this.getNodeRadius(edge.busNode1 ?? '-1', edge.node1 ?? '-1');
                const edgeStart1 = DiagramUtils.getPointAtDistance(
                    DiagramUtils.getPosition(edgeNodes[0]),
                    edgeFork1,
                    unknownBusNode1
                        ? nodeRadius1[1] + this.svgParameters.getUnknownBusNodeExtraRadius()
                        : nodeRadius1[1]
                );
                const unknownBusNode2 = edge.busNode2 != null && edge.busNode2.length == 0;
                const nodeRadius2 = this.getNodeRadius(edge.busNode2 ?? '-1', edge.node2 ?? '-1');
                const edgeStart2 = DiagramUtils.getPointAtDistance(
                    DiagramUtils.getPosition(edgeNodes[1]),
                    edgeFork2,
                    unknownBusNode2
                        ? nodeRadius2[1] + this.svgParameters.getUnknownBusNodeExtraRadius()
                        : nodeRadius2[1]
                );
                const edgeMiddle = DiagramUtils.getMidPosition(edgeFork1, edgeFork2);
                // redraw edge
                this.redrawEdge(
                    edgeNode,
                    edgeStart1,
                    edgeFork1,
                    edgeStart2,
                    edgeFork2,
                    edgeMiddle,
                    nodeRadius1,
                    nodeRadius2,
                    edgeType
                );
            }
            i++;
        });
        // redraw other voltage level node
        const otherNode: SVGGraphicsElement | null = this.getOtherNode(edgeNodes, vlNode);
        this.redrawOtherVoltageLevelNode(otherNode);
    }

    private redrawStraightEdge(edge: EdgeMetadata, vlNode: SVGGraphicsElement) {
        // get edge type
        const edgeType = DiagramUtils.getEdgeType(edge);
        if (edgeType == DiagramUtils.EdgeType.UNKNOWN) {
            return;
        }

        const position: Point = DiagramUtils.getPosition(vlNode);

        const edgeNodes = this.getEdgeNodes(edge, vlNode);
        if (edgeNodes[0] == null || edgeNodes[1] == null) {
            // only 1 side of the edge is in the SVG
            this.updateSvgElementPosition(edge.svgId, this.getTranslation(position));
            return;
        }
        // get edge element
        const edgeNode: SVGGraphicsElement | null = this.svgDiv.querySelector("[id='" + edge.svgId + "']");
        if (!edgeNode) {
            return;
        }
        if (edgeType == DiagramUtils.EdgeType.THREE_WINDINGS_TRANSFORMER) {
            this.redrawThreeWtEdge(edge, edgeNode, vlNode);
            return;
        }
        // compute moved edge data: polyline points
        const nodeRadius1 = this.getNodeRadius(edge.busNode1 ?? '-1', edge.node1 ?? '-1');
        const edgeStart1 = this.getEdgeStart(edge.busNode1, nodeRadius1[1], edgeNodes[0], edgeNodes[1]);
        const nodeRadius2 = this.getNodeRadius(edge.busNode2 ?? '-1', edge.node2 ?? '-1');
        const edgeStart2 = this.getEdgeStart(edge.busNode2, nodeRadius2[1], edgeNodes[1], edgeNodes[0]);
        const edgeMiddle = DiagramUtils.getMidPosition(edgeStart1, edgeStart2);
        // redraw edge
        this.redrawEdge(edgeNode, edgeStart1, null, edgeStart2, null, edgeMiddle, nodeRadius1, nodeRadius2, edgeType);
        // if dangling line edge -> redraw boundary node
        if (edgeType == DiagramUtils.EdgeType.DANGLING_LINE) {
            this.redrawBoundaryNode(edgeNodes[1], DiagramUtils.getAngle(edgeStart2, edgeMiddle), nodeRadius2[1]);
            if (vlNode.id == edgeNodes[1]?.id) {
                // if boundary node moved -> redraw other voltage level node
                this.redrawOtherVoltageLevelNode(edgeNodes[0]);
            }
        } else {
            // redraw other voltage level node
            const otherNode: SVGGraphicsElement | null = this.getOtherNode(edgeNodes, vlNode);
            this.redrawOtherVoltageLevelNode(otherNode);
        }
    }

    private getEdgeStart(
        busNodeId: string | null,
        outerRadius: number,
        point1: SVGGraphicsElement | null,
        point2: SVGGraphicsElement | null
    ): Point {
        const unknownBusNode = busNodeId != null && busNodeId.length == 0;
        return DiagramUtils.getPointAtDistance(
            DiagramUtils.getPosition(point1),
            DiagramUtils.getPosition(point2),
            unknownBusNode ? outerRadius + this.svgParameters.getUnknownBusNodeExtraRadius() : outerRadius
        );
    }

    private redrawEdge(
        edgeNode: SVGGraphicsElement,
        edgeStart1: Point,
        edgeFork1: Point | null, // if null -> straight line
        edgeStart2: Point,
        edgeFork2: Point | null, // if null -> straight line
        edgeMiddle: Point,
        nodeRadius1: [number, number, number],
        nodeRadius2: [number, number, number],
        edgeType: DiagramUtils.EdgeType
    ) {
        const isTransformerEdge =
            edgeType == DiagramUtils.EdgeType.TWO_WINDINGS_TRANSFORMER ||
            edgeType == DiagramUtils.EdgeType.PHASE_SHIFT_TRANSFORMER;
        const isHVDCLineEdge = edgeType == DiagramUtils.EdgeType.HVDC_LINE;
        this.redrawHalfEdge(edgeNode, '1', edgeStart1, edgeFork1, edgeMiddle, isTransformerEdge, nodeRadius1);
        this.redrawHalfEdge(edgeNode, '2', edgeStart2, edgeFork2, edgeMiddle, isTransformerEdge, nodeRadius2);
        if (isTransformerEdge) {
            this.redrawTransformer(
                edgeNode,
                edgeFork1 == null ? edgeStart1 : edgeFork1,
                edgeMiddle,
                edgeFork2 == null ? edgeStart2 : edgeFork2,
                edgeMiddle,
                edgeType
            );
        } else if (isHVDCLineEdge) {
            this.redrawConverterStation(
                edgeNode,
                edgeFork1 == null ? edgeStart1 : edgeFork1,
                edgeMiddle,
                edgeFork2 == null ? edgeStart2 : edgeFork2,
                edgeMiddle
            );
        }
        // if present, move edge name
        if (this.svgParameters.getEdgeNameDisplayed()) {
            this.updateEdgeName(edgeNode, edgeMiddle, edgeFork1 == null ? edgeStart1 : edgeFork1);
        }
        // store edge angles, to use them for bus node redrawing
        this.edgeAngles.set(
            edgeNode.id + '.1',
            DiagramUtils.getAngle(edgeStart1, edgeFork1 == null ? edgeMiddle : edgeFork1)
        );
        this.edgeAngles.set(
            edgeNode.id + '.2',
            DiagramUtils.getAngle(edgeStart2, edgeFork2 == null ? edgeMiddle : edgeFork2)
        );
    }

    private redrawHalfEdge(
        edgeNode: SVGGraphicsElement,
        side: string,
        startPolyline: Point,
        middlePolyline: Point | null, // if null -> straight line
        endPolyline: Point,
        transformerEdge: boolean,
        nodeRadius: [number, number, number]
    ) {
        // get half edge element
        const halfEdge: SVGGraphicsElement | null = edgeNode.querySelector("[id='" + edgeNode.id + '.' + side + "']");
        // move edge polyline
        const polyline: SVGGraphicsElement | null | undefined = halfEdge?.querySelector('polyline');
        // if transformer edge reduce edge polyline, leaving space for the transformer
        endPolyline = transformerEdge
            ? DiagramUtils.getPointAtDistance(
                  endPolyline,
                  middlePolyline == null ? startPolyline : middlePolyline,
                  1.5 * this.svgParameters.getTransformerCircleRadius()
              )
            : endPolyline;
        const polylinePoints: string = DiagramUtils.getFormattedPolyline(startPolyline, middlePolyline, endPolyline);
        polyline?.setAttribute('points', polylinePoints);
        // redraw edge arrow and label
        if (halfEdge != null && halfEdge.children.length > 1) {
            this.redrawEdgeArrowAndLabel(halfEdge, startPolyline, middlePolyline, endPolyline, nodeRadius);
        }
    }

    private redrawEdgeArrowAndLabel(
        edgeNode: SVGGraphicsElement,
        startPolyline: Point,
        middlePolyline: Point | null, // if null -> straight line
        endPolyline: Point,
        nodeRadius: [number, number, number]
    ) {
        // move edge arrow
        const arrowCenter = DiagramUtils.getPointAtDistance(
            middlePolyline == null ? startPolyline : middlePolyline,
            endPolyline,
            middlePolyline == null
                ? this.svgParameters.getArrowShift() + (nodeRadius[2] - nodeRadius[1])
                : this.svgParameters.getArrowShift()
        );
        const arrowElement = edgeNode.lastElementChild as SVGGraphicsElement;
        arrowElement?.setAttribute('transform', 'translate(' + DiagramUtils.getFormattedPoint(arrowCenter) + ')');
        const arrowAngle = DiagramUtils.getArrowAngle(
            middlePolyline == null ? startPolyline : middlePolyline,
            endPolyline
        );
        const arrowRotationElement = arrowElement.firstElementChild?.firstElementChild as SVGGraphicsElement;
        arrowRotationElement.setAttribute('transform', 'rotate(' + DiagramUtils.getFormattedValue(arrowAngle) + ')');
        // move edge label
        const labelData = DiagramUtils.getLabelData(
            middlePolyline == null ? startPolyline : middlePolyline,
            endPolyline,
            this.svgParameters.getArrowLabelShift()
        );
        const labelRotationElement = arrowElement.firstElementChild?.lastElementChild as SVGGraphicsElement;
        labelRotationElement.setAttribute('transform', 'rotate(' + DiagramUtils.getFormattedValue(labelData[0]) + ')');
        labelRotationElement.setAttribute('x', DiagramUtils.getFormattedValue(labelData[1]));
        if (labelData[2]) {
            labelRotationElement.setAttribute('style', labelData[2]);
        } else if (labelRotationElement.hasAttribute('style')) {
            labelRotationElement.removeAttribute('style');
        }
    }

    private redrawTransformer(
        edgeNode: SVGGraphicsElement,
        startPolyline1: Point,
        endPolyline1: Point,
        startPolyline2: Point,
        endPolyline2: Point,
        edgeType: DiagramUtils.EdgeType
    ) {
        const transformerElement: SVGGraphicsElement = edgeNode.lastElementChild as SVGGraphicsElement;
        // move transformer circles
        const transformerCircles: NodeListOf<SVGGraphicsElement> = transformerElement?.querySelectorAll('circle');
        this.redrawTransformerCircle(
            transformerCircles.item(0),
            startPolyline1,
            DiagramUtils.getPointAtDistance(
                endPolyline1,
                startPolyline1,
                1.5 * this.svgParameters.getTransformerCircleRadius()
            )
        );
        this.redrawTransformerCircle(
            transformerCircles.item(1),
            startPolyline2,
            DiagramUtils.getPointAtDistance(
                endPolyline2,
                startPolyline2,
                1.5 * this.svgParameters.getTransformerCircleRadius()
            )
        );
        // if phase shifting transformer move transformer arrow
        const isPSTransformerEdge = edgeType == DiagramUtils.EdgeType.PHASE_SHIFT_TRANSFORMER;
        if (isPSTransformerEdge) {
            this.redrawTransformerArrow(
                transformerElement,
                startPolyline1,
                endPolyline1,
                DiagramUtils.getMidPosition(endPolyline1, endPolyline2)
            );
        }
    }

    private redrawTransformerCircle(transformerCircle: SVGGraphicsElement, startPolyline: Point, endPolyline: Point) {
        const circleCenter: Point = DiagramUtils.getPointAtDistance(
            endPolyline,
            startPolyline,
            -this.svgParameters.getTransformerCircleRadius()
        );
        transformerCircle.setAttribute('cx', DiagramUtils.getFormattedValue(circleCenter.x));
        transformerCircle.setAttribute('cy', DiagramUtils.getFormattedValue(circleCenter.y));
    }

    private redrawTransformerArrow(
        transformerElement: SVGGraphicsElement,
        startPolyline: Point,
        endPolyline: Point,
        transformerCenter: Point
    ) {
        const arrowPath: SVGGraphicsElement | null = transformerElement.querySelector('path');
        const matrix: string = DiagramUtils.getTransformerArrowMatrixString(
            startPolyline,
            endPolyline,
            transformerCenter,
            this.svgParameters.getTransformerCircleRadius()
        );
        arrowPath?.setAttribute('transform', 'matrix(' + matrix + ')');
    }

    private redrawConverterStation(
        edgeNode: SVGGraphicsElement,
        startPolyline1: Point,
        endPolyline1: Point,
        startPolyline2: Point,
        endPolyline2: Point
    ) {
        const converterStationElement: SVGGraphicsElement = edgeNode.lastElementChild as SVGGraphicsElement;
        const polylinePoints: string = DiagramUtils.getConverterStationPolyline(
            startPolyline1,
            endPolyline1,
            startPolyline2,
            endPolyline2,
            this.svgParameters.getConverterStationWidth()
        );
        const polyline: SVGGraphicsElement | null = converterStationElement.querySelector('polyline');
        polyline?.setAttribute('points', polylinePoints);
    }

    private redrawLoopEdgeGroup(edges: EdgeMetadata[], position: Point) {
        edges.forEach((edge) => {
            // get edge element
            if (!edge.svgId) {
                return;
            }
            this.updateSvgElementPosition(edge.svgId, this.getTranslation(position));
        });
    }

    private updateEdgeName(edgeNode: SVGGraphicsElement, anchorPoint: Point, edgeStart: Point) {
        const positionElement: SVGGraphicsElement | null = edgeNode.querySelector(
            '.nad-edge-label'
        ) as SVGGraphicsElement;
        if (positionElement != null) {
            // move edge name position
            positionElement.setAttribute('transform', 'translate(' + DiagramUtils.getFormattedPoint(anchorPoint) + ')');
            const angleElement: SVGGraphicsElement | null = positionElement.querySelector('text') as SVGGraphicsElement;
            if (angleElement != null) {
                // change edge name angle
                const edgeNameAngle = DiagramUtils.getEdgeNameAngle(edgeStart, anchorPoint);
                angleElement.setAttribute('transform', 'rotate(' + DiagramUtils.getFormattedValue(edgeNameAngle) + ')');
            }
        }
    }

    private redrawVoltageLevelNode(node: SVGGraphicsElement | null, busNodeEdges: Map<string, EdgeMetadata[]>) {
        if (node != null) {
            // get buses belonging to voltage level
            const busNodes: BusNodeMetadata[] | undefined = this.diagramMetadata?.busNodes.filter(
                (busNode) => busNode.vlNode == node.id
            );
            // if single bus voltage level -> do not redraw anything
            if (busNodes !== undefined && busNodes.length <= 1) {
                return;
            }
            // sort buses by index
            const sortedBusNodes: BusNodeMetadata[] = DiagramUtils.getSortedBusNodes(busNodes);
            const traversingBusEdgesAngles: number[] = [];
            for (let index = 0; index < sortedBusNodes.length; index++) {
                const busNode = sortedBusNodes[index];
                // skip redrawing of first bus
                if (index > 0) {
                    this.redrawBusNode(node, busNode, index, traversingBusEdgesAngles);
                }
                // add angles of edges starting from bus to traversing edges angles
                const busEdges = busNodeEdges.get(busNode.svgId) ?? [];
                busEdges.forEach((edge) => {
                    const edgeAngle = this.getEdgeAngle(busNode, edge, edge.svgId, edge.node1 == edge.node2);
                    if (typeof edgeAngle !== 'undefined') {
                        traversingBusEdgesAngles.push(edgeAngle);
                    }
                });
            }
        }
    }

    private getEdgeAngle(busNode: BusNodeMetadata, edge: EdgeMetadata, edgeId: string, isLoopEdge: boolean) {
        const halfEdgeId = busNode.svgId == edge.busNode1 ? edgeId + '.1' : edgeId + '.2';
        if (!this.edgeAngles.has(halfEdgeId)) {
            // if not yet stored in angle map -> compute and store it
            const halfEdgeDrawElement: HTMLElement | null = <HTMLElement>(
                (this.svgDiv.querySelector("[id='" + halfEdgeId + "']")?.querySelector('path, polyline') as Element)
            );
            if (halfEdgeDrawElement != null) {
                const angle = isLoopEdge
                    ? DiagramUtils.getPathAngle(halfEdgeDrawElement)
                    : DiagramUtils.getPolylineAngle(halfEdgeDrawElement);
                if (angle != null) {
                    this.edgeAngles.set(halfEdgeId, angle);
                }
            }
        }
        return this.edgeAngles.get(halfEdgeId);
    }

    private redrawBusNode(
        node: SVGGraphicsElement,
        busNode: BusNodeMetadata,
        busIndex: number,
        traversingBusEdgesAngles: number[]
    ) {
        const busNodeRadius = DiagramUtils.getNodeRadius(
            busNode.nbNeighbours == null ? 0 : busNode.nbNeighbours,
            this.svgParameters.getVoltageLevelCircleRadius(),
            busIndex,
            this.svgParameters.getInterAnnulusSpace()
        );
        const edgeAngles = Object.assign(
            [],
            traversingBusEdgesAngles.sort(function (a, b) {
                return a - b;
            })
        );
        edgeAngles.push(edgeAngles[0] + 2 * Math.PI);
        const path: string = DiagramUtils.getFragmentedAnnulusPath(
            edgeAngles,
            busNodeRadius,
            this.svgParameters.getNodeHollowWidth()
        );
        const busElement: HTMLElement | null = <HTMLElement>node.querySelectorAll('.nad-busnode')[busIndex];
        if (busElement != null) {
            busElement.setAttribute('d', path);
        }
    }

    private redrawOtherVoltageLevelNode(otherNode: SVGGraphicsElement | null) {
        if (otherNode != null) {
            // get other voltage level node edges
            const edges: EdgeMetadata[] | undefined = this.diagramMetadata?.edges.filter(
                (edge) => edge.node1 == (otherNode?.id ?? -1) || edge.node2 == (otherNode?.id ?? -1)
            );
            // group other voltage level node edges by bus node
            const busNodeEdges: Map<string, EdgeMetadata[]> = new Map<string, EdgeMetadata[]>();
            edges?.forEach((edge) => {
                if (edge.node1 == edge.node2) {
                    // loop edge
                    this.addBusNodeEdge(edge.busNode1, edge, busNodeEdges);
                    this.addBusNodeEdge(edge.busNode2, edge, busNodeEdges);
                } else {
                    const busNodeId = edge.node1 == otherNode?.id ? edge.busNode1 : edge.busNode2;
                    this.addBusNodeEdge(busNodeId, edge, busNodeEdges);
                }
            });
            // redraw other voltage level node
            this.redrawVoltageLevelNode(otherNode, busNodeEdges);
        }
    }

    private redrawThreeWtEdge(edge: EdgeMetadata, edgeNode: SVGGraphicsElement, vlNode: SVGGraphicsElement) {
        const position = DiagramUtils.getPosition(vlNode);
        const twtEdge: HTMLElement = <HTMLElement>edgeNode.firstElementChild;
        if (twtEdge != null) {
            const points = DiagramUtils.getPolylinePoints(twtEdge);
            if (points != null) {
                // compute polyline points
                const edgeNodes = this.getEdgeNodes(edge, vlNode);
                const threeWtMoved = edgeNodes[1]?.id == this.draggedElement?.id;
                const nodeRadius1 = this.getNodeRadius(edge.busNode1 ?? '-1', edge.node1 ?? '-1');
                const edgeStart = this.getEdgeStart(edge.busNode1, nodeRadius1[1], edgeNodes[0], edgeNodes[1]);
                const translation = this.getTranslation(position);
                const edgeEnd = threeWtMoved
                    ? new Point(
                          points[points.length - 1].x + translation.x,
                          points[points.length - 1].y + translation.y
                      )
                    : points[points.length - 1];
                // move polyline
                const polylinePoints: string = DiagramUtils.getFormattedPolyline(edgeStart, null, edgeEnd);
                twtEdge.setAttribute('points', polylinePoints);
                // redraw edge arrow and label
                if (edgeNode.children.length > 1) {
                    this.redrawEdgeArrowAndLabel(edgeNode, edgeStart, null, edgeEnd, nodeRadius1);
                }
                // store edge angles, to use them for bus node redrawing
                this.edgeAngles.set(edgeNode.id + '.1', DiagramUtils.getAngle(edgeStart, edgeEnd));
                // redraw voltage level node connected to three windings transformer
                if (threeWtMoved) {
                    this.redrawOtherVoltageLevelNode(edgeNodes[0]);
                }
            }
        }
    }

    private redrawBoundaryNode(node: SVGGraphicsElement | null, edgeStartAngle: number, busOuterRadius: number) {
        if (node != null) {
            const path: string = DiagramUtils.getBoundarySemicircle(edgeStartAngle, busOuterRadius);
            const pathElement: HTMLElement | null = <HTMLElement>node.firstElementChild;
            if (pathElement != null && pathElement.tagName == 'path') {
                pathElement.setAttribute('d', path);
            }
        }
    }

    private callSelectNodeCallback() {
        // call the select node callback, if defined
        if (this.onSelectNodeCallback != null) {
            // get selected node from metadata
            const node: NodeMetadata | undefined = this.diagramMetadata?.nodes.find(
                (node) => node.svgId == this.selectedElement?.id
            );
            if (node != null) {
                this.onSelectNodeCallback(node.equipmentId, node.svgId);
            }
        }
    }

    public getCurrentlyMaxDisplayedSize(): number {
        const viewbox = this.getViewBox();
        return Math.max(viewbox?.height || 0, viewbox?.width || 0);
    }

    public checkAndUpdateLevelOfDetail(svg: SVGSVGElement) {
        const maxDisplayedSize = this.getCurrentlyMaxDisplayedSize();
        const previousMaxDisplayedSize = this.getPreviousMaxDisplayedSize();
        // in case of bad or unset values NaN or Infinity, this condition is skipped and the function behaves as if zoom changed
        if (
            Math.abs(previousMaxDisplayedSize - maxDisplayedSize) / previousMaxDisplayedSize <
            dynamicCssRulesUpdateThreshold
        ) {
            return;
        }
        this.setPreviousMaxDisplayedSize(maxDisplayedSize);

        //Workaround chromium (tested on edge and google-chrome 131) doesn't
        //redraw things with percentages on viewbox changes but it should, so
        //we force it. This is not strictly related to the enableLevelOfDetail
        //and dynamic css feature, but it turns out that we use percentages in
        //css only in the case where enableLevelOfDetail=true, so we can do the
        //workaround here at each viewbox change until we have other needs or
        //until we remove the workaround entirely. Firefox does correctly
        //redraw, but we force for everyone to have the same behavior
        //everywhere and detect problems more easily. We can't use
        //innerHtml+='' on the <style> tags because values set with
        //setProperty(key, value) in updateSvgCssDisplayValue are not reflected
        //in the html text so the innerHTML trick has the effect of resetting
        //them. So instead of doing it on the svg, we do it on all its children
        //that are not style elements. This won't work if there are deeply
        //nested style elements that need dynamic css rules but in practice
        //only the root style element has dynamic rules so it's ok.
        //TODO Remove this when chromium fixes their bug.
        //TODO If this workaround causes problems, we can find a better way to
        //force a redraw that doesnt change the elements in the dom.
        const innerSvg = svg.querySelector('svg');
        if (innerSvg) {
            for (const child of innerSvg.children) {
                // annoying, sometimes lowercase (html), sometimes uppercase (xml in xhtml or svg))
                if (child.nodeName.toUpperCase() != 'STYLE') {
                    child.innerHTML += '';
                }
            }
            const zoomLevel = this.getZoomLevel(maxDisplayedSize);
            if (zoomLevel != this.lastZoomLevel) {
                innerSvg.setAttribute('class', NetworkAreaDiagramViewer.ZOOM_CLASS_PREFIX + zoomLevel);
                this.lastZoomLevel = zoomLevel;
            }
        }
    }

    private getZoomLevel(maxDisplayedSize: number): number {
        for (const zoomLevel of this.zoomLevels) {
            if (maxDisplayedSize >= zoomLevel) {
                return zoomLevel;
            }
        }
        return 0;
    }

    public setJsonBranchStates(branchStates: string) {
        const branchStatesArray: BranchState[] = JSON.parse(branchStates);
        this.setBranchStates(branchStatesArray);
    }

    public setBranchStates(branchStates: BranchState[]) {
        branchStates.forEach((branchState) => {
            if (!this.edgesMap.has(branchState.branchId)) {
                const edge = (this.diagramMetadata?.edges ?? []).find(
                    (edge) => edge.equipmentId == branchState.branchId
                );
                if (edge === undefined) {
                    console.warn('Skipping updating branch ' + branchState.branchId + ' labels: branch not found');
                    return;
                }
                this.edgesMap.set(branchState.branchId, edge);
            }
            const edgeId = this.edgesMap.get(branchState.branchId)?.svgId ?? '-1';
            this.setBranchSideLabel(branchState.branchId, '1', edgeId, branchState.value1);
            this.setBranchSideLabel(branchState.branchId, '2', edgeId, branchState.value2);
            this.setBranchSideConnection(branchState.branchId, '1', edgeId, branchState.connected1);
            this.setBranchSideConnection(branchState.branchId, '2', edgeId, branchState.connected2);

            const edge = (this.diagramMetadata?.edges ?? []).find((edge) => edge.equipmentId == branchState.branchId);

            if (branchState.connectedBus1 && edge) {
                this.setBranchBusConnection(edge, branchState.branchId, '1', branchState.connectedBus1);
            }
            if (branchState.connectedBus2 && edge) {
                this.setBranchBusConnection(edge, branchState.branchId, '2', branchState.connectedBus2);
            }
        });
    }

    public setJsonVoltageLevelStates(voltageLevelStates: string) {
        const voltageLevelStatesArray: VoltageLevelState[] = JSON.parse(voltageLevelStates);
        this.setVoltageLevelStates(voltageLevelStatesArray);
    }

    public setVoltageLevelStates(voltageLevelStates: VoltageLevelState[]) {
        voltageLevelStates.forEach((vlState) => {
            const textNodeId = this.getTextNodeIdFromEquipmentId(vlState.voltageLevelId);
            if (!textNodeId) {
                console.warn(`Text node for ${vlState.voltageLevelId} not found`);
                return;
            }

            const textNodeElement = this.container.querySelector(`[id='${textNodeId}']`);
            if (!textNodeElement) {
                console.warn(`Text node element ${textNodeId} not found in DOM`);
                return;
            }

            const labelBox = textNodeElement.querySelector('div.nad-label-box');
            if (!labelBox) {
                console.warn(`Label box not found in text node ${textNodeId}`);
                return;
            }

            const vlNodeId = DiagramUtils.getVoltageLevelNodeId(textNodeId);

            // Get all buses for this voltage level
            const vlBusNodes = this.diagramMetadata?.busNodes.filter((bus) => bus.vlNode === vlNodeId);
            if (!vlBusNodes || vlBusNodes.length === 0) {
                console.warn(`No bus nodes found for voltage level ${vlState.voltageLevelId}`);
                return;
            }

            // Get table rows (skip first row which is the header/title)
            const tableRows = labelBox.querySelectorAll('table tr');

            vlState.busValue.forEach((busValue) => {
                // Find the bus node metadata by id
                const busNode = vlBusNodes.find((bus) => bus.equipmentId === busValue.busId);
                if (!busNode) return;

                const rowIndex = busNode.index;

                if (rowIndex < tableRows.length) {
                    const row = tableRows[rowIndex];
                    const valueCell = row.querySelector('td:nth-child(2)');

                    if (valueCell) {
                        const voltage = busValue.voltage.toFixed(this.svgParameters.getVoltageValuePrecision());
                        const angle = busValue.angle.toFixed(this.svgParameters.getAngleValuePrecision());
                        valueCell.textContent = `${voltage} kV / ${angle}°`;
                    }
                }
            });
        });
    }

    private setBranchSideLabel(branchId: string, side: string, edgeId: string, value: number | string) {
        const arrowGElement: SVGGraphicsElement | null = this.svgDiv.querySelector(
            "[id='" + edgeId + '.' + side + "'] .nad-edge-infos g"
        );
        if (arrowGElement !== null) {
            arrowGElement.classList.remove('nad-state-in', 'nad-state-out');
            if (typeof value === 'number') {
                arrowGElement.classList.add(DiagramUtils.getArrowClass(value));
            }
            const branchLabelElement = arrowGElement.querySelector('text');
            if (branchLabelElement !== null) {
                branchLabelElement.innerHTML =
                    typeof value === 'number' ? value.toFixed(this.getEdgeInfoValuePrecision()) : value;
            } else {
                console.warn('Skipping updating branch ' + branchId + ' side ' + side + ' label: text not found');
            }
        } else {
            console.warn('Skipping updating branch ' + branchId + ' side ' + side + ' label: label not found');
        }
    }

    private getEdgeInfoValuePrecision() {
        const edgeInfoDisplayed = this.svgParameters.getEdgeInfoDisplayed();
        switch (edgeInfoDisplayed) {
            case EdgeInfoEnum.ACTIVE_POWER:
            case EdgeInfoEnum.REACTIVE_POWER:
                return this.svgParameters.getPowerValuePrecision();
            case EdgeInfoEnum.CURRENT:
                return this.svgParameters.getCurrentValuePrecision();
            default:
                return 0;
        }
    }

    private setBranchSideConnection(branchId: string, side: string, edgeId: string, connected: boolean | undefined) {
        const halfEdge: SVGGraphicsElement | null = this.svgDiv.querySelector("[id='" + edgeId + '.' + side + "']");
        if (halfEdge !== null) {
            if (connected == undefined || connected) {
                halfEdge.classList.remove('nad-disconnected');
            } else {
                halfEdge.classList.add('nad-disconnected');
            }
        } else {
            console.warn('Skipping updating branch ' + branchId + ' side ' + side + ' status: edge not found');
        }
    }

    /**
     * Updates the connection between a branch and a bus in the electrical network diagram
     * @param edge - the edge to be modified
     * @param branchId - the ID of the branch
     * @param side - The side of the branch to connect ('1' or '2')
     * @param busId - The ID of the target bus to connect to
     */
    private setBranchBusConnection(edge: EdgeMetadata, branchId: string, side: string, busId: string) {
        const targetBusNode = this.diagramMetadata?.busNodes.find((busNode) => busNode.equipmentId === busId);
        if (!targetBusNode) {
            console.warn(
                'Skipping updating branch ' +
                    branchId +
                    ' side ' +
                    side +
                    ' status: Bus ' +
                    busId +
                    ' not found in metadata'
            );
            return;
        }

        const currentBusNodeId = side === '1' ? edge.busNode1 : edge.busNode2;
        const currentBusNode = this.diagramMetadata?.busNodes.find((busNode) => busNode.svgId === currentBusNodeId);

        if (currentBusNode && currentBusNode.vlNode !== targetBusNode.vlNode) {
            console.warn(
                'Skipping updating branch ' +
                    branchId +
                    ' side ' +
                    side +
                    ' status: Cannot connect to bus from different voltage level'
            );
            return;
        }

        if (side === '1') {
            edge.busNode1 = targetBusNode.svgId;
        } else {
            edge.busNode2 = targetBusNode.svgId;
        }

        const vlElement = this.container.querySelector(`[id='${targetBusNode.vlNode}']`) as SVGGraphicsElement;
        if (!vlElement) {
            console.warn(`VoltageLevel ${targetBusNode.vlNode} not found`);
            return;
        }

        const edgeGroup = this.diagramMetadata?.edges.filter(
            (e) =>
                (e.node1 === edge.node1 && e.node2 === edge.node2) || (e.node1 === edge.node2 && e.node2 === edge.node1)
        );
        if (edgeGroup) {
            this.redrawEdgeGroup(edgeGroup, vlElement);
        }
    }

    private onMouseRightDown(event: MouseEvent) {
        const elementData = DiagramUtils.getRightClickableElementData(
            event.target as SVGElement,
            this.diagramMetadata?.nodes,
            this.diagramMetadata?.textNodes,
            this.diagramMetadata?.edges
        );
        if (!elementData) {
            return;
        }
        this.ctm = this.svgDraw?.node.getScreenCTM();
        const mousePosition: Point = this.getMousePosition(event);
        this.onRightClickCallback?.(elementData.svgId, elementData.equipmentId, elementData.type, mousePosition);
    }

    public zoomToFit() {
        const viewBox = DiagramUtils.getViewBox(
            this.diagramMetadata?.nodes,
            this.diagramMetadata?.textNodes,
            this.svgParameters
        );
        this.svgDraw?.viewbox(viewBox.x, viewBox.y, viewBox.width, viewBox.height);
    }

    public zoomIn() {
        const zoom = this.svgDraw?.zoom() ?? 1;
        this.svgDraw?.zoom(1.1 * zoom);
    }

    public zoomOut() {
        const zoom = this.svgDraw?.zoom() ?? 1;
        this.svgDraw?.zoom(0.9 * zoom);
    }

    public saveSvg() {
        this.addStyle();
        const userViewBox: DiagramUtils.ViewBox = {
            x: this.svgDraw?.viewbox().x ?? 0,
            y: this.svgDraw?.viewbox().y ?? 0,
            width: this.svgDraw?.viewbox().width ?? 0,
            height: this.svgDraw?.viewbox().height ?? 0,
        };
        this.zoomToFit();
        const blobData = [this.getSvg() ?? ''];
        const blob = new Blob(blobData, { type: 'image/svg+xml' });
        this.downloadFile(blob, 'nad.svg');
        this.svgDraw?.viewbox(userViewBox.x, userViewBox.y, userViewBox.width, userViewBox.height);
        this.removeStyle();
    }

    private downloadFile(blob: Blob, filename: string) {
        const a = document.createElement('a');
        a.download = filename;
        a.href = URL.createObjectURL(blob);
        a.click();
        a.remove();
    }

    private addStyle() {
        // add style, if not present
        if (this.svgParameters.getCssLocation() == CssLocationEnum.EXTERNAL_NO_IMPORT) {
            const styleElement = DiagramUtils.getStyle(document.styleSheets, this.svgDraw?.node);
            const gElement = this.svgDraw?.node.querySelector('g');
            gElement?.before(styleElement);
        }
    }

    private removeStyle() {
        // remove style, if added
        if (this.svgParameters.getCssLocation() == CssLocationEnum.EXTERNAL_NO_IMPORT) {
            const styleElement: HTMLElement | null = this.svgDiv.querySelector('style');
            styleElement?.remove();
        }
    }

    public savePng(backgroundColor?: string) {
        this.copyPng(true, backgroundColor);
    }

    public screenshot(backgroundColor?: string) {
        this.copyPng(false, backgroundColor);
    }

    private copyPng(copyToFile: boolean, backgroundColor?: string) {
        this.addStyle();
        this.addBackgroundColor(backgroundColor);
        const svgXml = DiagramUtils.getSvgXml(this.getSvg());
        const image = new Image();
        image.src = svgXml;
        image.onload = () => {
            const png = DiagramUtils.getPngFromImage(image);
            const blob = DiagramUtils.getBlobFromPng(png);
            if (copyToFile) {
                this.downloadFile(blob, 'nad.png');
            } else {
                this.copyToClipboard(blob);
            }
        };
        this.removeBackgroundColor(backgroundColor);
        this.removeStyle();
    }

    private addBackgroundColor(backgroundColor?: string) {
        if (backgroundColor) {
            this.svgDraw?.node.style.setProperty('background-color', backgroundColor);
        }
    }

    private removeBackgroundColor(backgroundColor?: string) {
        if (backgroundColor) {
            this.svgDraw?.node.style.removeProperty('background-color');
        }
    }

    private copyToClipboard(blob: Blob) {
        navigator.clipboard
            .write([
                new ClipboardItem({
                    [blob.type]: blob,
                }),
            ])
            .then(() => {
                const keyframes = [
                    { backgroundColor: 'gray', offset: 0 },
                    { backgroundColor: 'white', offset: 0.5 },
                ];
                const timing = { duration: 500, iterations: 1 };
                this.svgDiv.animate(keyframes, timing);
            });
    }
}<|MERGE_RESOLUTION|>--- conflicted
+++ resolved
@@ -111,7 +111,9 @@
     previousMaxDisplayedSize: number;
     edgesMap: Map<string, EdgeMetadata> = new Map<string, EdgeMetadata>();
     onRightClickCallback: OnRightClickCallbackType | null;
-<<<<<<< HEAD
+    originalNodePosition: Point = new Point(0, 0);
+    originalTextNodeShift: Point = new Point(0, 0);
+    originalTextNodeConnectionShift: Point = new Point(0, 0);
     lastZoomLevel: number = 0;
     zoomLevels: number[] = [0, 1000, 2200, 2500, 3000, 4000, 9000, 12000, 20000];
 
@@ -136,12 +138,6 @@
      * @param onRightClickCallback - Callback function triggered when right-clicking on a node or edge.
      * @param addButtons - Whether to add zoom control buttons (zoom in, zoom out, zoom to fit) to the viewer.
      */
-=======
-    originalNodePosition: Point = new Point(0, 0);
-    originalTextNodeShift: Point = new Point(0, 0);
-    originalTextNodeConnectionShift: Point = new Point(0, 0);
-
->>>>>>> 87ae542d
     constructor(
         container: HTMLElement,
         svgContent: string,
