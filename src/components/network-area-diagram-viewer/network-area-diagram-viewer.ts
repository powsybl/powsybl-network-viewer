--- conflicted
+++ resolved
@@ -1190,29 +1190,8 @@
     }
 
     private redrawEdgeGroup(edges: EdgeMetadata[]) {
-<<<<<<< HEAD
         for (let iEdge = 0; iEdge < edges.length; iEdge++) {
             this.redrawEdge(edges[iEdge], iEdge, edges.length);
-=======
-        if (edges.length == 1) {
-            this.redrawStraightEdge(edges[0]); // 1 edge in the group -> straight line
-        } else {
-            this.redrawForkEdge(edges);
-        }
-    }
-
-    private redrawForkEdge(edges: EdgeMetadata[]) {
-        const edgeReference = edges[0];
-        for (let iEdge = 0; iEdge < edges.length; iEdge++) {
-            if (2 * iEdge + 1 == edges.length) {
-                this.redrawStraightEdge(edges[iEdge]); // central edge, if present -> straight line
-            } else {
-                const edge = edges[iEdge];
-                // If the fork comes form the opposite side, we inverse it
-                const index = edge.node1 == edgeReference.node1 ? iEdge : edges.length - iEdge - 1;
-                this.redrawEdge(edge, index, edges.length);
-            }
->>>>>>> e62df19a
         }
     }
 
