/**
 * Copyright (c) 2022-2024, RTE (http://www.rte-france.com)
 * This Source Code Form is subject to the terms of the Mozilla Public
 * License, v. 2.0. If a copy of the MPL was not distributed with this
 * file, You can obtain one at http://mozilla.org/MPL/2.0/.
 */

import { Point, SVG, ViewBoxLike, Svg } from '@svgdotjs/svg.js';
import '@svgdotjs/svg.panzoom.js';
import * as DiagramUtils from './diagram-utils';
import { SvgParameters, EdgeInfoEnum, CssLocationEnum } from './svg-parameters';
import { LayoutParameters } from './layout-parameters';
import { DiagramMetadata, EdgeMetadata, BusNodeMetadata, NodeMetadata, TextNodeMetadata } from './diagram-metadata';
import {
    CSS_DECLARATION,
    CSS_RULE,
    THRESHOLD_STATUS,
    DEFAULT_DYNAMIC_CSS_RULES,
    cloneRules,
} from './dynamic-css-utils';
import { debounce } from '@mui/material';

export type BranchState = {
    branchId: string;
    value1: number | string;
    value2: number | string;
    connected1: boolean;
    connected2: boolean;
    connectedBus1: string;
    connectedBus2: string;
};

export type OnMoveNodeCallbackType = (
    equipmentId: string,
    nodeId: string,
    x: number,
    y: number,
    XOrig: number,
    yOrig: number
) => void;

export type OnMoveTextNodeCallbackType = (
    equipmentId: string,
    vlNodeId: string,
    textNodeId: string,
    shiftX: number,
    shiftY: number,
    shiftXOrig: number,
    shiftYOrig: number,
    connectionShiftX: number,
    connectionShiftY: number,
    connectionShiftXOrig: number,
    connectionShiftYOrig: number
) => void;

export type OnSelectNodeCallbackType = (equipmentId: string, nodeId: string) => void;

export type OnToggleNadHoverCallbackType = (
    hovered: boolean,
    mousePosition: Point | null,
    equipmentId: string,
    equipmentType: string
) => void;

export type OnRightClickCallbackType = (
    svgId: string,
    equipmentId: string,
    equipmentType: string,
    mousePosition: Point
) => void;

// update css rules when zoom changes by this amount. This allows to not
// update when only translating (when translating, round errors lead to
// epsilon changes in the float values), or not too often a bit when smooth
// scrolling (the update may be entirely missed when smooth scrolling if
// you don't go over the threshold but that's ok, the user doesn't see rule
// threshold values so he will continue to zoom in or out to trigger the
// rule update. Using a debounce that ensure the last update is done
// eventually may be even worse as it could introduce flicker after the
// delay after the last zoom change.  We need a value that gives good
// performance but doesn't change the user experience
const dynamicCssRulesUpdateThreshold = 0.01;

export class NetworkAreaDiagramViewer {
    static readonly DEFAULT_PNG_BACKGROUND_COLOR = 'white';

    container: HTMLElement;
    svgDiv: HTMLElement;
    svgContent: string;
    diagramMetadata: DiagramMetadata | null;
    width: number;
    height: number;
    originalWidth: number;
    originalHeight: number;
    svgDraw: Svg | undefined;
    ratio = 1;
    selectedElement: SVGGraphicsElement | null = null;
    draggedElement: SVGGraphicsElement | null = null;
    transform: SVGTransform | undefined;
    ctm: DOMMatrix | null | undefined = null;
    initialPosition: Point = new Point(0, 0);
    svgParameters: SvgParameters;
    layoutParameters: LayoutParameters;
    edgeAngles: Map<string, number> = new Map<string, number>();
    textNodeSelected: boolean = false;
    endTextEdge: Point = new Point(0, 0);
    onMoveNodeCallback: OnMoveNodeCallbackType | null;
    onMoveTextNodeCallback: OnMoveTextNodeCallbackType | null;
    onSelectNodeCallback: OnSelectNodeCallbackType | null;
    dynamicCssRules: CSS_RULE[];
    onToggleHoverCallback: OnToggleNadHoverCallbackType | null;
    previousMaxDisplayedSize: number;
    edgesMap: Map<string, EdgeMetadata> = new Map<string, EdgeMetadata>();
    onRightClickCallback: OnRightClickCallbackType | null;

    constructor(
        container: HTMLElement,
        svgContent: string,
        diagramMetadata: DiagramMetadata | null,
        minWidth: number,
        minHeight: number,
        maxWidth: number,
        maxHeight: number,
        onMoveNodeCallback: OnMoveNodeCallbackType | null,
        onMoveTextNodeCallback: OnMoveTextNodeCallbackType | null,
        onSelectNodeCallback: OnSelectNodeCallbackType | null,
        enableNodeInteraction: boolean,
        enableLevelOfDetail: boolean,
        customDynamicCssRules: CSS_RULE[] | null,
        onToggleHoverCallback: OnToggleNadHoverCallbackType | null,
        onRightClickCallback: OnRightClickCallbackType | null,
        addButtons: boolean
    ) {
        this.container = container;
        this.svgDiv = document.createElement('div');
        this.svgDiv.id = 'svg-container';
        this.svgContent = svgContent;
        this.diagramMetadata = diagramMetadata;
        this.width = 0;
        this.height = 0;
        this.originalWidth = 0;
        this.originalHeight = 0;
        // rules need to be cloned because we store the threshold inside them
        this.dynamicCssRules = cloneRules(customDynamicCssRules ?? DEFAULT_DYNAMIC_CSS_RULES);
        this.onRightClickCallback = onRightClickCallback;
        this.init(
            minWidth,
            minHeight,
            maxWidth,
            maxHeight,
            enableNodeInteraction,
            enableLevelOfDetail,
            diagramMetadata !== null,
            addButtons
        );
        this.svgParameters = new SvgParameters(diagramMetadata?.svgParameters);
        this.layoutParameters = new LayoutParameters(diagramMetadata?.layoutParameters);
        this.onMoveNodeCallback = onMoveNodeCallback;
        this.onMoveTextNodeCallback = onMoveTextNodeCallback;
        this.onSelectNodeCallback = onSelectNodeCallback;
        this.onToggleHoverCallback = onToggleHoverCallback;
        this.previousMaxDisplayedSize = 0;
    }

    public setWidth(width: number): void {
        this.width = width;
    }

    public setOriginalWidth(originalWidth: number): void {
        this.originalWidth = originalWidth;
    }

    public setHeight(height: number): void {
        this.height = height;
    }

    public setOriginalHeight(originalHeight: number): void {
        this.originalHeight = originalHeight;
    }

    public setContainer(container: HTMLElement): void {
        this.container = container;
    }

    public setSvgContent(svgContent: string): void {
        this.svgContent = svgContent;
    }

    public getWidth(): number {
        return this.width;
    }

    public getOriginalWidth(): number {
        return this.originalWidth;
    }

    public getHeight(): number {
        return this.height;
    }

    public getOriginalHeight(): number {
        return this.originalHeight;
    }

    public getContainer(): HTMLElement {
        return this.container;
    }

    public getSvgContent(): string {
        return this.svgContent;
    }

    public getViewBox(): ViewBoxLike | undefined {
        return this.svgDraw?.viewbox();
    }

    public setViewBox(viewBox: ViewBoxLike): void {
        this.svgDraw?.viewbox(viewBox);
    }

    public setPreviousMaxDisplayedSize(previousMaxDisplayedSize: number): void {
        this.previousMaxDisplayedSize = previousMaxDisplayedSize;
    }

    public getPreviousMaxDisplayedSize(): number {
        return this.previousMaxDisplayedSize;
    }

    public getDynamicCssRules() {
        return this.dynamicCssRules;
    }

    private getNodeIdFromEquipmentId(equipmentId: string) {
        const node: NodeMetadata | undefined = this.diagramMetadata?.nodes.find(
            (node) => node.equipmentId == equipmentId
        );
        return node?.svgId || null;
    }

    private getTextNodeIdFromEquipmentId(equipmentId: string) {
        const node: TextNodeMetadata | undefined = this.diagramMetadata?.textNodes.find(
            (node) => node.equipmentId == equipmentId
        );
        return node?.svgId || null;
    }

    public moveNodeToCoordinates(equipmentId: string, x: number, y: number) {
        const nodeId = this.getNodeIdFromEquipmentId(equipmentId);
        if (nodeId != null) {
            const elemToMove: SVGGraphicsElement | null = this.svgDiv.querySelector('[id="' + nodeId + '"]');
            if (elemToMove) {
                // update metadata only
                this.updateNodeMetadataCallback(elemToMove, new Point(x, y), false);
                // update and redraw element
                this.updateElement(elemToMove);
            }
        }
    }
    public moveTextNodeToCoordinates(
        equipmentId: string,
        shiftX: number,
        shiftY: number,
        connectionShiftX: number,
        connectionShiftY: number
    ) {
        const nodeId = this.getNodeIdFromEquipmentId(equipmentId);
        if (nodeId == null) {
            return;
        }
        const nodeElement: SVGGraphicsElement | null = this.svgDiv.querySelector('[id="' + nodeId + '"]');
        if (!nodeElement) {
            return;
        }
        const nodePosition: Point = DiagramUtils.getPosition(nodeElement);

        const textnodeId = this.getTextNodeIdFromEquipmentId(equipmentId);
        if (textnodeId == null) {
            return;
        }
        const elemToMove: SVGGraphicsElement | null = this.svgDiv.querySelector('[id="' + textnodeId + '"]');
        if (!elemToMove) {
            return;
        }
        this.endTextEdge = new Point(nodePosition.x + connectionShiftX, nodePosition.y + connectionShiftY);

        const textNodeTopLeftCornerPosition = new Point(nodePosition.x + shiftX, nodePosition.y + shiftY);
        const textNodeCenterPosition = DiagramUtils.getTextNodeCenterFromTopLeftCorner(
            elemToMove,
            textNodeTopLeftCornerPosition
        );

        // update metadata only
        this.updateTextNodeMetadataCallback(elemToMove, textNodeCenterPosition, false);

        //update and redraw element
        this.updateElement(elemToMove);
    }

    public init(
        minWidth: number,
        minHeight: number,
        maxWidth: number,
        maxHeight: number,
        enableNodeInteraction: boolean,
        enableLevelOfDetail: boolean,
        hasMetadata: boolean,
        addButtons: boolean
    ): void {
        if (!this.container || !this.svgContent) {
            return;
        }

        const dimensions: DiagramUtils.Dimensions | null = this.getDimensionsFromSvg();
        if (!dimensions) {
            return;
        }

        // clear the previous svg in div element before replacing
        this.container.innerHTML = '';

        // add nad viewer div
        const nadViewerDiv = document.createElement('div');
        nadViewerDiv.id = 'nad-viewer';
        nadViewerDiv.style.position = 'relative';
        this.container.appendChild(nadViewerDiv);

        // add buttons bar div
        if (addButtons) {
            nadViewerDiv.appendChild(this.getZoomButtonsBar());
            nadViewerDiv.appendChild(this.getActionButtonsBar());
        }

        // add svg div
        nadViewerDiv.appendChild(this.svgDiv);

        // set dimensions
        this.setOriginalWidth(dimensions.width);
        this.setOriginalHeight(dimensions.height);
        this.setWidth(dimensions.width < minWidth ? minWidth : Math.min(dimensions.width, maxWidth));
        this.setHeight(dimensions.height < minHeight ? minHeight : Math.min(dimensions.height, maxHeight));

        // set the SVG
        this.svgDraw = SVG()
            .addTo(this.svgDiv)
            .size(this.width, this.height)
            .viewbox(dimensions.viewbox.x, dimensions.viewbox.y, dimensions.viewbox.width, dimensions.viewbox.height);
        const drawnSvg: HTMLElement = <HTMLElement>this.svgDraw.svg(this.svgContent).node.firstElementChild;
        drawnSvg.style.overflow = 'visible';

        // add events
        if (enableNodeInteraction && hasMetadata) {
            this.svgDraw.on('mousedown', (e: Event) => {
                if ((e as MouseEvent).button == 0) {
                    this.onMouseLeftDown(e as MouseEvent);
                }
            });
            this.svgDraw.on('mousemove', (e: Event) => {
                this.onMouseMove(e as MouseEvent);
            });
            this.svgDraw.on('mouseup mouseleave', (e: Event) => {
                if ((e as MouseEvent).button == 0) {
                    this.onMouseLeftUpOrLeave();
                }
            });
        }
        if (hasMetadata) {
            this.svgDraw.on('mouseover', (e: Event) => {
                this.onHover(e as MouseEvent);
            });

            this.svgDraw.on('mouseout', () => {
                this.onToggleHoverCallback?.(false, null, '', '');
            });
        }
        if (this.onRightClickCallback != null && hasMetadata) {
            this.svgDraw.on('mousedown', (e: Event) => {
                if ((e as MouseEvent).button == 2) {
                    this.onMouseRightDown(e as MouseEvent);
                }
            });
        }
        this.svgDraw.on('panStart', function () {
            if (drawnSvg.parentElement != undefined) {
                drawnSvg.parentElement.style.cursor = 'move';
            }
        });
        this.svgDraw.on('panEnd', function () {
            if (drawnSvg.parentElement != undefined) {
                drawnSvg.parentElement.style.removeProperty('cursor');
            }
        });

        // add pan and zoom to the SVG
        // we check if there is an "initial zoom" by checking ratio of width and height of the nad compared with viewBox sizes
        const widthRatio = dimensions.viewbox.width / this.getWidth();
        const heightRatio = dimensions.viewbox.height / this.getHeight();
        this.ratio = Math.max(widthRatio, heightRatio);
        this.enablePanzoom();
        // PowSyBl NAD introduced server side calculated SVG viewbox. This viewBox attribute can be removed as it is copied in the panzoom svg tag.
        const firstChild: HTMLElement = <HTMLElement>this.svgDraw.node.firstChild;
        firstChild.removeAttribute('viewBox');
        firstChild.removeAttribute('width');
        firstChild.removeAttribute('height');

        if (enableLevelOfDetail) {
            // We insert custom CSS to hide details before first load, in order to improve performances
            this.initializeDynamicCssRules(Math.max(dimensions.viewbox.width, dimensions.viewbox.height));
            this.injectDynamicCssRules(firstChild);
            this.svgDraw.fire('zoom'); // Forces a new dynamic zoom check to correctly update the dynamic CSS

            // We add an observer to track when the SVG's viewBox is updated by panzoom
            // (we have to do this instead of using panzoom's 'zoom' event to have accurate viewBox updates)
            const targetNode: SVGSVGElement = this.svgDraw.node;
            // Callback function to execute when mutations are observed
            const observerCallback = (mutationList: MutationRecord[]) => {
                for (const mutation of mutationList) {
                    if (mutation.attributeName === 'viewBox') {
                        this.checkAndUpdateLevelOfDetail(targetNode);
                    }
                }
            };

            // Create a debounced version of the observer callback to limit the frequency of calls when the 'viewBox' attribute changes,
            // particularly during zooming operations, improving performance and avoiding redundant updates.
            const debouncedObserverCallback = debounce(observerCallback, 50);
            const observer = new MutationObserver(debouncedObserverCallback);
            observer.observe(targetNode, { attributeFilter: ['viewBox'] });
        }

        if (enableNodeInteraction && hasMetadata) {
            // fill empty elements: unknown buses and three windings transformers
            const emptyElements: NodeListOf<SVGGraphicsElement> = this.svgDiv.querySelectorAll(
                '.nad-unknown-busnode, .nad-3wt-nodes .nad-winding'
            );
            emptyElements.forEach((emptyElement) => {
                emptyElement.style.fill = '#0000';
            });
        }
        if (this.onRightClickCallback != null && hasMetadata) {
            // fill empty branch elements: two windings transformers
            const emptyElements: NodeListOf<SVGGraphicsElement> = this.svgDiv.querySelectorAll(
                '.nad-branch-edges .nad-winding'
            );
            emptyElements.forEach((emptyElement) => {
                emptyElement.style.fill = '#0000';
            });
        }
    }

    private getZoomButtonsBar(): HTMLDivElement {
        const buttonsDiv = document.createElement('div');
        buttonsDiv.id = 'zoom-buttons-bars';
        buttonsDiv.style.display = 'inline-grid';
        buttonsDiv.style.alignItems = 'center';
        buttonsDiv.style.position = 'absolute';
        buttonsDiv.style.left = '6px';
        buttonsDiv.style.bottom = '6px';

        const zoomInButton = DiagramUtils.getZoomInButton();
        buttonsDiv.appendChild(zoomInButton);
        zoomInButton.addEventListener('click', () => {
            this.zoomIn();
        });
        const zoomOutButton = DiagramUtils.getZoomOutButton();
        buttonsDiv.appendChild(zoomOutButton);
        zoomOutButton.addEventListener('click', () => {
            this.zoomOut();
        });
        const zoomToFitButton = DiagramUtils.getZoomToFitButton();
        buttonsDiv.appendChild(zoomToFitButton);
        zoomToFitButton.addEventListener('click', () => {
            this.zoomToFit();
        });

        return buttonsDiv;
    }

    private getActionButtonsBar(): HTMLDivElement {
        const buttonsDiv = document.createElement('div');
        buttonsDiv.id = 'action-buttons-bars';
        buttonsDiv.style.display = 'flex';
        buttonsDiv.style.alignItems = 'center';
        buttonsDiv.style.position = 'absolute';
        buttonsDiv.style.left = '6px';
        buttonsDiv.style.top = '6px';

        const saveSvgButton = DiagramUtils.getSaveSvgButton();
        buttonsDiv.appendChild(saveSvgButton);
        saveSvgButton.addEventListener('click', () => {
            this.saveSvg();
        });
        const savePngButton = DiagramUtils.getSavePngButton();
        buttonsDiv.appendChild(savePngButton);
        savePngButton.addEventListener('click', () => {
            this.savePng(NetworkAreaDiagramViewer.DEFAULT_PNG_BACKGROUND_COLOR);
        });
        navigator.permissions
            .query({ name: 'clipboard-write' as PermissionName })
            .then((result) => {
                if (result.state == 'granted' || result.state == 'prompt') {
                    this.addScreenshotButton(buttonsDiv, true);
                } else {
                    console.warn('Write access to clipboard not granted');
                    this.addScreenshotButton(buttonsDiv, false);
                }
            })
            .catch((err) => {
                // Firefox does not support clipboard-write permission
                console.warn('clipboard-write permission not supported: ' + err);
                // add button based on clipboard availability
                if (navigator.clipboard) {
                    this.addScreenshotButton(buttonsDiv, true);
                } else {
                    console.warn('Navigator clipboard not available');
                    this.addScreenshotButton(buttonsDiv, false);
                }
            });

        return buttonsDiv;
    }

    private addScreenshotButton(buttonsDiv: HTMLDivElement, enabled: boolean) {
        const screenshotButton = DiagramUtils.getScreenshotButton(enabled);
        buttonsDiv.appendChild(screenshotButton);
        screenshotButton.addEventListener('click', () => {
            this.screenshot(NetworkAreaDiagramViewer.DEFAULT_PNG_BACKGROUND_COLOR);
        });
    }

    public getSvg(): string | null {
        return this.svgDraw !== undefined ? this.svgDraw.svg() : null;
    }

    public getJsonMetadata(): string | null {
        return JSON.stringify(this.diagramMetadata);
    }

    public getDimensionsFromSvg(): DiagramUtils.Dimensions | null {
        // Dimensions are set in the main svg tag attributes. We want to parse those data without loading the whole svg in the DOM.
        const result = this.svgContent.match('<svg[^>]*>');
        if (result === null || result.length === 0) {
            return null;
        }
        const emptiedSvgContent = result[0] + '</svg>';
        const svg: SVGSVGElement = new DOMParser()
            .parseFromString(emptiedSvgContent, 'image/svg+xml')
            .getElementsByTagName('svg')[0];
        const width = Number(svg.getAttribute('width'));
        const height = Number(svg.getAttribute('height'));
        const viewbox: DiagramUtils.ViewBox = svg.viewBox.baseVal;
        return { width: width, height: height, viewbox: viewbox };
    }

    private enablePanzoom() {
        this.svgDraw?.panZoom({
            panning: true,
            zoomMin: 0.5 / this.ratio, // maximum zoom OUT ratio (0.5 = at best, the displayed area is twice the SVG's size)
            zoomMax: 20 * this.ratio, // maximum zoom IN ratio (20 = at best, the displayed area is only 1/20th of the SVG's size)
            zoomFactor: 0.2,
        });
    }

    private disablePanzoom() {
        this.svgDraw?.panZoom({
            panning: false,
        });
    }

    private onMouseLeftDown(event: MouseEvent) {
        // check dragging vs. selection
        if (event.shiftKey) {
            // selecting node
            this.onSelectStart(DiagramUtils.getSelectableFrom(event.target as SVGElement));
        } else {
            // moving node
            this.onDragStart(DiagramUtils.getDraggableFrom(event.target as SVGElement));
        }
    }

    private onSelectStart(selectableElem: SVGElement | undefined) {
        if (!selectableElem) {
            return;
        }
        this.disablePanzoom(); // to avoid panning the whole SVG when moving or selecting a node
        this.selectedElement = selectableElem as SVGGraphicsElement; // element to be selected
    }

    private onDragStart(draggableElem: SVGElement | undefined) {
        if (!draggableElem) {
            return;
        }

        // change cursor style
        const svg: HTMLElement = <HTMLElement>this.svgDraw?.node.firstElementChild?.parentElement;
        svg.style.cursor = 'grabbing';

        this.disablePanzoom(); // to avoid panning the whole SVG when moving or selecting a node
        this.draggedElement = draggableElem as SVGGraphicsElement; // element to be moved
        this.ctm = this.svgDraw?.node.getScreenCTM(); // used to compute mouse movement
        this.initialPosition = DiagramUtils.getPosition(this.draggedElement); // used for the offset
        this.edgeAngles = new Map<string, number>(); // used for node redrawing

        // check if I'm moving a text node
        this.textNodeSelected = DiagramUtils.isTextNode(this.draggedElement);
        if (this.textNodeSelected) {
            this.endTextEdge = new Point(0, 0);
        }
    }

    private onMouseMove(event: MouseEvent) {
        if (this.draggedElement) {
            event.preventDefault();
            this.ctm = this.svgDraw?.node.getScreenCTM();
            const mousePosition = this.getMousePosition(event);

            // Update metadata first
            if (this.textNodeSelected) {
                this.updateTextNodeMetadataCallback(this.draggedElement, mousePosition, true);
            } else {
                this.updateNodeMetadataCallback(this.draggedElement, mousePosition, true);
            }

            // Then update elements visually using updated metadata
            this.updateElement(this.draggedElement);
        }
    }

    private updateElement(element: SVGGraphicsElement) {
        this.initialPosition = DiagramUtils.getPosition(element);
        if (DiagramUtils.isTextNode(element)) {
            const vlNode: SVGGraphicsElement | null = this.svgDiv.querySelector(
                "[id='" + DiagramUtils.getVoltageLevelNodeId(element.id) + "']"
            );
            if (vlNode) {
                this.updateVoltageLevelText(element, vlNode);
            }
        } else {
            this.updateVoltageLevelNode(element);
        }
    }

    private onHover(mouseEvent: MouseEvent) {
        if (this.onToggleHoverCallback == null) {
            return;
        }

        const hoverableElem = DiagramUtils.getHoverableFrom(mouseEvent.target as SVGElement);
        if (!hoverableElem) {
            this.onToggleHoverCallback(false, null, '', '');
            return;
        }

        //get edge by svgId
        const edge: EdgeMetadata | undefined = this.diagramMetadata?.edges.find(
            (edge) => edge.svgId == hoverableElem?.id
        );

        if (edge) {
            const mousePosition = this.getMousePosition(mouseEvent);
            const equipmentId = edge?.equipmentId ?? '';
            const edgeType = DiagramUtils.getStringEdgeType(edge) ?? '';
            this.onToggleHoverCallback(true, mousePosition, equipmentId, edgeType);
        } else {
            this.onToggleHoverCallback(false, null, '', '');
        }
    }

    private onMouseLeftUpOrLeave() {
        // check if I moved or selected an element
        if (this.draggedElement) {
            // moving node
            this.onDragEnd();
        } else if (this.selectedElement) {
            // selecting node
            this.onSelectEnd();
        }
    }

    private onDragEnd() {
        if (!this.draggedElement) {
            return;
        }

        // reset data
        this.draggedElement = null;
        this.initialPosition = new Point(0, 0);
        this.ctm = null;
        this.enablePanzoom();

        // change cursor style back to normal
        const svg: HTMLElement = <HTMLElement>this.svgDraw?.node.firstElementChild?.parentElement;
        svg.style.removeProperty('cursor');
    }

    private onSelectEnd() {
        this.callSelectNodeCallback();
        this.selectedElement = null;
        this.enablePanzoom();
    }

    // position w.r.t the SVG box
    private getMousePosition(event: MouseEvent): Point {
        return new Point(
            (event.clientX - (this.ctm?.e ?? 0)) / (this.ctm?.a ?? 1),
            (event.clientY - (this.ctm?.f ?? 0)) / (this.ctm?.d ?? 1)
        );
    }

    // translation w.r.t. the initial position
    private getTranslation(position: Point): Point {
        return new Point(position.x - this.initialPosition.x, position.y - this.initialPosition.y);
    }

    private updateVoltageLevelText(textNode: SVGGraphicsElement, vlNode: SVGGraphicsElement) {
        window.getSelection()?.empty(); // to avoid text highlighting in firefox

        const textNodeMetadata = this.diagramMetadata?.textNodes.find((node) => node.svgId === textNode.id);
        const vlNodeMetadata = this.diagramMetadata?.nodes.find((node) => node.svgId === vlNode.id);

        if (textNodeMetadata && vlNodeMetadata) {
            const position = new Point(
                vlNodeMetadata.x + textNodeMetadata.shiftX,
                vlNodeMetadata.y + textNodeMetadata.shiftY
            );
            this.updateText(textNode, vlNode, position);
        }
    }

<<<<<<< HEAD
    private updateVoltageLevelNode(vlNode: SVGGraphicsElement) {
        const nodeMetadata = this.diagramMetadata?.nodes.find((node) => node.svgId === vlNode.id);
        if (nodeMetadata) {
            const position = new Point(nodeMetadata.x, nodeMetadata.y);
            this.updateNodePosition(vlNode, position);
            const textNode: SVGGraphicsElement | null = this.container.querySelector(
                "[id='" + DiagramUtils.getTextNodeId(vlNode.id) + "']"
            );
            if (textNode) {
                this.updateVoltageLevelText(textNode, vlNode);
            }
            this.updateEdges(vlNode, position);
        }
=======
    private moveVoltageLevelNode(vlNode: SVGGraphicsElement, mousePosition: Point) {
        this.moveNode(vlNode, mousePosition);
        const textNode: SVGGraphicsElement | null = this.svgDiv.querySelector(
            "[id='" + DiagramUtils.getTextNodeId(vlNode.id) + "']"
        );
        this.moveText(textNode, vlNode, this.getTranslation(mousePosition), DiagramUtils.getTextNodeTranslatedPosition);
        this.moveEdges(vlNode, mousePosition);
>>>>>>> 3238b8c2
    }

    private updateNodePosition(vlNode: SVGGraphicsElement, position: Point) {
        vlNode.setAttribute('transform', 'translate(' + DiagramUtils.getFormattedPoint(position) + ')');
    }

    private updateText(textNode: SVGGraphicsElement | null, vlNode: SVGGraphicsElement | null, position: Point) {
        if (!textNode) {
            return;
        }
        // compute text node new position
        //const textNodeNewPosition = getPosition(textNode, position);
        // update text node position
        this.updateTextNodePosition(textNode, position);
        if (vlNode != null) {
            // redraw text edge
            this.redrawTextEdge(
                DiagramUtils.getTextEdgeId(vlNode?.id),
                position,
                vlNode,
                textNode?.firstElementChild?.scrollHeight ?? 0,
                textNode?.firstElementChild?.scrollWidth ?? 0
            );
        }
    }

    private updateTextNodePosition(textElement: SVGGraphicsElement | null, point: Point) {
        if (textElement != null) {
            textElement.setAttribute('x', DiagramUtils.getFormattedValue(point.x));
            textElement.setAttribute('y', DiagramUtils.getFormattedValue(point.y));
        }
    }

    private redrawTextEdge(
        textEdgeId: string,
        textNodePosition: Point,
        vlNode: SVGGraphicsElement,
        textHeight: number,
        textWidth: number
    ) {
        const textEdge: SVGGraphicsElement | null = this.svgDiv.querySelector("[id='" + textEdgeId + "']");
        if (textEdge != null) {
            // compute voltage level circle radius
            const busNodes: BusNodeMetadata[] | undefined = this.diagramMetadata?.busNodes.filter(
                (busNode) => busNode.vlNode == vlNode.id
            );
            const nbNeighbours = busNodes !== undefined && busNodes.length > 1 ? busNodes.length - 1 : 0;
            const voltageLevelCircleRadius = DiagramUtils.getVoltageLevelCircleRadius(
                nbNeighbours,
                DiagramUtils.isVlNodeFictitious(vlNode.id, this.diagramMetadata?.nodes)
                    ? this.svgParameters.getFictitiousVoltageLevelCircleRadius()
                    : this.svgParameters.getVoltageLevelCircleRadius()
            );
            // compute text edge start and end
            const vlNodePosition = DiagramUtils.getPosition(vlNode);
            // HOTFIX If we call moveElement programmatically (not during a drag and drop event)
            // then textNode?.firstElementChild?.scrollHeight and textNode?.firstElementChild?.scrollWidth seems not defined
            // then textHeight and textWidth equal 0
            // We set this.endTextEdge using connectionShifts sooner in this case
            if (textHeight !== 0 || textWidth !== 0) {
                this.endTextEdge = DiagramUtils.getTextEdgeEnd(
                    textNodePosition,
                    vlNodePosition,
                    this.layoutParameters.getTextNodeEdgeConnectionYShift(),
                    textHeight,
                    textWidth
                );
            }
            const startTextEdge = DiagramUtils.getPointAtDistance(
                vlNodePosition,
                this.endTextEdge,
                voltageLevelCircleRadius
            );
            // update text edge polyline
            const polyline = DiagramUtils.getFormattedPolyline(startTextEdge, null, this.endTextEdge);
            textEdge.setAttribute('points', polyline);
        }
    }

<<<<<<< HEAD
    private updateSvgElementPosition(svgElementId: string, translation: Point) {
        const svgElement: SVGGraphicsElement | null = this.container.querySelector("[id='" + svgElementId + "']");
=======
    private moveSvgElement(svgElementId: string, translation: Point) {
        const svgElement: SVGGraphicsElement | null = this.svgDiv.querySelector("[id='" + svgElementId + "']");
>>>>>>> 3238b8c2
        if (svgElement) {
            const transform = DiagramUtils.getTransform(svgElement);
            const totalTranslation = new Point(
                (transform?.matrix.e ?? 0) + translation.x,
                (transform?.matrix.f ?? 0) + translation.y
            );
            svgElement?.setAttribute(
                'transform',
                'translate(' + DiagramUtils.getFormattedPoint(totalTranslation) + ')'
            );
        }
    }

    private updateEdges(vlNode: SVGGraphicsElement, position: Point) {
        // get edges connected to the the node we are moving
        const edges: EdgeMetadata[] | undefined = this.diagramMetadata?.edges.filter(
            (edge) => edge.node1 == vlNode.id || edge.node2 == vlNode.id
        );
        // group edges, to have multibranches - branches connecting the same nodes - together
        const groupedEdges: Map<string, EdgeMetadata[]> = new Map<string, EdgeMetadata[]>();
        const loopEdges: Map<string, EdgeMetadata[]> = new Map<string, EdgeMetadata[]>();
        const busNodeEdges: Map<string, EdgeMetadata[]> = new Map<string, EdgeMetadata[]>();
        edges?.forEach((edge) => {
            let edgeGroup: EdgeMetadata[] = [];
            if (edge.node1 == edge.node2) {
                // loop edge
                if (loopEdges.has(edge.node1)) {
                    edgeGroup = loopEdges.get(edge.node1) ?? [];
                }
                edgeGroup.push(edge);
                loopEdges.set(edge.node1, edgeGroup);
                this.addBusNodeEdge(edge.busNode1, edge, busNodeEdges);
                this.addBusNodeEdge(edge.busNode2, edge, busNodeEdges);
            } else {
                const edgeGroupId = edge.node1.concat('_', edge.node2);
                if (groupedEdges.has(edgeGroupId)) {
                    edgeGroup = groupedEdges.get(edgeGroupId) ?? [];
                }
                edgeGroup.push(edge);
                groupedEdges.set(edgeGroupId, edgeGroup);
                const busNodeId = edge.node1 == vlNode.id ? edge.busNode1 : edge.busNode2;
                this.addBusNodeEdge(busNodeId, edge, busNodeEdges);
            }
        });
        // redraw grouped edges
        for (const edgeGroup of groupedEdges.values()) {
            this.redrawEdgeGroup(edgeGroup, vlNode);
        }
        // redraw loop edges
        for (const edgeGroup of loopEdges.values()) {
            this.redrawLoopEdgeGroup(edgeGroup, position);
        }
        // redraw node
        this.redrawVoltageLevelNode(vlNode, busNodeEdges);
    }

    private addBusNodeEdge(busNodeId: string | null, edge: EdgeMetadata, busNodeEdges: Map<string, EdgeMetadata[]>) {
        let busEdgeGroup: EdgeMetadata[] = [];
        if (busNodeId != null) {
            if (busNodeEdges.has(busNodeId)) {
                busEdgeGroup = busNodeEdges.get(busNodeId) ?? [];
            }
            busEdgeGroup.push(edge);
            busNodeEdges.set(busNodeId, busEdgeGroup);
        }
    }

    private getEdgeNodes(
        edge: EdgeMetadata,
        vlNode: SVGGraphicsElement
    ): [SVGGraphicsElement | null, SVGGraphicsElement | null] {
        const otherNodeId = vlNode.id === edge.node1 ? edge.node2 : edge.node1;
        const otherNode: SVGGraphicsElement | null = this.svgDiv.querySelector("[id='" + otherNodeId + "']");
        const node1 = vlNode.id === edge.node1 ? vlNode : otherNode;
        const node2 = otherNode?.id === edge.node1 ? vlNode : otherNode;
        return [node1, node2];
    }

    private getOtherNode(
        edgeNodes: [SVGGraphicsElement | null, SVGGraphicsElement | null],
        vlNode: SVGGraphicsElement
    ): SVGGraphicsElement | null {
        return edgeNodes[0]?.id == vlNode.id ? edgeNodes[1] : edgeNodes[0];
    }

    private getNodeRadius(busNodeId: string, vlNodeId: string): [number, number, number] {
        const busNode: BusNodeMetadata | undefined = this.diagramMetadata?.busNodes.find(
            (busNode) => busNode.svgId == busNodeId
        );
        return DiagramUtils.getNodeRadius(
            busNode?.nbNeighbours ?? 0,
            DiagramUtils.isVlNodeFictitious(vlNodeId, this.diagramMetadata?.nodes)
                ? this.svgParameters.getFictitiousVoltageLevelCircleRadius()
                : this.svgParameters.getVoltageLevelCircleRadius(),
            busNode?.index ?? 0,
            this.svgParameters.getInterAnnulusSpace()
        );
    }

    private redrawEdgeGroup(edges: EdgeMetadata[], vlNode: SVGGraphicsElement) {
        const position: Point = DiagramUtils.getPosition(vlNode);

        if (edges.length == 1) {
            this.redrawStraightEdge(edges[0], vlNode); // 1 edge in the group -> straight line
        } else {
            const edgeNodes = this.getEdgeNodes(edges[0], vlNode);
            const point1 = DiagramUtils.getPosition(edgeNodes[0]);
            const point2 = DiagramUtils.getPosition(edgeNodes[1]);
            const angle = DiagramUtils.getAngle(point1, point2);
            const nbForks = edges.length;
            const angleStep = this.svgParameters.getEdgesForkAperture() / (nbForks - 1);
            let i = 0;
            edges.forEach((edge) => {
                if (2 * i + 1 == nbForks) {
                    this.redrawStraightEdge(edge, vlNode); // central edge, if present -> straight line
                } else {
                    // get edge type
                    const edgeType = DiagramUtils.getEdgeType(edge);
                    if (edgeType == DiagramUtils.EdgeType.UNKNOWN) {
                        return;
                    }
                    if (edgeNodes[0] == null || edgeNodes[1] == null) {
                        // only 1 side of the edge is in the SVG
                        this.updateSvgElementPosition(edge.svgId, this.getTranslation(position));
                        return;
                    }
                    // get edge element
                    const edgeNode: SVGGraphicsElement | null = this.svgDiv.querySelector("[id='" + edge.svgId + "']");
                    if (!edgeNode) {
                        return;
                    }
                    // compute moved edge data: polyline points
                    const alpha = -this.svgParameters.getEdgesForkAperture() / 2 + i * angleStep;
                    const angleFork1 = angle - alpha;
                    const angleFork2 = angle + Math.PI + alpha;
                    const edgeFork1 = DiagramUtils.getEdgeFork(
                        point1,
                        this.svgParameters.getEdgesForkLength(),
                        angleFork1
                    );
                    const edgeFork2 = DiagramUtils.getEdgeFork(
                        point2,
                        this.svgParameters.getEdgesForkLength(),
                        angleFork2
                    );
                    const unknownBusNode1 = edge.busNode1 != null && edge.busNode1.length == 0;
                    const nodeRadius1 = this.getNodeRadius(edge.busNode1 ?? '-1', edge.node1 ?? '-1');
                    const edgeStart1 = DiagramUtils.getPointAtDistance(
                        DiagramUtils.getPosition(edgeNodes[0]),
                        edgeFork1,
                        unknownBusNode1
                            ? nodeRadius1[1] + this.svgParameters.getUnknownBusNodeExtraRadius()
                            : nodeRadius1[1]
                    );
                    const unknownBusNode2 = edge.busNode2 != null && edge.busNode2.length == 0;
                    const nodeRadius2 = this.getNodeRadius(edge.busNode2 ?? '-1', edge.node2 ?? '-1');
                    const edgeStart2 = DiagramUtils.getPointAtDistance(
                        DiagramUtils.getPosition(edgeNodes[1]),
                        edgeFork2,
                        unknownBusNode2
                            ? nodeRadius2[1] + this.svgParameters.getUnknownBusNodeExtraRadius()
                            : nodeRadius2[1]
                    );
                    const edgeMiddle = DiagramUtils.getMidPosition(edgeFork1, edgeFork2);
                    // redraw edge
                    this.redrawEdge(
                        edgeNode,
                        edgeStart1,
                        edgeFork1,
                        edgeStart2,
                        edgeFork2,
                        edgeMiddle,
                        nodeRadius1,
                        nodeRadius2,
                        edgeType
                    );
                }
                i++;
            });
            // redraw other voltage level node
            const otherNode: SVGGraphicsElement | null = this.getOtherNode(edgeNodes, vlNode);
            this.redrawOtherVoltageLevelNode(otherNode);
        }
    }

    private redrawStraightEdge(edge: EdgeMetadata, vlNode: SVGGraphicsElement) {
        // get edge type
        const edgeType = DiagramUtils.getEdgeType(edge);
        if (edgeType == DiagramUtils.EdgeType.UNKNOWN) {
            return;
        }

        const position: Point = DiagramUtils.getPosition(vlNode);

        const edgeNodes = this.getEdgeNodes(edge, vlNode);
        if (edgeNodes[0] == null || edgeNodes[1] == null) {
            // only 1 side of the edge is in the SVG
            this.updateSvgElementPosition(edge.svgId, this.getTranslation(position));
            return;
        }
        // get edge element
        const edgeNode: SVGGraphicsElement | null = this.svgDiv.querySelector("[id='" + edge.svgId + "']");
        if (!edgeNode) {
            return;
        }
        if (edgeType == DiagramUtils.EdgeType.THREE_WINDINGS_TRANSFORMER) {
            this.redrawThreeWtEdge(edge, edgeNode, vlNode);
            return;
        }
        // compute moved edge data: polyline points
        const nodeRadius1 = this.getNodeRadius(edge.busNode1 ?? '-1', edge.node1 ?? '-1');
        const edgeStart1 = this.getEdgeStart(edge.busNode1, nodeRadius1[1], edgeNodes[0], edgeNodes[1]);
        const nodeRadius2 = this.getNodeRadius(edge.busNode2 ?? '-1', edge.node2 ?? '-1');
        const edgeStart2 = this.getEdgeStart(edge.busNode2, nodeRadius2[1], edgeNodes[1], edgeNodes[0]);
        const edgeMiddle = DiagramUtils.getMidPosition(edgeStart1, edgeStart2);
        // redraw edge
        this.redrawEdge(edgeNode, edgeStart1, null, edgeStart2, null, edgeMiddle, nodeRadius1, nodeRadius2, edgeType);
        // if dangling line edge -> redraw boundary node
        if (edgeType == DiagramUtils.EdgeType.DANGLING_LINE) {
            this.redrawBoundaryNode(edgeNodes[1], DiagramUtils.getAngle(edgeStart2, edgeMiddle), nodeRadius2[1]);
            if (vlNode.id == edgeNodes[1]?.id) {
                // if boundary node moved -> redraw other voltage level node
                this.redrawOtherVoltageLevelNode(edgeNodes[0]);
            }
        } else {
            // redraw other voltage level node
            const otherNode: SVGGraphicsElement | null = this.getOtherNode(edgeNodes, vlNode);
            this.redrawOtherVoltageLevelNode(otherNode);
        }
    }

    private getEdgeStart(
        busNodeId: string | null,
        outerRadius: number,
        point1: SVGGraphicsElement | null,
        point2: SVGGraphicsElement | null
    ): Point {
        const unknownBusNode = busNodeId != null && busNodeId.length == 0;
        return DiagramUtils.getPointAtDistance(
            DiagramUtils.getPosition(point1),
            DiagramUtils.getPosition(point2),
            unknownBusNode ? outerRadius + this.svgParameters.getUnknownBusNodeExtraRadius() : outerRadius
        );
    }

    private redrawEdge(
        edgeNode: SVGGraphicsElement,
        edgeStart1: Point,
        edgeFork1: Point | null, // if null -> straight line
        edgeStart2: Point,
        edgeFork2: Point | null, // if null -> straight line
        edgeMiddle: Point,
        nodeRadius1: [number, number, number],
        nodeRadius2: [number, number, number],
        edgeType: DiagramUtils.EdgeType
    ) {
        const isTransformerEdge =
            edgeType == DiagramUtils.EdgeType.TWO_WINDINGS_TRANSFORMER ||
            edgeType == DiagramUtils.EdgeType.PHASE_SHIFT_TRANSFORMER;
        const isHVDCLineEdge = edgeType == DiagramUtils.EdgeType.HVDC_LINE;
        this.redrawHalfEdge(edgeNode, '1', edgeStart1, edgeFork1, edgeMiddle, isTransformerEdge, nodeRadius1);
        this.redrawHalfEdge(edgeNode, '2', edgeStart2, edgeFork2, edgeMiddle, isTransformerEdge, nodeRadius2);
        if (isTransformerEdge) {
            this.redrawTransformer(
                edgeNode,
                edgeFork1 == null ? edgeStart1 : edgeFork1,
                edgeMiddle,
                edgeFork2 == null ? edgeStart2 : edgeFork2,
                edgeMiddle,
                edgeType
            );
        } else if (isHVDCLineEdge) {
            this.redrawConverterStation(
                edgeNode,
                edgeFork1 == null ? edgeStart1 : edgeFork1,
                edgeMiddle,
                edgeFork2 == null ? edgeStart2 : edgeFork2,
                edgeMiddle
            );
        }
        // if present, move edge name
        if (this.svgParameters.getEdgeNameDisplayed()) {
            this.updateEdgeName(edgeNode, edgeMiddle, edgeFork1 == null ? edgeStart1 : edgeFork1);
        }
        // store edge angles, to use them for bus node redrawing
        this.edgeAngles.set(
            edgeNode.id + '.1',
            DiagramUtils.getAngle(edgeStart1, edgeFork1 == null ? edgeMiddle : edgeFork1)
        );
        this.edgeAngles.set(
            edgeNode.id + '.2',
            DiagramUtils.getAngle(edgeStart2, edgeFork2 == null ? edgeMiddle : edgeFork2)
        );
    }

    private redrawHalfEdge(
        edgeNode: SVGGraphicsElement,
        side: string,
        startPolyline: Point,
        middlePolyline: Point | null, // if null -> straight line
        endPolyline: Point,
        transformerEdge: boolean,
        nodeRadius: [number, number, number]
    ) {
        // get half edge element
        const halfEdge: SVGGraphicsElement | null = edgeNode.querySelector("[id='" + edgeNode.id + '.' + side + "']");
        // move edge polyline
        const polyline: SVGGraphicsElement | null | undefined = halfEdge?.querySelector('polyline');
        // if transformer edge reduce edge polyline, leaving space for the transformer
        endPolyline = transformerEdge
            ? DiagramUtils.getPointAtDistance(
                  endPolyline,
                  middlePolyline == null ? startPolyline : middlePolyline,
                  1.5 * this.svgParameters.getTransformerCircleRadius()
              )
            : endPolyline;
        const polylinePoints: string = DiagramUtils.getFormattedPolyline(startPolyline, middlePolyline, endPolyline);
        polyline?.setAttribute('points', polylinePoints);
        // redraw edge arrow and label
        if (halfEdge != null && halfEdge.children.length > 1) {
            this.redrawEdgeArrowAndLabel(halfEdge, startPolyline, middlePolyline, endPolyline, nodeRadius);
        }
    }

    private redrawEdgeArrowAndLabel(
        edgeNode: SVGGraphicsElement,
        startPolyline: Point,
        middlePolyline: Point | null, // if null -> straight line
        endPolyline: Point,
        nodeRadius: [number, number, number]
    ) {
        // move edge arrow
        const arrowCenter = DiagramUtils.getPointAtDistance(
            middlePolyline == null ? startPolyline : middlePolyline,
            endPolyline,
            middlePolyline == null
                ? this.svgParameters.getArrowShift() + (nodeRadius[2] - nodeRadius[1])
                : this.svgParameters.getArrowShift()
        );
        const arrowElement = edgeNode.lastElementChild as SVGGraphicsElement;
        arrowElement?.setAttribute('transform', 'translate(' + DiagramUtils.getFormattedPoint(arrowCenter) + ')');
        const arrowAngle = DiagramUtils.getArrowAngle(
            middlePolyline == null ? startPolyline : middlePolyline,
            endPolyline
        );
        const arrowRotationElement = arrowElement.firstElementChild?.firstElementChild as SVGGraphicsElement;
        arrowRotationElement.setAttribute('transform', 'rotate(' + DiagramUtils.getFormattedValue(arrowAngle) + ')');
        // move edge label
        const labelData = DiagramUtils.getLabelData(
            middlePolyline == null ? startPolyline : middlePolyline,
            endPolyline,
            this.svgParameters.getArrowLabelShift()
        );
        const labelRotationElement = arrowElement.firstElementChild?.lastElementChild as SVGGraphicsElement;
        labelRotationElement.setAttribute('transform', 'rotate(' + DiagramUtils.getFormattedValue(labelData[0]) + ')');
        labelRotationElement.setAttribute('x', DiagramUtils.getFormattedValue(labelData[1]));
        if (labelData[2]) {
            labelRotationElement.setAttribute('style', labelData[2]);
        } else if (labelRotationElement.hasAttribute('style')) {
            labelRotationElement.removeAttribute('style');
        }
    }

    private redrawTransformer(
        edgeNode: SVGGraphicsElement,
        startPolyline1: Point,
        endPolyline1: Point,
        startPolyline2: Point,
        endPolyline2: Point,
        edgeType: DiagramUtils.EdgeType
    ) {
        const transformerElement: SVGGraphicsElement = edgeNode.lastElementChild as SVGGraphicsElement;
        // move transformer circles
        const transformerCircles: NodeListOf<SVGGraphicsElement> = transformerElement?.querySelectorAll('circle');
        this.redrawTransformerCircle(
            transformerCircles.item(0),
            startPolyline1,
            DiagramUtils.getPointAtDistance(
                endPolyline1,
                startPolyline1,
                1.5 * this.svgParameters.getTransformerCircleRadius()
            )
        );
        this.redrawTransformerCircle(
            transformerCircles.item(1),
            startPolyline2,
            DiagramUtils.getPointAtDistance(
                endPolyline2,
                startPolyline2,
                1.5 * this.svgParameters.getTransformerCircleRadius()
            )
        );
        // if phase shifting transformer move transformer arrow
        const isPSTransformerEdge = edgeType == DiagramUtils.EdgeType.PHASE_SHIFT_TRANSFORMER;
        if (isPSTransformerEdge) {
            this.redrawTransformerArrow(
                transformerElement,
                startPolyline1,
                endPolyline1,
                DiagramUtils.getMidPosition(endPolyline1, endPolyline2)
            );
        }
    }

    private redrawTransformerCircle(transformerCircle: SVGGraphicsElement, startPolyline: Point, endPolyline: Point) {
        const circleCenter: Point = DiagramUtils.getPointAtDistance(
            endPolyline,
            startPolyline,
            -this.svgParameters.getTransformerCircleRadius()
        );
        transformerCircle.setAttribute('cx', DiagramUtils.getFormattedValue(circleCenter.x));
        transformerCircle.setAttribute('cy', DiagramUtils.getFormattedValue(circleCenter.y));
    }

    private redrawTransformerArrow(
        transformerElement: SVGGraphicsElement,
        startPolyline: Point,
        endPolyline: Point,
        transformerCenter: Point
    ) {
        const arrowPath: SVGGraphicsElement | null = transformerElement.querySelector('path');
        const matrix: string = DiagramUtils.getTransformerArrowMatrixString(
            startPolyline,
            endPolyline,
            transformerCenter,
            this.svgParameters.getTransformerCircleRadius()
        );
        arrowPath?.setAttribute('transform', 'matrix(' + matrix + ')');
    }

    private redrawConverterStation(
        edgeNode: SVGGraphicsElement,
        startPolyline1: Point,
        endPolyline1: Point,
        startPolyline2: Point,
        endPolyline2: Point
    ) {
        const converterStationElement: SVGGraphicsElement = edgeNode.lastElementChild as SVGGraphicsElement;
        const polylinePoints: string = DiagramUtils.getConverterStationPolyline(
            startPolyline1,
            endPolyline1,
            startPolyline2,
            endPolyline2,
            this.svgParameters.getConverterStationWidth()
        );
        const polyline: SVGGraphicsElement | null = converterStationElement.querySelector('polyline');
        polyline?.setAttribute('points', polylinePoints);
    }

    private redrawLoopEdgeGroup(edges: EdgeMetadata[], position: Point) {
        edges.forEach((edge) => {
            // get edge element
            if (!edge.svgId) {
                return;
            }
            this.updateSvgElementPosition(edge.svgId, this.getTranslation(position));
        });
    }

    private updateEdgeName(edgeNode: SVGGraphicsElement, anchorPoint: Point, edgeStart: Point) {
        const positionElement: SVGGraphicsElement | null = edgeNode.querySelector(
            '.nad-edge-label'
        ) as SVGGraphicsElement;
        if (positionElement != null) {
            // move edge name position
            positionElement.setAttribute('transform', 'translate(' + DiagramUtils.getFormattedPoint(anchorPoint) + ')');
            const angleElement: SVGGraphicsElement | null = positionElement.querySelector('text') as SVGGraphicsElement;
            if (angleElement != null) {
                // change edge name angle
                const edgeNameAngle = DiagramUtils.getEdgeNameAngle(edgeStart, anchorPoint);
                angleElement.setAttribute('transform', 'rotate(' + DiagramUtils.getFormattedValue(edgeNameAngle) + ')');
            }
        }
    }

    private redrawVoltageLevelNode(node: SVGGraphicsElement | null, busNodeEdges: Map<string, EdgeMetadata[]>) {
        if (node != null) {
            // get buses belonging to voltage level
            const busNodes: BusNodeMetadata[] | undefined = this.diagramMetadata?.busNodes.filter(
                (busNode) => busNode.vlNode == node.id
            );
            // if single bus voltage level -> do not redraw anything
            if (busNodes !== undefined && busNodes.length <= 1) {
                return;
            }
            // sort buses by index
            const sortedBusNodes: BusNodeMetadata[] = DiagramUtils.getSortedBusNodes(busNodes);
            const traversingBusEdgesAngles: number[] = [];
            for (let index = 0; index < sortedBusNodes.length; index++) {
                const busNode = sortedBusNodes[index];
                // skip redrawing of first bus
                if (index > 0) {
                    this.redrawBusNode(node, busNode, index, traversingBusEdgesAngles);
                }
                // add angles of edges starting from bus to traversing edges angles
                const busEdges = busNodeEdges.get(busNode.svgId) ?? [];
                busEdges.forEach((edge) => {
                    const edgeAngle = this.getEdgeAngle(busNode, edge, edge.svgId, edge.node1 == edge.node2);
                    if (typeof edgeAngle !== 'undefined') {
                        traversingBusEdgesAngles.push(edgeAngle);
                    }
                });
            }
        }
    }

    private getEdgeAngle(busNode: BusNodeMetadata, edge: EdgeMetadata, edgeId: string, isLoopEdge: boolean) {
        const halfEdgeId = busNode.svgId == edge.busNode1 ? edgeId + '.1' : edgeId + '.2';
        if (!this.edgeAngles.has(halfEdgeId)) {
            // if not yet stored in angle map -> compute and store it
            const halfEdgeDrawElement: HTMLElement | null = <HTMLElement>(
                (this.svgDiv.querySelector("[id='" + halfEdgeId + "']")?.querySelector('path, polyline') as Element)
            );
            if (halfEdgeDrawElement != null) {
                const angle = isLoopEdge
                    ? DiagramUtils.getPathAngle(halfEdgeDrawElement)
                    : DiagramUtils.getPolylineAngle(halfEdgeDrawElement);
                if (angle != null) {
                    this.edgeAngles.set(halfEdgeId, angle);
                }
            }
        }
        return this.edgeAngles.get(halfEdgeId);
    }

    private redrawBusNode(
        node: SVGGraphicsElement,
        busNode: BusNodeMetadata,
        busIndex: number,
        traversingBusEdgesAngles: number[]
    ) {
        const busNodeRadius = DiagramUtils.getNodeRadius(
            busNode.nbNeighbours == null ? 0 : busNode.nbNeighbours,
            this.svgParameters.getVoltageLevelCircleRadius(),
            busIndex,
            this.svgParameters.getInterAnnulusSpace()
        );
        const edgeAngles = Object.assign(
            [],
            traversingBusEdgesAngles.sort(function (a, b) {
                return a - b;
            })
        );
        edgeAngles.push(edgeAngles[0] + 2 * Math.PI);
        const path: string = DiagramUtils.getFragmentedAnnulusPath(
            edgeAngles,
            busNodeRadius,
            this.svgParameters.getNodeHollowWidth()
        );
        const busElement: HTMLElement | null = <HTMLElement>node.querySelectorAll('.nad-busnode')[busIndex];
        if (busElement != null) {
            busElement.setAttribute('d', path);
        }
    }

    private redrawOtherVoltageLevelNode(otherNode: SVGGraphicsElement | null) {
        if (otherNode != null) {
            // get other voltage level node edges
            const edges: EdgeMetadata[] | undefined = this.diagramMetadata?.edges.filter(
                (edge) => edge.node1 == (otherNode?.id ?? -1) || edge.node2 == (otherNode?.id ?? -1)
            );
            // group other voltage level node edges by bus node
            const busNodeEdges: Map<string, EdgeMetadata[]> = new Map<string, EdgeMetadata[]>();
            edges?.forEach((edge) => {
                if (edge.node1 == edge.node2) {
                    // loop edge
                    this.addBusNodeEdge(edge.busNode1, edge, busNodeEdges);
                    this.addBusNodeEdge(edge.busNode2, edge, busNodeEdges);
                } else {
                    const busNodeId = edge.node1 == otherNode?.id ? edge.busNode1 : edge.busNode2;
                    this.addBusNodeEdge(busNodeId, edge, busNodeEdges);
                }
            });
            // redraw other voltage level node
            this.redrawVoltageLevelNode(otherNode, busNodeEdges);
        }
    }

    private redrawThreeWtEdge(edge: EdgeMetadata, edgeNode: SVGGraphicsElement, vlNode: SVGGraphicsElement) {
        const position = DiagramUtils.getPosition(vlNode);
        const twtEdge: HTMLElement = <HTMLElement>edgeNode.firstElementChild;
        if (twtEdge != null) {
            const points = DiagramUtils.getPolylinePoints(twtEdge);
            if (points != null) {
                // compute polyline points
                const edgeNodes = this.getEdgeNodes(edge, vlNode);
                const threeWtMoved = edgeNodes[1]?.id == this.draggedElement?.id;
                const nodeRadius1 = this.getNodeRadius(edge.busNode1 ?? '-1', edge.node1 ?? '-1');
                const edgeStart = this.getEdgeStart(edge.busNode1, nodeRadius1[1], edgeNodes[0], edgeNodes[1]);
                const translation = this.getTranslation(position);
                const edgeEnd = threeWtMoved
                    ? new Point(
                          points[points.length - 1].x + translation.x,
                          points[points.length - 1].y + translation.y
                      )
                    : points[points.length - 1];
                // move polyline
                const polylinePoints: string = DiagramUtils.getFormattedPolyline(edgeStart, null, edgeEnd);
                twtEdge.setAttribute('points', polylinePoints);
                // redraw edge arrow and label
                if (edgeNode.children.length > 1) {
                    this.redrawEdgeArrowAndLabel(edgeNode, edgeStart, null, edgeEnd, nodeRadius1);
                }
                // store edge angles, to use them for bus node redrawing
                this.edgeAngles.set(edgeNode.id + '.1', DiagramUtils.getAngle(edgeStart, edgeEnd));
                // redraw voltage level node connected to three windings transformer
                if (threeWtMoved) {
                    this.redrawOtherVoltageLevelNode(edgeNodes[0]);
                }
            }
        }
    }

    private redrawBoundaryNode(node: SVGGraphicsElement | null, edgeStartAngle: number, busOuterRadius: number) {
        if (node != null) {
            const path: string = DiagramUtils.getBoundarySemicircle(edgeStartAngle, busOuterRadius);
            const pathElement: HTMLElement | null = <HTMLElement>node.firstElementChild;
            if (pathElement != null && pathElement.tagName == 'path') {
                pathElement.setAttribute('d', path);
            }
        }
    }

    private updateNodeMetadataCallback(
        vlNode: SVGGraphicsElement,
        mousePosition: Point,
        callMoveNodeCallback: boolean
    ) {
        // get moved node from metadata
        const node: NodeMetadata | undefined = this.diagramMetadata?.nodes.find((node) => node.svgId == vlNode.id);
        if (node != null) {
            const nodeMove = DiagramUtils.getNodeMove(node, mousePosition);
            // update node position in metadata
            node.x = nodeMove.xNew;
            node.y = nodeMove.yNew;

            if (callMoveNodeCallback) {
                // call the node move callback, if defined
                this.onMoveNodeCallback?.(
                    node.equipmentId,
                    node.svgId,
                    nodeMove.xNew,
                    nodeMove.yNew,
                    nodeMove.xOrig,
                    nodeMove.yOrig
                );
            }
        }
    }

    private updateTextNodeMetadataCallback(
        textNodeElement: SVGGraphicsElement,
        mousePosition: Point,
        callMoveTextNodeCallback: boolean
    ) {
        // get from metadata node connected to moved text node
        const node: NodeMetadata | undefined = this.diagramMetadata?.nodes.find(
            (node) => node.svgId == DiagramUtils.getVoltageLevelNodeId(textNodeElement.id)
        );
        const textNode: TextNodeMetadata | undefined = this.diagramMetadata?.textNodes.find(
            (textNode) => textNode.svgId == textNodeElement.id
        );
        if (node != null && textNode != null) {
            // get new text node position
            const textPosition = DiagramUtils.getTextNodeTopLeftCornerFromCenter(textNodeElement, mousePosition);
            const textNodeMoves = DiagramUtils.getTextNodeMoves(textNode, node, textPosition, this.endTextEdge);
            // update text node position in metadata
            textNode.shiftX = textNodeMoves[0].xNew;
            textNode.shiftY = textNodeMoves[0].yNew;
            textNode.connectionShiftX = textNodeMoves[1].xNew;
            textNode.connectionShiftY = textNodeMoves[1].yNew;

            if (callMoveTextNodeCallback) {
                // call the text node move callback, if defined
                this.onMoveTextNodeCallback?.(
                    node.equipmentId,
                    node.svgId,
                    textNode.svgId,
                    textNodeMoves[0].xNew,
                    textNodeMoves[0].yNew,
                    textNodeMoves[0].xOrig,
                    textNodeMoves[0].yOrig,
                    textNodeMoves[1].xNew,
                    textNodeMoves[1].yNew,
                    textNodeMoves[1].xOrig,
                    textNodeMoves[1].yOrig
                );
            }
        }
    }

    private callSelectNodeCallback() {
        // call the select node callback, if defined
        if (this.onSelectNodeCallback != null) {
            // get selected node from metadata
            const node: NodeMetadata | undefined = this.diagramMetadata?.nodes.find(
                (node) => node.svgId == this.selectedElement?.id
            );
            if (node != null) {
                this.onSelectNodeCallback(node.equipmentId, node.svgId);
            }
        }
    }

    // Will explore the SVG's <style> tags to find the css rule associated with "cssSelector" and update the
    // rule using "cssDeclaration".
    // Will create a style tag or/and new css rule if not found in the SVG.
    public updateSvgCssDisplayValue(svg: SVGSVGElement, cssSelector: string, cssDeclaration: CSS_DECLARATION) {
        const innerSvg = svg.querySelector('svg');
        if (!innerSvg) {
            console.error('Cannot find the SVG to update!');
            return;
        }

        let ruleFound = false;

        let svgStyles = innerSvg.querySelectorAll('style');

        if (svgStyles) {
            for (const svgStyle of svgStyles) {
                if (!svgStyle?.sheet?.cssRules) {
                    continue;
                }
                for (const rule of svgStyle.sheet.cssRules) {
                    const styleRule = rule as CSSStyleRule;
                    if (styleRule.selectorText === cssSelector) {
                        const key = Object.keys(cssDeclaration)[0];
                        const value = cssDeclaration[key];
                        styleRule.style.setProperty(key, value);
                        ruleFound = true;
                        break;
                    }
                }
                if (ruleFound) {
                    break;
                }
            }
        } else {
            innerSvg.appendChild(document.createElement('style'));
            console.debug('[updateSvgCssDisplayValue] Style tag missing from SVG file. It has been created.');
            svgStyles = innerSvg.querySelectorAll('style');
            if (!svgStyles) {
                console.error('Failed to create a style tag in the SVG!');
                return;
            }
        }

        if (!ruleFound) {
            const key = Object.keys(cssDeclaration)[0];
            const value = cssDeclaration[key];
            const styleTag = svgStyles[svgStyles.length - 1]; // Adds the new rule to the last <style> tag in the SVG
            styleTag.textContent = `${cssSelector} {${key}: ${value};}\n` + styleTag.textContent;
        }
    }

    public initializeDynamicCssRules(maxDisplayedSize: number) {
        this.getDynamicCssRules().forEach((rule) => {
            rule.thresholdStatus = maxDisplayedSize < rule.threshold ? THRESHOLD_STATUS.BELOW : THRESHOLD_STATUS.ABOVE;
        });
    }

    public injectDynamicCssRules(htmlElementSvg: HTMLElement) {
        const rules = this.getDynamicCssRules()
            .map((rule) => {
                const ruleToInject =
                    rule.thresholdStatus === THRESHOLD_STATUS.BELOW
                        ? rule.belowThresholdCssDeclaration
                        : rule.aboveThresholdCssDeclaration;
                const key = Object.keys(ruleToInject)[0];
                const value = ruleToInject[key];
                return `${rule.cssSelector} {${key}: ${value};}`;
            })
            .join('\n');

        let styleTag = htmlElementSvg.querySelector('style');
        if (!styleTag) {
            htmlElementSvg.appendChild(document.createElement('style'));
            console.debug('[injectDynamicCssRules] Style tag missing from SVG file. It has been created.');
            styleTag = htmlElementSvg.querySelector('style');
        }
        if (styleTag && 'textContent' in styleTag) {
            styleTag.textContent = rules + styleTag.textContent;
        } else {
            console.error('Failed to create Style tag in SVG file!');
        }
    }

    public getCurrentlyMaxDisplayedSize(): number {
        const viewbox = this.getViewBox();
        return Math.max(viewbox?.height || 0, viewbox?.width || 0);
    }

    public checkAndUpdateLevelOfDetail(svg: SVGSVGElement) {
        const maxDisplayedSize = this.getCurrentlyMaxDisplayedSize();
        const previousMaxDisplayedSize = this.getPreviousMaxDisplayedSize();
        // in case of bad or unset values NaN or Infinity, this condition is skipped and the function behaves as if zoom changed
        if (
            Math.abs(previousMaxDisplayedSize - maxDisplayedSize) / previousMaxDisplayedSize <
            dynamicCssRulesUpdateThreshold
        ) {
            return;
        }
        this.setPreviousMaxDisplayedSize(maxDisplayedSize);
        // We will check each dynamic css rule to see if we crossed a zoom threshold. If this is the case, we
        // update the rule's threshold status and trigger the CSS change in the SVG.
        this.getDynamicCssRules().forEach((rule) => {
            if (rule.thresholdStatus === THRESHOLD_STATUS.ABOVE && maxDisplayedSize < rule.threshold) {
                console.debug(
                    'CSS Rule ' + rule.cssSelector + ' below threshold ' + maxDisplayedSize + ' < ' + rule.threshold
                );
                rule.thresholdStatus = THRESHOLD_STATUS.BELOW;
                this.updateSvgCssDisplayValue(svg, rule.cssSelector, rule.belowThresholdCssDeclaration);
            } else if (rule.thresholdStatus === THRESHOLD_STATUS.BELOW && maxDisplayedSize >= rule.threshold) {
                console.debug(
                    'CSS Rule ' + rule.cssSelector + ' above threshold ' + maxDisplayedSize + ' >= ' + rule.threshold
                );
                rule.thresholdStatus = THRESHOLD_STATUS.ABOVE;
                this.updateSvgCssDisplayValue(svg, rule.cssSelector, rule.aboveThresholdCssDeclaration);
            }
        });
        //Workaround chromium (tested on edge and google-chrome 131) doesn't
        //redraw things with percentages on viewbox changes but it should, so
        //we force it. This is not strictly related to the enableLevelOfDetail
        //and dynamic css feature, but it turns out that we use percentages in
        //css only in the case where enableLevelOfDetail=true, so we can do the
        //workaround here at each viewbox change until we have other needs or
        //until we remove the workaround entirely. Firefox does correctly
        //redraw, but we force for everyone to have the same behavior
        //everywhere and detect problems more easily. We can't use
        //innerHtml+='' on the <style> tags because values set with
        //setProperty(key, value) in updateSvgCssDisplayValue are not reflected
        //in the html text so the innerHTML trick has the effect of resetting
        //them. So instead of doing it on the svg, we do it on all its children
        //that are not style elements. This won't work if there are deeply
        //nested style elements that need dynamic css rules but in practice
        //only the root style element has dynamic rules so it's ok.
        //TODO Remove this when chromium fixes their bug.
        //TODO If this workaround causes problems, we can find a better way to
        //force a redraw that doesnt change the elements in the dom.
        const innerSvg = svg.querySelector('svg');
        if (innerSvg) {
            for (const child of innerSvg.children) {
                // annoying, sometimes lowercase (html), sometimes uppercase (xml in xhtml or svg))
                if (child.nodeName.toUpperCase() != 'STYLE') {
                    child.innerHTML += '';
                }
            }
        }
    }

    public setJsonBranchStates(branchStates: string) {
        const branchStatesArray: BranchState[] = JSON.parse(branchStates);
        this.setBranchStates(branchStatesArray);
    }

    public setBranchStates(branchStates: BranchState[]) {
        branchStates.forEach((branchState) => {
            if (!this.edgesMap.has(branchState.branchId)) {
                const edge = (this.diagramMetadata?.edges ?? []).find(
                    (edge) => edge.equipmentId == branchState.branchId
                );
                if (edge === undefined) {
                    console.warn('Skipping updating branch ' + branchState.branchId + ' labels: branch not found');
                    return;
                }
                this.edgesMap.set(branchState.branchId, edge);
            }
            const edgeId = this.edgesMap.get(branchState.branchId)?.svgId ?? '-1';
            this.setBranchSideLabel(branchState.branchId, '1', edgeId, branchState.value1);
            this.setBranchSideLabel(branchState.branchId, '2', edgeId, branchState.value2);
            this.setBranchSideConnection(branchState.branchId, '1', edgeId, branchState.connected1);
            this.setBranchSideConnection(branchState.branchId, '2', edgeId, branchState.connected2);

            const edge = (this.diagramMetadata?.edges ?? []).find((edge) => edge.equipmentId == branchState.branchId);

            if (branchState.connectedBus1 && edge) {
                this.setBranchBusConnection(edge, branchState.branchId, '1', branchState.connectedBus1);
            }
            if (branchState.connectedBus2 && edge) {
                this.setBranchBusConnection(edge, branchState.branchId, '2', branchState.connectedBus2);
            }
        });
    }

    private setBranchSideLabel(branchId: string, side: string, edgeId: string, value: number | string) {
        const arrowGElement: SVGGraphicsElement | null = this.svgDiv.querySelector(
            "[id='" + edgeId + '.' + side + "'] .nad-edge-infos g"
        );
        if (arrowGElement !== null) {
            arrowGElement.classList.remove('nad-state-in', 'nad-state-out');
            if (typeof value === 'number') {
                arrowGElement.classList.add(DiagramUtils.getArrowClass(value));
            }
            const branchLabelElement = arrowGElement.querySelector('text');
            if (branchLabelElement !== null) {
                branchLabelElement.innerHTML =
                    typeof value === 'number' ? value.toFixed(this.getValuePrecision()) : value;
            } else {
                console.warn('Skipping updating branch ' + branchId + ' side ' + side + ' label: text not found');
            }
        } else {
            console.warn('Skipping updating branch ' + branchId + ' side ' + side + ' label: label not found');
        }
    }

    private getValuePrecision() {
        const edgeInfoDisplayed = this.svgParameters.getEdgeInfoDisplayed();
        switch (edgeInfoDisplayed) {
            case EdgeInfoEnum.ACTIVE_POWER:
            case EdgeInfoEnum.REACTIVE_POWER:
                return this.svgParameters.getPowerValuePrecision();
            case EdgeInfoEnum.CURRENT:
                return this.svgParameters.getCurrentValuePrecision();
            default:
                return 0;
        }
    }

    private setBranchSideConnection(branchId: string, side: string, edgeId: string, connected: boolean | undefined) {
        const halfEdge: SVGGraphicsElement | null = this.svgDiv.querySelector("[id='" + edgeId + '.' + side + "']");
        if (halfEdge !== null) {
            if (connected == undefined || connected) {
                halfEdge.classList.remove('nad-disconnected');
            } else {
                halfEdge.classList.add('nad-disconnected');
            }
        } else {
            console.warn('Skipping updating branch ' + branchId + ' side ' + side + ' status: edge not found');
        }
    }

    /**
     * Updates the connection between a branch and a bus in the electrical network diagram
     * @param edge - the edge to be modified
     * @param branchId - the ID of the branch
     * @param side - The side of the branch to connect ('1' or '2')
     * @param busId - The ID of the target bus to connect to
     */
    private setBranchBusConnection(edge: EdgeMetadata, branchId: string, side: string, busId: string) {
        const targetBusNode = this.diagramMetadata?.busNodes.find((busNode) => busNode.svgId === busId);
        if (!targetBusNode) {
            console.warn(
                'Skipping updating branch ' +
                    branchId +
                    ' side ' +
                    side +
                    ' status: Bus ' +
                    busId +
                    ' not found in metadata'
            );
            return;
        }

        const currentBusNodeId = side === '1' ? edge.busNode1 : edge.busNode2;
        const currentBusNode = this.diagramMetadata?.busNodes.find((busNode) => busNode.svgId === currentBusNodeId);

        if (currentBusNode && currentBusNode.vlNode !== targetBusNode.vlNode) {
            console.warn(
                'Skipping updating branch ' +
                    branchId +
                    ' side ' +
                    side +
                    ' status: Cannot connect to bus from different voltage level'
            );
            return;
        }

        if (side === '1') {
            edge.busNode1 = busId;
        } else {
            edge.busNode2 = busId;
        }

        const vlElement = this.container.querySelector(`[id='${targetBusNode.vlNode}']`) as SVGGraphicsElement;
        if (!vlElement) {
            console.warn(`VoltageLevel ${targetBusNode.vlNode} not found`);
            return;
        }

        const edgeGroup = this.diagramMetadata?.edges.filter(
            (e) =>
                (e.node1 === edge.node1 && e.node2 === edge.node2) || (e.node1 === edge.node2 && e.node2 === edge.node1)
        );
        if (edgeGroup) {
            this.redrawEdgeGroup(edgeGroup, vlElement);
        }
    }

    private onMouseRightDown(event: MouseEvent) {
        const elementData = DiagramUtils.getRightClickableElementData(
            event.target as SVGElement,
            this.diagramMetadata?.nodes,
            this.diagramMetadata?.textNodes,
            this.diagramMetadata?.edges
        );
        if (!elementData) {
            return;
        }
        this.ctm = this.svgDraw?.node.getScreenCTM();
        const mousePosition: Point = this.getMousePosition(event);
        this.onRightClickCallback?.(elementData.svgId, elementData.equipmentId, elementData.type, mousePosition);
    }

    public zoomToFit() {
        const viewBox = DiagramUtils.getViewBox(
            this.diagramMetadata?.nodes,
            this.diagramMetadata?.textNodes,
            this.svgParameters
        );
        this.svgDraw?.viewbox(viewBox.x, viewBox.y, viewBox.width, viewBox.height);
    }

    public zoomIn() {
        const zoom = this.svgDraw?.zoom() ?? 1;
        this.svgDraw?.zoom(1.1 * zoom);
    }

    public zoomOut() {
        const zoom = this.svgDraw?.zoom() ?? 1;
        this.svgDraw?.zoom(0.9 * zoom);
    }

    public saveSvg() {
        this.addStyle();
        const userViewBox: DiagramUtils.ViewBox = {
            x: this.svgDraw?.viewbox().x ?? 0,
            y: this.svgDraw?.viewbox().y ?? 0,
            width: this.svgDraw?.viewbox().width ?? 0,
            height: this.svgDraw?.viewbox().height ?? 0,
        };
        this.zoomToFit();
        const blobData = [this.getSvg() ?? ''];
        const blob = new Blob(blobData, { type: 'image/svg+xml' });
        this.downloadFile(blob, 'nad.svg');
        this.svgDraw?.viewbox(userViewBox.x, userViewBox.y, userViewBox.width, userViewBox.height);
        this.removeStyle();
    }

    private downloadFile(blob: Blob, filename: string) {
        const a = document.createElement('a');
        a.download = filename;
        a.href = URL.createObjectURL(blob);
        a.click();
        a.remove();
    }

    private addStyle() {
        // add style, if not present
        if (this.svgParameters.getCssLocation() == CssLocationEnum.EXTERNAL_NO_IMPORT) {
            const styleElement = DiagramUtils.getStyle(document.styleSheets, this.svgDraw?.node);
            const gElement = this.svgDraw?.node.querySelector('g');
            gElement?.before(styleElement);
        }
    }

    private removeStyle() {
        // remove style, if added
        if (this.svgParameters.getCssLocation() == CssLocationEnum.EXTERNAL_NO_IMPORT) {
            const styleElement: HTMLElement | null = this.svgDiv.querySelector('style');
            styleElement?.remove();
        }
    }

    public savePng(backgroundColor?: string) {
        this.copyPng(true, backgroundColor);
    }

    public screenshot(backgroundColor?: string) {
        this.copyPng(false, backgroundColor);
    }

    private copyPng(copyToFile: boolean, backgroundColor?: string) {
        this.addStyle();
        this.addBackgroundColor(backgroundColor);
        const svgXml = DiagramUtils.getSvgXml(this.getSvg());
        const image = new Image();
        image.src = svgXml;
        image.onload = () => {
            const png = DiagramUtils.getPngFromImage(image);
            const blob = DiagramUtils.getBlobFromPng(png);
            if (copyToFile) {
                this.downloadFile(blob, 'nad.png');
            } else {
                this.copyToClipboard(blob);
            }
        };
        this.removeBackgroundColor(backgroundColor);
        this.removeStyle();
    }

    private addBackgroundColor(backgroundColor?: string) {
        if (backgroundColor) {
            this.svgDraw?.node.style.setProperty('background-color', backgroundColor);
        }
    }

    private removeBackgroundColor(backgroundColor?: string) {
        if (backgroundColor) {
            this.svgDraw?.node.style.removeProperty('background-color');
        }
    }

    private copyToClipboard(blob: Blob) {
        navigator.clipboard
            .write([
                new ClipboardItem({
                    [blob.type]: blob,
                }),
            ])
            .then(() => {
                const keyframes = [
                    { backgroundColor: 'gray', offset: 0 },
                    { backgroundColor: 'white', offset: 0.5 },
                ];
                const timing = { duration: 500, iterations: 1 };
                this.svgDiv.animate(keyframes, timing);
            });
    }
}<|MERGE_RESOLUTION|>--- conflicted
+++ resolved
@@ -726,13 +726,12 @@
         }
     }
 
-<<<<<<< HEAD
     private updateVoltageLevelNode(vlNode: SVGGraphicsElement) {
         const nodeMetadata = this.diagramMetadata?.nodes.find((node) => node.svgId === vlNode.id);
         if (nodeMetadata) {
             const position = new Point(nodeMetadata.x, nodeMetadata.y);
             this.updateNodePosition(vlNode, position);
-            const textNode: SVGGraphicsElement | null = this.container.querySelector(
+            const textNode: SVGGraphicsElement | null = this.svgDiv.querySelector(
                 "[id='" + DiagramUtils.getTextNodeId(vlNode.id) + "']"
             );
             if (textNode) {
@@ -740,15 +739,6 @@
             }
             this.updateEdges(vlNode, position);
         }
-=======
-    private moveVoltageLevelNode(vlNode: SVGGraphicsElement, mousePosition: Point) {
-        this.moveNode(vlNode, mousePosition);
-        const textNode: SVGGraphicsElement | null = this.svgDiv.querySelector(
-            "[id='" + DiagramUtils.getTextNodeId(vlNode.id) + "']"
-        );
-        this.moveText(textNode, vlNode, this.getTranslation(mousePosition), DiagramUtils.getTextNodeTranslatedPosition);
-        this.moveEdges(vlNode, mousePosition);
->>>>>>> 3238b8c2
     }
 
     private updateNodePosition(vlNode: SVGGraphicsElement, position: Point) {
@@ -828,13 +818,8 @@
         }
     }
 
-<<<<<<< HEAD
     private updateSvgElementPosition(svgElementId: string, translation: Point) {
-        const svgElement: SVGGraphicsElement | null = this.container.querySelector("[id='" + svgElementId + "']");
-=======
-    private moveSvgElement(svgElementId: string, translation: Point) {
         const svgElement: SVGGraphicsElement | null = this.svgDiv.querySelector("[id='" + svgElementId + "']");
->>>>>>> 3238b8c2
         if (svgElement) {
             const transform = DiagramUtils.getTransform(svgElement);
             const totalTranslation = new Point(
