/**
 * Copyright (c) 2022-2024, RTE (http://www.rte-france.com)
 * This Source Code Form is subject to the terms of the Mozilla Public
 * License, v. 2.0. If a copy of the MPL was not distributed with this
 * file, You can obtain one at http://mozilla.org/MPL/2.0/.
 */

import { Point, SVG, ViewBoxLike, Svg } from '@svgdotjs/svg.js';
import '@svgdotjs/svg.panzoom.js';
import * as DiagramUtils from './diagram-utils';
import { SvgParameters } from './svg-parameters';
import { LayoutParameters } from './layout-parameters';
import { DiagramMetadata, EdgeMetadata, BusNodeMetadata, NodeMetadata, TextNodeMetadata } from './diagram-metadata';
import { CSS_DECLARATION, CSS_RULE, THRESHOLD_STATUS, DEFAULT_DYNAMIC_CSS_RULES } from './dynamic-css-utils';

type DIMENSIONS = { width: number; height: number; viewbox: VIEWBOX };
type VIEWBOX = { x: number; y: number; width: number; height: number };

export type OnMoveNodeCallbackType = (
    equipmentId: string,
    nodeId: string,
    x: number,
    y: number,
    XOrig: number,
    yOrig: number
) => void;

export type OnMoveTextNodeCallbackType = (
    equipmentId: string,
    vlNodeId: string,
    textNodeId: string,
    shiftX: number,
    shiftY: number,
    shiftXOrig: number,
    shiftYOrig: number,
    connectionShiftX: number,
    connectionShiftY: number,
    connectionShiftXOrig: number,
    connectionShiftYOrig: number
) => void;

export type OnSelectNodeCallbackType = (equipmentId: string, nodeId: string) => void;

export class NetworkAreaDiagramViewer {
    container: HTMLElement;
    svgContent: string;
    diagramMetadata: DiagramMetadata | null;
    width: number;
    height: number;
    originalWidth: number;
    originalHeight: number;
    svgDraw: Svg | undefined;
    ratio = 1;
    selectedElement: SVGGraphicsElement | null = null;
    transform: SVGTransform | undefined;
    ctm: DOMMatrix | null | undefined = null;
    initialPosition: Point = new Point(0, 0);
    svgParameters: SvgParameters;
    layoutParameters: LayoutParameters;
    edgeAngles: Map<string, number> = new Map<string, number>();
    textNodeSelected: boolean = false;
    endTextEdge: Point = new Point(0, 0);
    onMoveNodeCallback: OnMoveNodeCallbackType | null;
    onMoveTextNodeCallback: OnMoveTextNodeCallbackType | null;
    onSelectNodeCallback: OnSelectNodeCallbackType | null;
    shiftKeyOnMouseDown: boolean = false;
    enableNodeMoving: boolean = false;
    dynamicCssRules: CSS_RULE[];

    constructor(
        container: HTMLElement,
        svgContent: string,
        diagramMetadata: DiagramMetadata | null,
        minWidth: number,
        minHeight: number,
        maxWidth: number,
        maxHeight: number,
        onMoveNodeCallback: OnMoveNodeCallbackType | null,
        onMoveTextNodeCallback: OnMoveTextNodeCallbackType | null,
        onSelectNodeCallback: OnSelectNodeCallbackType | null,
        enableNodeMoving: boolean,
        enableLevelOfDetail: boolean,
        customDynamicCssRules: CSS_RULE[] | null
    ) {
        this.container = container;
        this.svgContent = svgContent;
        this.diagramMetadata = diagramMetadata;
        this.width = 0;
        this.height = 0;
        this.originalWidth = 0;
        this.originalHeight = 0;
        this.enableNodeMoving = enableNodeMoving;
        this.dynamicCssRules = customDynamicCssRules ?? DEFAULT_DYNAMIC_CSS_RULES;
        this.onMoveNodeCallback = onMoveNodeCallback;
        this.onMoveTextNodeCallback = onMoveTextNodeCallback;
        this.onSelectNodeCallback = onSelectNodeCallback;
        this.init(minWidth, minHeight, maxWidth, maxHeight, enableLevelOfDetail);
        this.svgParameters = new SvgParameters(diagramMetadata?.svgParameters);
        this.layoutParameters = new LayoutParameters(diagramMetadata?.layoutParameters);
    }

    public setWidth(width: number): void {
        this.width = width;
    }

    public setOriginalWidth(originalWidth: number): void {
        this.originalWidth = originalWidth;
    }

    public setHeight(height: number): void {
        this.height = height;
    }

    public setOriginalHeight(originalHeight: number): void {
        this.originalHeight = originalHeight;
    }

    public setContainer(container: HTMLElement): void {
        this.container = container;
    }

    public setSvgContent(svgContent: string): void {
        this.svgContent = svgContent;
    }

    public getWidth(): number {
        return this.width;
    }

    public getOriginalWidth(): number {
        return this.originalWidth;
    }

    public getHeight(): number {
        return this.height;
    }

    public getOriginalHeight(): number {
        return this.originalHeight;
    }

    public getContainer(): HTMLElement {
        return this.container;
    }

    public getSvgContent(): string {
        return this.svgContent;
    }

    public getViewBox(): ViewBoxLike | undefined {
        return this.svgDraw?.viewbox();
    }

    public setViewBox(viewBox: ViewBoxLike): void {
        this.svgDraw?.viewbox(viewBox);
    }

    public getDynamicCssRules() {
        return this.dynamicCssRules;
    }

    private getNodeIdFromEquipmentId(equipmentId: string) {
        const node: NodeMetadata | undefined = this.diagramMetadata?.nodes.find(
            (node) => node.equipmentId == equipmentId
        );
        return node?.svgId || null;
    }

    public moveNodeToCoordinates(equipmentId: string, x: number, y: number) {
        const nodeId = this.getNodeIdFromEquipmentId(equipmentId);
        if (nodeId != null) {
            const elemToMove: SVGElement | null = this.container.querySelector('[id="' + nodeId + '"]');
            if (elemToMove) {
                const newPosition = new Point(x, y);
                this.initializeDrag(elemToMove);
                this.completeDrag(newPosition, false);
            }
        }
    }

    public init(
        minWidth: number,
        minHeight: number,
        maxWidth: number,
        maxHeight: number,
        enableLevelOfDetail: boolean
    ): void {
        if (!this.container || !this.svgContent) {
            return;
        }

        const dimensions: DIMENSIONS | null = this.getDimensionsFromSvg();
        if (!dimensions) {
            return;
        }

        // clear the previous svg in div element before replacing
        this.container.innerHTML = '';

        // set dimensions
        this.setOriginalWidth(dimensions.width);
        this.setOriginalHeight(dimensions.height);
        this.setWidth(dimensions.width < minWidth ? minWidth : Math.min(dimensions.width, maxWidth));
        this.setHeight(dimensions.height < minHeight ? minHeight : Math.min(dimensions.height, maxHeight));

        // set the SVG
        this.svgDraw = SVG()
            .addTo(this.container)
            .size(this.width, this.height)
            .viewbox(dimensions.viewbox.x, dimensions.viewbox.y, dimensions.viewbox.width, dimensions.viewbox.height);
        const drawnSvg: HTMLElement = <HTMLElement>this.svgDraw.svg(this.svgContent).node.firstElementChild;
        drawnSvg.style.overflow = 'visible';

        // add events
        if (this.enableNodeMoving || this.onSelectNodeCallback !== null) {
            this.svgDraw.on('mousedown', (e: Event) => {
                this.handleStartDragSelectEvent(e);
            });
        }
        if (this.enableNodeMoving) {
            this.svgDraw.on('mousemove', (e: Event) => {
                this.handleDragEvent(e);
            });
        }
        if (this.enableNodeMoving || this.onSelectNodeCallback !== null) {
            this.svgDraw.on('mouseup', (e: Event) => {
                this.handleEndDragSelectEvent(e);
            });
            this.svgDraw.on('mouseleave', (e: Event) => {
                this.handleEndDragSelectEvent(e);
            });
        }
        this.svgDraw.on('panStart', function () {
            if (drawnSvg.parentElement != undefined) {
                drawnSvg.parentElement.style.cursor = 'move';
            }
        });
        this.svgDraw.on('panEnd', function () {
            if (drawnSvg.parentElement != undefined) {
                drawnSvg.parentElement.style.removeProperty('cursor');
            }
        });

        // add pan and zoom to the SVG
        // we check if there is an "initial zoom" by checking ratio of width and height of the nad compared with viewBox sizes
        const widthRatio = dimensions.viewbox.width / this.getWidth();
        const heightRatio = dimensions.viewbox.height / this.getHeight();
        this.ratio = Math.max(widthRatio, heightRatio);
        this.enablePanzoom();
        // PowSyBl NAD introduced server side calculated SVG viewbox. This viewBox attribute can be removed as it is copied in the panzoom svg tag.
        const firstChild: HTMLElement = <HTMLElement>this.svgDraw.node.firstChild;
        firstChild.removeAttribute('viewBox');
        firstChild.removeAttribute('width');
        firstChild.removeAttribute('height');

        if (enableLevelOfDetail) {
            // We insert custom CSS to hide details before first load, in order to improve performances
            this.initializeDynamicCssRules(Math.max(dimensions.viewbox.width, dimensions.viewbox.height));
            this.injectDynamicCssRules(firstChild);
            this.svgDraw.fire('zoom'); // Forces a new dynamic zoom check to correctly update the dynamic CSS

            // We add an observer to track when the SVG's viewBox is updated by panzoom
            // (we have to do this instead of using panzoom's 'zoom' event to have accurate viewBox updates)
            const targetNode: SVGSVGElement = this.svgDraw.node;
            // Callback function to execute when mutations are observed
            const observerCallback = (mutationList: MutationRecord[]) => {
                for (const mutation of mutationList) {
                    if (mutation.attributeName === 'viewBox') {
                        this.checkAndUpdateLevelOfDetail(targetNode);
                    }
                }
            };
            const observer = new MutationObserver(observerCallback);
            observer.observe(targetNode, { attributeFilter: ['viewBox'] });
        }

        if (this.enableNodeMoving || this.onSelectNodeCallback !== null) {
            // fill empty elements: unknown buses and three windings transformers
            const emptyElements: NodeListOf<SVGGraphicsElement> = this.container.querySelectorAll(
                '.nad-unknown-busnode, .nad-3wt-nodes .nad-winding'
            );
            emptyElements.forEach((emptyElement) => {
                emptyElement.style.fill = '#0000';
            });
        }
    }

    public getDimensionsFromSvg(): DIMENSIONS | null {
        // Dimensions are set in the main svg tag attributes. We want to parse those data without loading the whole svg in the DOM.
        const result = this.svgContent.match('<svg[^>]*>');
        if (result === null || result.length === 0) {
            return null;
        }
        const emptiedSvgContent = result[0] + '</svg>';
        const svg: SVGSVGElement = new DOMParser()
            .parseFromString(emptiedSvgContent, 'image/svg+xml')
            .getElementsByTagName('svg')[0];
        const width = Number(svg.getAttribute('width'));
        const height = Number(svg.getAttribute('height'));
        const viewbox: VIEWBOX = svg.viewBox.baseVal;
        return { width: width, height: height, viewbox: viewbox };
    }

    private enablePanzoom() {
        this.svgDraw?.panZoom({
            panning: true,
            zoomMin: 0.5 / this.ratio, // maximum zoom OUT ratio (0.5 = at best, the displayed area is twice the SVG's size)
            zoomMax: 20 * this.ratio, // maximum zoom IN ratio (20 = at best, the displayed area is only 1/20th of the SVG's size)
            zoomFactor: 0.2,
            margins: { top: 0, left: 0, right: 0, bottom: 0 },
        });
    }

    private disablePanzoom() {
        this.svgDraw?.panZoom({
            panning: false,
        });
    }

    private handleStartDragSelectEvent(event: Event) {
        // check mouse button
        if ((event as MouseEvent).button !== 0) {
            return;
        }
        // check element is draggable or selectable
        const draggableElem = DiagramUtils.getDraggableFrom(event.target as SVGElement);
        if (!draggableElem) {
            return;
        }
        this.shiftKeyOnMouseDown = !!(event as MouseEvent).shiftKey;
<<<<<<< HEAD
        // here to avoid disabling pannig and changing cursor
        // when moving is disabled and the shift key is not pressed
        if (!this.shiftKeyOnMouseDown && !this.enableNodeMoving) {
=======
        // avoid selecting text nodes
        if (this.shiftKeyOnMouseDown && DiagramUtils.isTextNode(draggableElem as SVGGraphicsElement)) {
>>>>>>> 722ac8f4
            return;
        }
        this.disablePanzoom(); // to avoid panning the whole SVG when moving or selecting a node
        // change cursor style
        const svg: HTMLElement = <HTMLElement>this.svgDraw?.node.firstElementChild?.parentElement;
        svg.style.cursor = 'grabbing';
        // check dragging vs. selection
        if (!this.shiftKeyOnMouseDown) {
            // moving node
            this.initializeDrag(draggableElem);
        } else {
            // selecting node
            this.selectedElement = draggableElem as SVGGraphicsElement; // element to be selected
        }
    }

    private initializeDrag(draggableElem: SVGElement) {
        this.selectedElement = draggableElem as SVGGraphicsElement; // element to be moved
        this.ctm = this.svgDraw?.node.getScreenCTM(); // used to compute mouse movement
        this.initialPosition = DiagramUtils.getPosition(this.selectedElement); // used for the offset
        this.edgeAngles = new Map<string, number>(); // used for node redrawing
        // check if I'm moving a text node
        if (DiagramUtils.isTextNode(this.selectedElement)) {
            this.textNodeSelected = true;
        }
    }

    private handleDragEvent(event: Event) {
<<<<<<< HEAD
        if (!this.enableNodeMoving) {
=======
        // check mouse button
        if ((event as MouseEvent).button !== 0) {
>>>>>>> 722ac8f4
            return;
        }
        if (this.selectedElement && !this.shiftKeyOnMouseDown) {
            event.preventDefault();
            this.ctm = this.svgDraw?.node.getScreenCTM(); // used to compute SVG transformations
            const newPosition = this.getMousePosition(event as MouseEvent);
            this.drag(newPosition);
        }
    }

    private drag(newPosition: Point) {
        if (this.selectedElement) {
            if (this.textNodeSelected) {
                this.dragVoltageLevelText(newPosition);
            } else {
                this.dragVoltageLevelNode(newPosition);
            }
            this.initialPosition = DiagramUtils.getPosition(this.selectedElement);
        }
    }

    private handleEndDragSelectEvent(event: Event) {
        // check mouse button
        if ((event as MouseEvent).button !== 0) {
            return;
        }
        // check if I moved or selected an element
        if (this.selectedElement) {
            if (!this.shiftKeyOnMouseDown) {
                // moving node
                if (!this.enableNodeMoving) {
                    return;
                }
                const newPosition = this.getMousePosition(event as MouseEvent);
                this.completeDrag(newPosition, true);
            } else {
                // selecting node
                this.completeSelect();
            }
            // change cursor style
            const svg: HTMLElement = <HTMLElement>this.svgDraw?.node.firstElementChild?.parentElement;
            svg.style.removeProperty('cursor');
            this.enablePanzoom();
        }
    }

    private completeDrag(newPosition: Point, callMoveNodeCallback: boolean) {
        if (this.selectedElement) {
            if (this.textNodeSelected) {
                this.dragVoltageLevelText(newPosition);
                this.updateTextNodeMetadataCallCallback(newPosition);
            } else {
                this.dragVoltageLevelNode(newPosition);
                this.updateNodeMetadataCallCallback(newPosition, callMoveNodeCallback);
            }
            // reset data
            this.initialPosition = new Point(0, 0);
            this.textNodeSelected = false;
            this.endTextEdge = new Point(0, 0);
            this.selectedElement = null;
        }
    }

    private completeSelect() {
        if (this.selectedElement) {
            this.callSelectNodeCallback();
            // reset data
            this.shiftKeyOnMouseDown = false;
            this.selectedElement = null;
        }
    }

    // position w.r.t the SVG box
    private getMousePosition(event: MouseEvent): Point {
        return new Point(
            (event.clientX - (this.ctm?.e ?? 0)) / (this.ctm?.a ?? 1),
            (event.clientY - (this.ctm?.f ?? 0)) / (this.ctm?.d ?? 1)
        );
    }

    // translation w.r.t. the initial position
    private getTranslation(mousePosition: Point): Point {
        return new Point(mousePosition.x - this.initialPosition.x, mousePosition.y - this.initialPosition.y);
    }

    private dragVoltageLevelText(mousePosition: Point) {
        window.getSelection()?.empty(); // to avoid text highlighting in firefox
        const vlNode: SVGGraphicsElement | null = this.container.querySelector(
            "[id='" + DiagramUtils.getVoltageLevelNodeId(this.selectedElement?.id) + "']"
        );
        this.moveText(this.selectedElement, vlNode, mousePosition, DiagramUtils.getTextNodeAngleFromCentre);
    }

    private dragVoltageLevelNode(mousePosition: Point) {
        this.moveNode(mousePosition);
        const textNode: SVGGraphicsElement | null = this.container.querySelector(
            "[id='" + DiagramUtils.getTextNodeId(this.selectedElement?.id) + "']"
        );
        this.moveText(
            textNode,
            this.selectedElement,
            this.getTranslation(mousePosition),
            DiagramUtils.getTextNodeTranslatedPosition
        );
        this.moveEdges(mousePosition);
    }

    private moveNode(mousePosition: Point) {
        this.selectedElement?.setAttribute(
            'transform',
            'translate(' + DiagramUtils.getFormattedPoint(mousePosition) + ')'
        );
    }

    private moveText(
        textNode: SVGGraphicsElement | null,
        vlNode: SVGGraphicsElement | null,
        position: Point,
        getPosition: (node: SVGGraphicsElement | null, position: Point) => Point
    ) {
        // compute text node new position
        const textNodeNewPosition = getPosition(textNode, position);
        // move text node
        this.moveTextNode(textNode, textNodeNewPosition);
        if (vlNode != null) {
            // move text edge
            this.moveTextEdge(
                DiagramUtils.getTextEdgeId(vlNode?.id),
                textNodeNewPosition,
                vlNode,
                textNode?.firstElementChild?.scrollHeight ?? 0,
                textNode?.firstElementChild?.scrollWidth ?? 0
            );
        }
    }

    private moveTextNode(textElement: SVGGraphicsElement | null, point: Point) {
        if (textElement != null) {
            textElement.setAttribute('x', DiagramUtils.getFormattedValue(point.x));
            textElement.setAttribute('y', DiagramUtils.getFormattedValue(point.y));
        }
    }

    private moveTextEdge(
        textEdgeId: string,
        textNodePosition: Point,
        vlNode: SVGGraphicsElement,
        textHeight: number,
        textWidth: number
    ) {
        const textEdge: SVGGraphicsElement | null = this.container.querySelector("[id='" + textEdgeId + "']");
        if (textEdge != null) {
            // compute voltage level circle radius
            const busNodes: BusNodeMetadata[] | undefined = this.diagramMetadata?.busNodes.filter(
                (busNode) => busNode.vlNode == vlNode.id
            );
            const nbNeighbours = busNodes !== undefined && busNodes.length > 1 ? busNodes.length - 1 : 0;
            const voltageLevelCircleRadius = DiagramUtils.getVoltageLevelCircleRadius(
                nbNeighbours,
                this.svgParameters.getVoltageLevelCircleRadius()
            );
            // compute text edge start and end
            const vlNodePosition = DiagramUtils.getPosition(vlNode);
            this.endTextEdge = DiagramUtils.getTextEdgeEnd(
                textNodePosition,
                vlNodePosition,
                this.layoutParameters.getTextNodeEdgeConnectionYShift(),
                textHeight,
                textWidth
            );
            const startTextEdge = DiagramUtils.getPointAtDistance(
                vlNodePosition,
                this.endTextEdge,
                voltageLevelCircleRadius
            );
            // update text edge polyline
            const polyline = DiagramUtils.getFormattedPolyline(startTextEdge, null, this.endTextEdge);
            textEdge.setAttribute('points', polyline);
        }
    }

    private moveSvgElement(svgElementId: string, translation: Point) {
        const svgElement: SVGGraphicsElement | null = this.container.querySelector("[id='" + svgElementId + "']");
        if (svgElement) {
            const transform = DiagramUtils.getTransform(svgElement);
            const totalTranslation = new Point(
                (transform?.matrix.e ?? 0) + translation.x,
                (transform?.matrix.f ?? 0) + translation.y
            );
            svgElement?.setAttribute(
                'transform',
                'translate(' + DiagramUtils.getFormattedPoint(totalTranslation) + ')'
            );
        }
    }

    private moveEdges(mousePosition: Point) {
        // get edges connected to the the node we are moving
        const edges: EdgeMetadata[] | undefined = this.diagramMetadata?.edges.filter(
            (edge) => edge.node1 == this.selectedElement?.id || edge.node2 == this.selectedElement?.id
        );
        // group edges, to have multibranches - branches connecting the same nodes - together
        const groupedEdges: Map<string, EdgeMetadata[]> = new Map<string, EdgeMetadata[]>();
        const loopEdges: Map<string, EdgeMetadata[]> = new Map<string, EdgeMetadata[]>();
        const busNodeEdges: Map<string, EdgeMetadata[]> = new Map<string, EdgeMetadata[]>();
        edges?.forEach((edge) => {
            let edgeGroup: EdgeMetadata[] = [];
            if (edge.node1 == edge.node2) {
                // loop edge
                if (loopEdges.has(edge.node1)) {
                    edgeGroup = loopEdges.get(edge.node1) ?? [];
                }
                edgeGroup.push(edge);
                loopEdges.set(edge.node1, edgeGroup);
                this.addBusNodeEdge(edge.busNode1, edge, busNodeEdges);
                this.addBusNodeEdge(edge.busNode2, edge, busNodeEdges);
            } else {
                const edgeGroupId = edge.node1.concat('_', edge.node2);
                if (groupedEdges.has(edgeGroupId)) {
                    edgeGroup = groupedEdges.get(edgeGroupId) ?? [];
                }
                edgeGroup.push(edge);
                groupedEdges.set(edgeGroupId, edgeGroup);
                const busNodeId = edge.node1 == this.selectedElement?.id ? edge.busNode1 : edge.busNode2;
                this.addBusNodeEdge(busNodeId, edge, busNodeEdges);
            }
        });
        // move grouped edges
        for (const edgeGroup of groupedEdges.values()) {
            this.moveEdgeGroup(edgeGroup, mousePosition);
        }
        // move loop edges
        for (const edgeGroup of loopEdges.values()) {
            this.moveLoopEdgeGroup(edgeGroup, mousePosition);
        }
        // redraw node
        this.redrawVoltageLevelNode(this.selectedElement, busNodeEdges, null);
    }

    private addBusNodeEdge(busNodeId: string | null, edge: EdgeMetadata, busNodeEdges: Map<string, EdgeMetadata[]>) {
        let busEdgeGroup: EdgeMetadata[] = [];
        if (busNodeId != null) {
            if (busNodeEdges.has(busNodeId)) {
                busEdgeGroup = busNodeEdges.get(busNodeId) ?? [];
            }
            busEdgeGroup.push(edge);
            busNodeEdges.set(busNodeId, busEdgeGroup);
        }
    }

    // get the nodes at the sides of an edge
    private getEdgeNodes(edge: EdgeMetadata): [SVGGraphicsElement | null, SVGGraphicsElement | null] {
        const otherNodeId = this.selectedElement?.id === edge.node1 ? edge.node2 : edge.node1;
        const otherNode: SVGGraphicsElement | null = this.container.querySelector("[id='" + otherNodeId + "']");
        const node1 = this.selectedElement?.id === edge.node1 ? this.selectedElement : otherNode;
        const node2 = otherNode?.id === edge.node1 ? this.selectedElement : otherNode;
        return [node1, node2];
    }

    private getOtherNode(edgeNodes: [SVGGraphicsElement | null, SVGGraphicsElement | null]): SVGGraphicsElement | null {
        return edgeNodes[0]?.id == this.selectedElement?.id ? edgeNodes[1] : edgeNodes[0];
    }

    private getNodeRadius(busNodeId: string): [number, number, number] {
        const busNode: BusNodeMetadata | undefined = this.diagramMetadata?.busNodes.find(
            (busNode) => busNode.svgId == busNodeId
        );
        return DiagramUtils.getNodeRadius(
            busNode?.nbNeighbours == null ? 0 : busNode?.nbNeighbours,
            this.svgParameters.getVoltageLevelCircleRadius(),
            busNode?.index == null ? 0 : busNode?.index,
            this.svgParameters.getInterAnnulusSpace()
        );
    }

    private moveEdgeGroup(edges: EdgeMetadata[], mousePosition: Point) {
        if (edges.length == 1) {
            this.moveStraightEdge(edges[0], mousePosition); // 1 edge in the group -> straight line
        } else {
            const edgeNodes = this.getEdgeNodes(edges[0]);
            const point1 = DiagramUtils.getPosition(edgeNodes[0]);
            const point2 = DiagramUtils.getPosition(edgeNodes[1]);
            const angle = DiagramUtils.getAngle(point1, point2);
            const nbForks = edges.length;
            const angleStep = this.svgParameters.getEdgesForkAperture() / (nbForks - 1);
            let i = 0;
            edges.forEach((edge) => {
                if (2 * i + 1 == nbForks) {
                    this.moveStraightEdge(edge, mousePosition); // central edge, if present -> straight line
                } else {
                    // get edge type
                    const edgeType = DiagramUtils.getEdgeType(edge);
                    if (edgeType == null) {
                        return;
                    }
                    if (edgeNodes[0] == null || edgeNodes[1] == null) {
                        // only 1 side of the edge is in the SVG
                        this.moveSvgElement(edge.svgId, this.getTranslation(mousePosition));
                        return;
                    }
                    // get edge element
                    const edgeNode: SVGGraphicsElement | null = this.container.querySelector(
                        "[id='" + edge.svgId + "']"
                    );
                    if (!edgeNode) {
                        return;
                    }
                    // compute moved edge data: polyline points
                    const alpha = -this.svgParameters.getEdgesForkAperture() / 2 + i * angleStep;
                    const angleFork1 = angle - alpha;
                    const angleFork2 = angle + Math.PI + alpha;
                    const edgeFork1 = DiagramUtils.getEdgeFork(
                        point1,
                        this.svgParameters.getEdgesForkLength(),
                        angleFork1
                    );
                    const edgeFork2 = DiagramUtils.getEdgeFork(
                        point2,
                        this.svgParameters.getEdgesForkLength(),
                        angleFork2
                    );
                    const unknownBusNode1 = edge.busNode1 != null && edge.busNode1.length == 0;
                    const nodeRadius1 = this.getNodeRadius(edge.busNode1 != null ? edge.busNode1 : '-1');
                    const edgeStart1 = DiagramUtils.getPointAtDistance(
                        DiagramUtils.getPosition(edgeNodes[0]),
                        edgeFork1,
                        unknownBusNode1
                            ? nodeRadius1[1] + this.svgParameters.getUnknownBusNodeExtraRadius()
                            : nodeRadius1[1]
                    );
                    const unknownBusNode2 = edge.busNode2 != null && edge.busNode2.length == 0;
                    const nodeRadius2 = this.getNodeRadius(edge.busNode2 != null ? edge.busNode2 : '-1');
                    const edgeStart2 = DiagramUtils.getPointAtDistance(
                        DiagramUtils.getPosition(edgeNodes[1]),
                        edgeFork2,
                        unknownBusNode2
                            ? nodeRadius2[1] + this.svgParameters.getUnknownBusNodeExtraRadius()
                            : nodeRadius2[1]
                    );
                    const edgeMiddle = DiagramUtils.getMidPosition(edgeFork1, edgeFork2);
                    // move edge
                    this.moveEdge(
                        edgeNode,
                        edgeStart1,
                        edgeFork1,
                        edgeStart2,
                        edgeFork2,
                        edgeMiddle,
                        nodeRadius1,
                        nodeRadius2,
                        edgeType
                    );
                }
                i++;
            });
            // redraw other voltage level node
            const otherNode: SVGGraphicsElement | null = this.getOtherNode(edgeNodes);
            this.redrawOtherVoltageLevelNode(otherNode, edges);
        }
    }

    private moveStraightEdge(edge: EdgeMetadata, mousePosition: Point) {
        // get edge type
        const edgeType = DiagramUtils.getEdgeType(edge);
        if (edgeType == null) {
            return;
        }
        const edgeNodes = this.getEdgeNodes(edge);
        if (edgeNodes[0] == null || edgeNodes[1] == null) {
            // only 1 side of the edge is in the SVG
            this.moveSvgElement(edge.svgId, this.getTranslation(mousePosition));
            return;
        }
        // get edge element
        const edgeNode: SVGGraphicsElement | null = this.container.querySelector("[id='" + edge.svgId + "']");
        if (!edgeNode) {
            return;
        }
        if (edgeType == DiagramUtils.EdgeType.THREE_WINDINGS_TRANSFORMER) {
            this.moveThreeWtEdge(edge, edgeNode, mousePosition);
            return;
        }
        // compute moved edge data: polyline points
        const nodeRadius1 = this.getNodeRadius(edge.busNode1 != null ? edge.busNode1 : '-1');
        const edgeStart1 = this.getEdgeStart(edge.busNode1, nodeRadius1[1], edgeNodes[0], edgeNodes[1]);
        const nodeRadius2 = this.getNodeRadius(edge.busNode2 != null ? edge.busNode2 : '-1');
        const edgeStart2 = this.getEdgeStart(edge.busNode2, nodeRadius2[1], edgeNodes[1], edgeNodes[0]);
        const edgeMiddle = DiagramUtils.getMidPosition(edgeStart1, edgeStart2);
        // move edge
        this.moveEdge(edgeNode, edgeStart1, null, edgeStart2, null, edgeMiddle, nodeRadius1, nodeRadius2, edgeType);
        // if dangling line edge -> redraw boundary node
        if (edgeType == DiagramUtils.EdgeType.DANGLING_LINE) {
            this.redrawBoundaryNode(edgeNodes[1], DiagramUtils.getAngle(edgeStart2, edgeMiddle), nodeRadius2[1]);
            if (this.selectedElement?.id == edgeNodes[1]?.id) {
                // if boudary node moved -> redraw other voltage level node
                this.redrawOtherVoltageLevelNode(edgeNodes[0], [edge]);
            }
        } else {
            // redraw other voltage level node
            const otherNode: SVGGraphicsElement | null = this.getOtherNode(edgeNodes);
            this.redrawOtherVoltageLevelNode(otherNode, [edge]);
        }
    }

    private getEdgeStart(
        busNodeId: string | null,
        outerRadius: number,
        point1: SVGGraphicsElement | null,
        point2: SVGGraphicsElement | null
    ): Point {
        const unknownBusNode = busNodeId != null && busNodeId.length == 0;
        return DiagramUtils.getPointAtDistance(
            DiagramUtils.getPosition(point1),
            DiagramUtils.getPosition(point2),
            unknownBusNode ? outerRadius + this.svgParameters.getUnknownBusNodeExtraRadius() : outerRadius
        );
    }

    private moveEdge(
        edgeNode: SVGGraphicsElement,
        edgeStart1: Point,
        edgeFork1: Point | null, // if null -> straight line
        edgeStart2: Point,
        edgeFork2: Point | null, // if null -> straight line
        edgeMiddle: Point,
        nodeRadius1: [number, number, number],
        nodeRadius2: [number, number, number],
        edgeType: DiagramUtils.EdgeType
    ) {
        const isTransformerEdge =
            edgeType == DiagramUtils.EdgeType.TWO_WINDINGS_TRANSFORMER ||
            edgeType == DiagramUtils.EdgeType.PHASE_SHIFT_TRANSFORMER;
        const isHVDCLineEdge = edgeType == DiagramUtils.EdgeType.HVDC_LINE;
        this.moveHalfEdge(edgeNode, '1', edgeStart1, edgeFork1, edgeMiddle, isTransformerEdge, nodeRadius1);
        this.moveHalfEdge(edgeNode, '2', edgeStart2, edgeFork2, edgeMiddle, isTransformerEdge, nodeRadius2);
        if (isTransformerEdge) {
            this.moveTransformer(
                edgeNode,
                edgeFork1 == null ? edgeStart1 : edgeFork1,
                edgeMiddle,
                edgeFork2 == null ? edgeStart2 : edgeFork2,
                edgeMiddle,
                edgeType
            );
        } else if (isHVDCLineEdge) {
            this.moveConverterStation(
                edgeNode,
                edgeFork1 == null ? edgeStart1 : edgeFork1,
                edgeMiddle,
                edgeFork2 == null ? edgeStart2 : edgeFork2,
                edgeMiddle
            );
        }
        // if present, move edge name
        if (this.svgParameters.getEdgeNameDisplayed()) {
            this.moveEdgeName(edgeNode, edgeMiddle, edgeFork1 == null ? edgeStart1 : edgeFork1);
        }
        // store edge angles, to use them for bus node redrawing
        this.edgeAngles.set(
            edgeNode.id + '.1',
            DiagramUtils.getAngle(edgeStart1, edgeFork1 == null ? edgeMiddle : edgeFork1)
        );
        this.edgeAngles.set(
            edgeNode.id + '.2',
            DiagramUtils.getAngle(edgeStart2, edgeFork2 == null ? edgeMiddle : edgeFork2)
        );
    }

    private moveHalfEdge(
        edgeNode: SVGGraphicsElement,
        side: string,
        startPolyline: Point,
        middlePolyline: Point | null, // if null -> straight line
        endPolyline: Point,
        transformerEdge: boolean,
        nodeRadius: [number, number, number]
    ) {
        // get half edge element
        const halfEdge: SVGGraphicsElement | null = edgeNode.querySelector("[id='" + edgeNode.id + '.' + side + "']");
        // move edge polyline
        const polyline: SVGGraphicsElement | null | undefined = halfEdge?.querySelector('polyline');
        // if transformer edge reduce edge polyline, leaving space for the transformer
        endPolyline = transformerEdge
            ? DiagramUtils.getPointAtDistance(
                  endPolyline,
                  middlePolyline == null ? startPolyline : middlePolyline,
                  1.5 * this.svgParameters.getTransformerCircleRadius()
              )
            : endPolyline;
        const polylinePoints: string = DiagramUtils.getFormattedPolyline(startPolyline, middlePolyline, endPolyline);
        polyline?.setAttribute('points', polylinePoints);
        // move edge arrow and label
        if (halfEdge != null && halfEdge.children.length > 1) {
            this.moveEdgeArrowAndLabel(halfEdge, startPolyline, middlePolyline, endPolyline, nodeRadius);
        }
    }

    private moveEdgeArrowAndLabel(
        edgeNode: SVGGraphicsElement,
        startPolyline: Point,
        middlePolyline: Point | null, // if null -> straight line
        endPolyline: Point,
        nodeRadius: [number, number, number]
    ) {
        // move edge arrow
        const arrowCenter = DiagramUtils.getPointAtDistance(
            middlePolyline == null ? startPolyline : middlePolyline,
            endPolyline,
            middlePolyline == null
                ? this.svgParameters.getArrowShift() + (nodeRadius[2] - nodeRadius[1])
                : this.svgParameters.getArrowShift()
        );
        const arrowElement = edgeNode.lastElementChild as SVGGraphicsElement;
        arrowElement?.setAttribute('transform', 'translate(' + DiagramUtils.getFormattedPoint(arrowCenter) + ')');
        const arrowAngle = DiagramUtils.getArrowAngle(
            middlePolyline == null ? startPolyline : middlePolyline,
            endPolyline
        );
        const arrowRotationElement = arrowElement.firstElementChild?.firstElementChild as SVGGraphicsElement;
        arrowRotationElement.setAttribute('transform', 'rotate(' + DiagramUtils.getFormattedValue(arrowAngle) + ')');
        // move edge label
        const labelData = DiagramUtils.getLabelData(
            middlePolyline == null ? startPolyline : middlePolyline,
            endPolyline,
            this.svgParameters.getArrowLabelShift()
        );
        const labelRotationElement = arrowElement.firstElementChild?.lastElementChild as SVGGraphicsElement;
        labelRotationElement.setAttribute('transform', 'rotate(' + DiagramUtils.getFormattedValue(labelData[0]) + ')');
        labelRotationElement.setAttribute('x', DiagramUtils.getFormattedValue(labelData[1]));
        if (labelData[2]) {
            labelRotationElement.setAttribute('style', labelData[2]);
        } else if (labelRotationElement.hasAttribute('style')) {
            labelRotationElement.removeAttribute('style');
        }
    }

    private moveTransformer(
        edgeNode: SVGGraphicsElement,
        startPolyline1: Point,
        endPolyline1: Point,
        startPolyline2: Point,
        endPolyline2: Point,
        edgeType: DiagramUtils.EdgeType
    ) {
        const transformerElement: SVGGraphicsElement = edgeNode.lastElementChild as SVGGraphicsElement;
        // move transformer circles
        const transformerCircles: NodeListOf<SVGGraphicsElement> = transformerElement?.querySelectorAll('circle');
        this.moveTransformerCircle(
            transformerCircles.item(0),
            startPolyline1,
            DiagramUtils.getPointAtDistance(
                endPolyline1,
                startPolyline1,
                1.5 * this.svgParameters.getTransformerCircleRadius()
            )
        );
        this.moveTransformerCircle(
            transformerCircles.item(1),
            startPolyline2,
            DiagramUtils.getPointAtDistance(
                endPolyline2,
                startPolyline2,
                1.5 * this.svgParameters.getTransformerCircleRadius()
            )
        );
        // if phase shifting transformer move transformer arrow
        const isPSTransformerEdge = edgeType == DiagramUtils.EdgeType.PHASE_SHIFT_TRANSFORMER;
        if (isPSTransformerEdge) {
            this.moveTransformerArrow(
                transformerElement,
                startPolyline1,
                endPolyline1,
                DiagramUtils.getMidPosition(endPolyline1, endPolyline2)
            );
        }
    }

    private moveTransformerCircle(transformerCircle: SVGGraphicsElement, startPolyline: Point, endPolyline: Point) {
        const circleCenter: Point = DiagramUtils.getPointAtDistance(
            endPolyline,
            startPolyline,
            -this.svgParameters.getTransformerCircleRadius()
        );
        transformerCircle.setAttribute('cx', DiagramUtils.getFormattedValue(circleCenter.x));
        transformerCircle.setAttribute('cy', DiagramUtils.getFormattedValue(circleCenter.y));
    }

    private moveTransformerArrow(
        transformerElement: SVGGraphicsElement,
        startPolyline: Point,
        endPolyline: Point,
        transformerCenter: Point
    ) {
        const arrowPath: SVGGraphicsElement | null = transformerElement.querySelector('path');
        const matrix: string = DiagramUtils.getTransformerArrowMatrixString(
            startPolyline,
            endPolyline,
            transformerCenter,
            this.svgParameters.getTransformerCircleRadius()
        );
        arrowPath?.setAttribute('transform', 'matrix(' + matrix + ')');
    }

    private moveConverterStation(
        edgeNode: SVGGraphicsElement,
        startPolyline1: Point,
        endPolyline1: Point,
        startPolyline2: Point,
        endPolyline2: Point
    ) {
        const converterStationElement: SVGGraphicsElement = edgeNode.lastElementChild as SVGGraphicsElement;
        const polylinePoints: string = DiagramUtils.getConverterStationPolyline(
            startPolyline1,
            endPolyline1,
            startPolyline2,
            endPolyline2,
            this.svgParameters.getConverterStationWidth()
        );
        const polyline: SVGGraphicsElement | null = converterStationElement.querySelector('polyline');
        polyline?.setAttribute('points', polylinePoints);
    }

    private moveLoopEdgeGroup(edges: EdgeMetadata[], mousePosition: Point) {
        edges.forEach((edge) => {
            // get edge element
            if (!edge.svgId) {
                return;
            }
            this.moveSvgElement(edge.svgId, this.getTranslation(mousePosition));
        });
    }

    private moveEdgeName(edgeNode: SVGGraphicsElement, anchorPoint: Point, edgeStart: Point) {
        const positionElement: SVGGraphicsElement | null = edgeNode.querySelector(
            '.nad-edge-label'
        ) as SVGGraphicsElement;
        if (positionElement != null) {
            // move edge name position
            positionElement.setAttribute('transform', 'translate(' + DiagramUtils.getFormattedPoint(anchorPoint) + ')');
            const angleElement: SVGGraphicsElement | null = positionElement.querySelector('text') as SVGGraphicsElement;
            if (angleElement != null) {
                // change edge name angle
                const edgeNameAngle = DiagramUtils.getEdgeNameAngle(edgeStart, anchorPoint);
                angleElement.setAttribute('transform', 'rotate(' + DiagramUtils.getFormattedValue(edgeNameAngle) + ')');
            }
        }
    }

    private redrawVoltageLevelNode(
        node: SVGGraphicsElement | null,
        busNodeEdges: Map<string, EdgeMetadata[]>,
        movedEdges: EdgeMetadata[] | null // list of moved edges, null = all edges
    ) {
        if (node != null) {
            // get buses belonging to voltage level
            const busNodes: BusNodeMetadata[] | undefined = this.diagramMetadata?.busNodes.filter(
                (busNode) => busNode.vlNode == node.id
            );
            // if single bus voltage level -> do not redraw anything
            if (busNodes !== undefined && busNodes.length <= 1) {
                return;
            }
            // sort buses by index
            const sortedBusNodes: BusNodeMetadata[] = DiagramUtils.getSortedBusNodes(busNodes);
            const traversingBusEdgesAngles: number[] = [];
            let redraw = false;
            for (let index = 0; index < sortedBusNodes.length; index++) {
                const busNode = sortedBusNodes[index];
                // skip redrawing of first bus
                if (index > 0 && redraw) {
                    this.redrawBusNode(node, busNode, index, traversingBusEdgesAngles);
                }
                // add angles of edges starting from bus to traversing edges angles
                const busEdges = busNodeEdges.get(busNode.svgId) ?? [];
                busEdges.forEach((edge) => {
                    const edgeAngle = this.getEdgeAngle(busNode, edge, edge.svgId, edge.node1 == edge.node2);
                    if (typeof edgeAngle !== 'undefined') {
                        traversingBusEdgesAngles.push(edgeAngle);
                    }
                    // redraw only if there is an edge going to another voltage level
                    if (edge.node1 != edge.node2) {
                        // redraw only if the edge has been moved
                        if (movedEdges != null) {
                            movedEdges.forEach((movedEdge) => {
                                if (edge.svgId == movedEdge.svgId) {
                                    redraw = true;
                                }
                            });
                        } else {
                            // movedEdges == null -> all edges have been moved
                            redraw = true;
                        }
                    }
                });
            }
        }
    }

    private getEdgeAngle(busNode: BusNodeMetadata, edge: EdgeMetadata, edgeId: string, isLoopEdge: boolean) {
        const angleId = busNode.svgId == edge.busNode1 ? edgeId + '.1' : edgeId + '.2';
        if (!this.edgeAngles.has(angleId)) {
            // if not yet stored in angle map -> compute and store it
            const edgeNode: SVGGraphicsElement | null = this.container.querySelector("[id='" + edgeId + "']");
            if (edgeNode) {
                const side = busNode.svgId == edge.busNode1 ? 0 : 1;
                const halfEdge: HTMLElement = <HTMLElement>edgeNode.children.item(side)?.firstElementChild;
                if (halfEdge != null) {
                    const angle = isLoopEdge
                        ? DiagramUtils.getPathAngle(halfEdge)
                        : DiagramUtils.getPolylineAngle(halfEdge);
                    if (angle != null) {
                        this.edgeAngles.set(angleId, angle);
                    }
                }
            }
        }
        return this.edgeAngles.get(angleId);
    }

    private redrawBusNode(
        node: SVGGraphicsElement,
        busNode: BusNodeMetadata,
        busIndex: number,
        traversingBusEdgesAngles: number[]
    ) {
        const busNodeRadius = DiagramUtils.getNodeRadius(
            busNode.nbNeighbours == null ? 0 : busNode.nbNeighbours,
            this.svgParameters.getVoltageLevelCircleRadius(),
            busIndex,
            this.svgParameters.getInterAnnulusSpace()
        );
        const edgeAngles = Object.assign(
            [],
            traversingBusEdgesAngles.sort(function (a, b) {
                return a - b;
            })
        );
        edgeAngles.push(edgeAngles[0] + 2 * Math.PI);
        const path: string = DiagramUtils.getFragmentedAnnulusPath(
            edgeAngles,
            busNodeRadius,
            this.svgParameters.getNodeHollowWidth()
        );
        const busElement: HTMLElement | null = <HTMLElement>node.children.item(busIndex);
        if (busElement != null) {
            busElement.setAttribute('d', path);
        }
    }

    private redrawOtherVoltageLevelNode(otherNode: SVGGraphicsElement | null, movedEdges: EdgeMetadata[]) {
        if (otherNode != null) {
            // get other voltage level node edges
            const edges: EdgeMetadata[] | undefined = this.diagramMetadata?.edges.filter(
                (edge) => edge.node1 == (otherNode?.id ?? -1) || edge.node2 == (otherNode?.id ?? -1)
            );
            // group other voltage level node edges by bus node
            const busNodeEdges: Map<string, EdgeMetadata[]> = new Map<string, EdgeMetadata[]>();
            edges?.forEach((edge) => {
                if (edge.node1 == edge.node2) {
                    // loop edge
                    this.addBusNodeEdge(edge.busNode1, edge, busNodeEdges);
                    this.addBusNodeEdge(edge.busNode2, edge, busNodeEdges);
                } else {
                    const busNodeId = edge.node1 == otherNode?.id ? edge.busNode1 : edge.busNode2;
                    this.addBusNodeEdge(busNodeId, edge, busNodeEdges);
                }
            });
            // redraw other voltage level node
            this.redrawVoltageLevelNode(otherNode, busNodeEdges, movedEdges);
        }
    }

    private moveThreeWtEdge(edge: EdgeMetadata, edgeNode: SVGGraphicsElement, mousePosition: Point) {
        const twtEdge: HTMLElement = <HTMLElement>edgeNode.firstElementChild;
        if (twtEdge != null) {
            const points = DiagramUtils.getPolylinePoints(twtEdge);
            if (points != null) {
                // compute polyline points
                const edgeNodes = this.getEdgeNodes(edge);
                const threeWtMoved = edgeNodes[1]?.id == this.selectedElement?.id;
                const nodeRadius1 = this.getNodeRadius(edge.busNode1 != null ? edge.busNode1 : '-1');
                const edgeStart = this.getEdgeStart(edge.busNode1, nodeRadius1[1], edgeNodes[0], edgeNodes[1]);
                const translation = this.getTranslation(mousePosition);
                const edgeEnd = threeWtMoved
                    ? new Point(
                          points[points.length - 1].x + translation.x,
                          points[points.length - 1].y + translation.y
                      )
                    : points[points.length - 1];
                // move polyline
                const polylinePoints: string = DiagramUtils.getFormattedPolyline(edgeStart, null, edgeEnd);
                twtEdge.setAttribute('points', polylinePoints);
                // move edge arrow and label
                if (edgeNode.children.length > 1) {
                    this.moveEdgeArrowAndLabel(edgeNode, edgeStart, null, edgeEnd, nodeRadius1);
                }
                // store edge angles, to use them for bus node redrawing
                this.edgeAngles.set(edgeNode.id + '.1', DiagramUtils.getAngle(edgeStart, edgeEnd));
                // redraw voltage level node connected to three windings transformer
                if (threeWtMoved) {
                    this.redrawOtherVoltageLevelNode(edgeNodes[0], [edge]);
                }
            }
        }
    }

    private redrawBoundaryNode(node: SVGGraphicsElement | null, edgeStartAngle: number, busOuterRadius: number) {
        if (node != null) {
            const path: string = DiagramUtils.getBoundarySemicircle(edgeStartAngle, busOuterRadius);
            const pathElement: HTMLElement | null = <HTMLElement>node.firstElementChild;
            if (pathElement != null && pathElement.tagName == 'path') {
                pathElement.setAttribute('d', path);
            }
        }
    }

    private updateNodeMetadataCallCallback(mousePosition: Point, callMoveNodeCallback: boolean) {
        // get moved node from metadata
        const node: NodeMetadata | undefined = this.diagramMetadata?.nodes.find(
            (node) => node.svgId == this.selectedElement?.id
        );
        if (node != null) {
            const nodeMove = DiagramUtils.getNodeMove(node, mousePosition);
            // update node position in metadata
            node.x = nodeMove.xNew;
            node.y = nodeMove.yNew;
            // call the node move callback, if defined
            if (this.onMoveNodeCallback != null && callMoveNodeCallback) {
                this.onMoveNodeCallback(
                    node.equipmentId,
                    node.svgId,
                    nodeMove.xNew,
                    nodeMove.yNew,
                    nodeMove.xOrig,
                    nodeMove.yOrig
                );
            }
        }
    }

    private updateTextNodeMetadataCallCallback(mousePosition: Point) {
        if (this.onMoveTextNodeCallback != null) {
            // get from metadata node connected to moved text node
            const node: NodeMetadata | undefined = this.diagramMetadata?.nodes.find(
                (node) => node.svgId == DiagramUtils.getVoltageLevelNodeId(this.selectedElement?.id)
            );
            const textNode: TextNodeMetadata | undefined = this.diagramMetadata?.textNodes.find(
                (textNode) => textNode.svgId == this.selectedElement?.id
            );
            if (node != null && textNode != null) {
                // get new text node position
                const textPosition = DiagramUtils.getTextNodeAngleFromCentre(this.selectedElement, mousePosition);
                const textNodeMoves = DiagramUtils.getTextNodeMoves(textNode, node, textPosition, this.endTextEdge);
                // update text node position in metadata
                textNode.shiftX = textNodeMoves[0].xNew;
                textNode.shiftY = textNodeMoves[0].yNew;
                textNode.connectionShiftX = textNodeMoves[1].xNew;
                textNode.connectionShiftY = textNodeMoves[1].yNew;
                // call the node move callback, if defined
                this.onMoveTextNodeCallback(
                    node.equipmentId,
                    node.svgId,
                    textNode.svgId,
                    textNodeMoves[0].xNew,
                    textNodeMoves[0].yNew,
                    textNodeMoves[0].xOrig,
                    textNodeMoves[0].yOrig,
                    textNodeMoves[1].xNew,
                    textNodeMoves[1].yNew,
                    textNodeMoves[1].xOrig,
                    textNodeMoves[1].yOrig
                );
            }
        }
    }

    private callSelectNodeCallback() {
        // call the select node callback, if defined
        if (this.onSelectNodeCallback != null) {
            // get selected node from metadata
            const node: NodeMetadata | undefined = this.diagramMetadata?.nodes.find(
                (node) => node.svgId == this.selectedElement?.id
            );
            if (node != null) {
                this.onSelectNodeCallback(node.equipmentId, node.svgId);
            }
        }
    }

    // Will explore the SVG's <style> tags to find the css rule associated with "cssSelector" and update the
    // rule using "cssDeclaration".
    // Will create a style tag or/and new css rule if not found in the SVG.
    public updateSvgCssDisplayValue(svg: SVGSVGElement, cssSelector: string, cssDeclaration: CSS_DECLARATION) {
        const innerSvg = svg.querySelector('svg');
        if (!innerSvg) {
            console.error('Cannot find the SVG to update!');
            return;
        }

        let ruleFound = false;

        let svgStyles = innerSvg.querySelectorAll('style');

        if (svgStyles) {
            for (const svgStyle of svgStyles) {
                if (!svgStyle?.sheet?.cssRules) {
                    continue;
                }
                for (const rule of svgStyle.sheet.cssRules) {
                    const styleRule = rule as CSSStyleRule;
                    if (styleRule.selectorText === cssSelector) {
                        const key = Object.keys(cssDeclaration)[0];
                        const value = cssDeclaration[key];
                        styleRule.style.setProperty(key, value);
                        ruleFound = true;
                        break;
                    }
                }
                if (ruleFound) {
                    break;
                }
            }
        } else {
            innerSvg.appendChild(document.createElement('style'));
            console.debug('[updateSvgCssDisplayValue] Style tag missing from SVG file. It has been created.');
            svgStyles = innerSvg.querySelectorAll('style');
            if (!svgStyles) {
                console.error('Failed to create a style tag in the SVG!');
                return;
            }
        }

        if (!ruleFound) {
            const key = Object.keys(cssDeclaration)[0];
            const value = cssDeclaration[key];
            const styleTag = svgStyles[svgStyles.length - 1]; // Adds the new rule to the last <style> tag in the SVG
            styleTag.textContent = `${cssSelector} {${key}: ${value};}\n` + styleTag.textContent;
        }
    }

    public initializeDynamicCssRules(maxDisplayedSize: number) {
        this.getDynamicCssRules().forEach((rule) => {
            rule.thresholdStatus = maxDisplayedSize < rule.threshold ? THRESHOLD_STATUS.BELOW : THRESHOLD_STATUS.ABOVE;
        });
    }

    public injectDynamicCssRules(htmlElementSvg: HTMLElement) {
        const rules = this.getDynamicCssRules()
            .map((rule) => {
                const ruleToInject =
                    rule.thresholdStatus === THRESHOLD_STATUS.BELOW
                        ? rule.belowThresholdCssDeclaration
                        : rule.aboveThresholdCssDeclaration;
                const key = Object.keys(ruleToInject)[0];
                const value = ruleToInject[key];
                return `${rule.cssSelector} {${key}: ${value};}`;
            })
            .join('\n');

        let styleTag = htmlElementSvg.querySelector('style');
        if (!styleTag) {
            htmlElementSvg.appendChild(document.createElement('style'));
            console.debug('[injectDynamicCssRules] Style tag missing from SVG file. It has been created.');
            styleTag = htmlElementSvg.querySelector('style');
        }
        if (styleTag && 'textContent' in styleTag) {
            styleTag.textContent = rules + styleTag.textContent;
        } else {
            console.error('Failed to create Style tag in SVG file!');
        }
    }

    public getCurrentlyMaxDisplayedSize(): number {
        const viewbox = this.getViewBox();
        return Math.max(viewbox?.height || 0, viewbox?.width || 0);
    }

    public checkAndUpdateLevelOfDetail(svg: SVGSVGElement) {
        const maxDisplayedSize = this.getCurrentlyMaxDisplayedSize();
        // We will check each dynamic css rule to see if we crossed a zoom threshold. If this is the case, we
        // update the rule's threshold status and trigger the CSS change in the SVG.
        this.getDynamicCssRules().forEach((rule) => {
            if (rule.thresholdStatus === THRESHOLD_STATUS.ABOVE && maxDisplayedSize < rule.threshold) {
                console.debug(
                    'CSS Rule ' + rule.cssSelector + ' below threshold ' + maxDisplayedSize + ' < ' + rule.threshold
                );
                rule.thresholdStatus = THRESHOLD_STATUS.BELOW;
                this.updateSvgCssDisplayValue(svg, rule.cssSelector, rule.belowThresholdCssDeclaration);
            } else if (rule.thresholdStatus === THRESHOLD_STATUS.BELOW && maxDisplayedSize >= rule.threshold) {
                console.debug(
                    'CSS Rule ' + rule.cssSelector + ' above threshold ' + maxDisplayedSize + ' >= ' + rule.threshold
                );
                rule.thresholdStatus = THRESHOLD_STATUS.ABOVE;
                this.updateSvgCssDisplayValue(svg, rule.cssSelector, rule.aboveThresholdCssDeclaration);
            }
        });
    }
}<|MERGE_RESOLUTION|>--- conflicted
+++ resolved
@@ -328,14 +328,13 @@
             return;
         }
         this.shiftKeyOnMouseDown = !!(event as MouseEvent).shiftKey;
-<<<<<<< HEAD
         // here to avoid disabling pannig and changing cursor
         // when moving is disabled and the shift key is not pressed
         if (!this.shiftKeyOnMouseDown && !this.enableNodeMoving) {
-=======
+            return;
+        }
         // avoid selecting text nodes
         if (this.shiftKeyOnMouseDown && DiagramUtils.isTextNode(draggableElem as SVGGraphicsElement)) {
->>>>>>> 722ac8f4
             return;
         }
         this.disablePanzoom(); // to avoid panning the whole SVG when moving or selecting a node
@@ -364,12 +363,11 @@
     }
 
     private handleDragEvent(event: Event) {
-<<<<<<< HEAD
-        if (!this.enableNodeMoving) {
-=======
         // check mouse button
         if ((event as MouseEvent).button !== 0) {
->>>>>>> 722ac8f4
+            return;
+        }
+        if (!this.enableNodeMoving) {
             return;
         }
         if (this.selectedElement && !this.shiftKeyOnMouseDown) {
