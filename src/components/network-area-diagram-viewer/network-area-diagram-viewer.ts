/**
 * Copyright (c) 2022-2024, RTE (http://www.rte-france.com)
 * This Source Code Form is subject to the terms of the Mozilla Public
 * License, v. 2.0. If a copy of the MPL was not distributed with this
 * file, You can obtain one at http://mozilla.org/MPL/2.0/.
 */

import { Point, SVG, ViewBoxLike, Svg } from '@svgdotjs/svg.js';
import '@svgdotjs/svg.panzoom.js';
import * as DiagramUtils from './diagram-utils';
import { SvgParameters, EdgeInfoEnum, CssLocationEnum } from './svg-parameters';
import { LayoutParameters } from './layout-parameters';
import { DiagramMetadata, EdgeMetadata, BusNodeMetadata, NodeMetadata, TextNodeMetadata } from './diagram-metadata';
import {
    CSS_DECLARATION,
    CSS_RULE,
    THRESHOLD_STATUS,
    DEFAULT_DYNAMIC_CSS_RULES,
    cloneRules,
} from './dynamic-css-utils';
import { debounce } from '@mui/material';

export type BranchState = {
    branchId: string;
    value1: number | string;
    value2: number | string;
    connected1: boolean;
    connected2: boolean;
    connectedBus1: string;
    connectedBus2: string;
};
export type VoltageLevelState = {
    voltageLevelId: string;
    busValue: {
        busId: string;
        voltage: number;
        angle: number;
    }[];
};
export type OnMoveNodeCallbackType = (
    equipmentId: string,
    nodeId: string,
    x: number,
    y: number,
    XOrig: number,
    yOrig: number
) => void;

export type OnMoveTextNodeCallbackType = (
    equipmentId: string,
    vlNodeId: string,
    textNodeId: string,
    shiftX: number,
    shiftY: number,
    shiftXOrig: number,
    shiftYOrig: number,
    connectionShiftX: number,
    connectionShiftY: number,
    connectionShiftXOrig: number,
    connectionShiftYOrig: number
) => void;

export type OnSelectNodeCallbackType = (equipmentId: string, nodeId: string) => void;

export type OnToggleNadHoverCallbackType = (
    hovered: boolean,
    mousePosition: Point | null,
    equipmentId: string,
    equipmentType: string
) => void;

export type OnRightClickCallbackType = (
    svgId: string,
    equipmentId: string,
    equipmentType: string,
    mousePosition: Point
) => void;

export type OnBendLineCallbackType = (
    svgId: string,
    equipmentId: string,
    equipmentType: string,
    middlePosition: Point
) => void;

// update css rules when zoom changes by this amount. This allows to not
// update when only translating (when translating, round errors lead to
// epsilon changes in the float values), or not too often a bit when smooth
// scrolling (the update may be entirely missed when smooth scrolling if
// you don't go over the threshold but that's ok, the user doesn't see rule
// threshold values so he will continue to zoom in or out to trigger the
// rule update. Using a debounce that ensure the last update is done
// eventually may be even worse as it could introduce flicker after the
// delay after the last zoom change.  We need a value that gives good
// performance but doesn't change the user experience
const dynamicCssRulesUpdateThreshold = 0.01;

export class NetworkAreaDiagramViewer {
    static readonly DEFAULT_PNG_BACKGROUND_COLOR = 'white';

    container: HTMLElement;
    svgDiv: HTMLElement;
    svgContent: string;
    diagramMetadata: DiagramMetadata | null;
    width: number;
    height: number;
    originalWidth: number;
    originalHeight: number;
    svgDraw: Svg | undefined;
    ratio = 1;
    selectedElement: SVGGraphicsElement | null = null;
    draggedElement: SVGGraphicsElement | null = null;
    transform: SVGTransform | undefined;
    ctm: DOMMatrix | null | undefined = null;
    initialPosition: Point = new Point(0, 0);
    svgParameters: SvgParameters;
    layoutParameters: LayoutParameters;
    edgeAngles: Map<string, number> = new Map<string, number>();
    textNodeSelected: boolean = false;
    endTextEdge: Point = new Point(0, 0);
    onMoveNodeCallback: OnMoveNodeCallbackType | null;
    onMoveTextNodeCallback: OnMoveTextNodeCallbackType | null;
    onSelectNodeCallback: OnSelectNodeCallbackType | null;
    dynamicCssRules: CSS_RULE[];
    onToggleHoverCallback: OnToggleNadHoverCallbackType | null;
    previousMaxDisplayedSize: number;
    edgesMap: Map<string, EdgeMetadata> = new Map<string, EdgeMetadata>();
    onRightClickCallback: OnRightClickCallbackType | null;
<<<<<<< HEAD
    bendLines: boolean = false;
    bentElement: SVGGraphicsElement | null = null;
    onBendLineCallback: OnBendLineCallbackType | null;
=======
    originalNodePosition: Point = new Point(0, 0);
    originalTextNodeShift: Point = new Point(0, 0);
    originalTextNodeConnectionShift: Point = new Point(0, 0);
>>>>>>> 87ae542d

    constructor(
        container: HTMLElement,
        svgContent: string,
        diagramMetadata: DiagramMetadata | null,
        minWidth: number,
        minHeight: number,
        maxWidth: number,
        maxHeight: number,
        onMoveNodeCallback: OnMoveNodeCallbackType | null,
        onMoveTextNodeCallback: OnMoveTextNodeCallbackType | null,
        onSelectNodeCallback: OnSelectNodeCallbackType | null,
        enableNodeInteraction: boolean,
        enableLevelOfDetail: boolean,
        customDynamicCssRules: CSS_RULE[] | null,
        onToggleHoverCallback: OnToggleNadHoverCallbackType | null,
        onRightClickCallback: OnRightClickCallbackType | null,
        addButtons: boolean,
        onBendLineCallback: OnBendLineCallbackType | null
    ) {
        this.container = container;
        this.svgDiv = document.createElement('div');
        this.svgDiv.id = 'svg-container';
        this.svgContent = svgContent;
        this.diagramMetadata = diagramMetadata;
        this.width = 0;
        this.height = 0;
        this.originalWidth = 0;
        this.originalHeight = 0;
        // rules need to be cloned because we store the threshold inside them
        this.dynamicCssRules = cloneRules(customDynamicCssRules ?? DEFAULT_DYNAMIC_CSS_RULES);
        this.onRightClickCallback = onRightClickCallback;
        this.init(
            minWidth,
            minHeight,
            maxWidth,
            maxHeight,
            enableNodeInteraction,
            enableLevelOfDetail,
            diagramMetadata !== null,
            addButtons
        );
        this.svgParameters = new SvgParameters(diagramMetadata?.svgParameters);
        this.layoutParameters = new LayoutParameters(diagramMetadata?.layoutParameters);
        this.onMoveNodeCallback = onMoveNodeCallback;
        this.onMoveTextNodeCallback = onMoveTextNodeCallback;
        this.onSelectNodeCallback = onSelectNodeCallback;
        this.onToggleHoverCallback = onToggleHoverCallback;
        this.previousMaxDisplayedSize = 0;
        this.onBendLineCallback = onBendLineCallback;
    }

    public setWidth(width: number): void {
        this.width = width;
    }

    public setOriginalWidth(originalWidth: number): void {
        this.originalWidth = originalWidth;
    }

    public setHeight(height: number): void {
        this.height = height;
    }

    public setOriginalHeight(originalHeight: number): void {
        this.originalHeight = originalHeight;
    }

    public setContainer(container: HTMLElement): void {
        this.container = container;
    }

    public setSvgContent(svgContent: string): void {
        this.svgContent = svgContent;
    }

    public getWidth(): number {
        return this.width;
    }

    public getOriginalWidth(): number {
        return this.originalWidth;
    }

    public getHeight(): number {
        return this.height;
    }

    public getOriginalHeight(): number {
        return this.originalHeight;
    }

    public getContainer(): HTMLElement {
        return this.container;
    }

    public getSvgContent(): string {
        return this.svgContent;
    }

    public getViewBox(): ViewBoxLike | undefined {
        return this.svgDraw?.viewbox();
    }

    public setViewBox(viewBox: ViewBoxLike): void {
        this.svgDraw?.viewbox(viewBox);
    }

    public setPreviousMaxDisplayedSize(previousMaxDisplayedSize: number): void {
        this.previousMaxDisplayedSize = previousMaxDisplayedSize;
    }

    public getPreviousMaxDisplayedSize(): number {
        return this.previousMaxDisplayedSize;
    }

    public getDynamicCssRules() {
        return this.dynamicCssRules;
    }

    private getNodeIdFromEquipmentId(equipmentId: string) {
        const node: NodeMetadata | undefined = this.diagramMetadata?.nodes.find(
            (node) => node.equipmentId == equipmentId
        );
        return node?.svgId || null;
    }

    private getTextNodeIdFromEquipmentId(equipmentId: string) {
        const node: TextNodeMetadata | undefined = this.diagramMetadata?.textNodes.find(
            (node) => node.equipmentId == equipmentId
        );
        return node?.svgId || null;
    }

    public moveNodeToCoordinates(equipmentId: string, x: number, y: number) {
        const nodeId = this.getNodeIdFromEquipmentId(equipmentId);
        if (nodeId != null) {
            const elemToMove: SVGGraphicsElement | null = this.svgDiv.querySelector('[id="' + nodeId + '"]');
            if (elemToMove) {
                // update metadata only
                this.updateNodeMetadata(elemToMove, new Point(x, y));
                // update and redraw element
                this.updateElement(elemToMove);
            }
        }
    }

    public moveTextNodeToCoordinates(
        equipmentId: string,
        shiftX: number,
        shiftY: number,
        connectionShiftX: number,
        connectionShiftY: number
    ) {
        const nodeId = this.getNodeIdFromEquipmentId(equipmentId);
        if (nodeId == null) {
            return;
        }
        const nodeElement: SVGGraphicsElement | null = this.svgDiv.querySelector('[id="' + nodeId + '"]');
        if (!nodeElement) {
            return;
        }
        const nodePosition: Point = DiagramUtils.getPosition(nodeElement);

        const textnodeId = this.getTextNodeIdFromEquipmentId(equipmentId);
        if (textnodeId == null) {
            return;
        }
        const elemToMove: SVGGraphicsElement | null = this.svgDiv.querySelector('[id="' + textnodeId + '"]');
        if (!elemToMove) {
            return;
        }
        this.endTextEdge = new Point(nodePosition.x + connectionShiftX, nodePosition.y + connectionShiftY);

        const textNodeTopLeftCornerPosition = new Point(nodePosition.x + shiftX, nodePosition.y + shiftY);

        // update metadata only
        this.updateTextNodeMetadata(elemToMove, textNodeTopLeftCornerPosition);

        //update and redraw element
        this.updateElement(elemToMove);
    }

    public init(
        minWidth: number,
        minHeight: number,
        maxWidth: number,
        maxHeight: number,
        enableNodeInteraction: boolean,
        enableLevelOfDetail: boolean,
        hasMetadata: boolean,
        addButtons: boolean
    ): void {
        if (!this.container || !this.svgContent) {
            return;
        }

        const dimensions: DiagramUtils.Dimensions | null = this.getDimensionsFromSvg();
        if (!dimensions) {
            return;
        }

        // clear the previous svg in div element before replacing
        this.container.innerHTML = '';

        // add nad viewer div
        const nadViewerDiv = document.createElement('div');
        nadViewerDiv.id = 'nad-viewer';
        nadViewerDiv.style.position = 'relative';
        this.container.appendChild(nadViewerDiv);

        // add buttons bar div
        if (addButtons) {
            nadViewerDiv.appendChild(this.getZoomButtonsBar());
            nadViewerDiv.appendChild(this.getActionButtonsBar());
            nadViewerDiv.appendChild(this.getEditButtonBar());
        }

        // add svg div
        nadViewerDiv.appendChild(this.svgDiv);

        // set dimensions
        this.setOriginalWidth(dimensions.width);
        this.setOriginalHeight(dimensions.height);
        this.setWidth(dimensions.width < minWidth ? minWidth : Math.min(dimensions.width, maxWidth));
        this.setHeight(dimensions.height < minHeight ? minHeight : Math.min(dimensions.height, maxHeight));

        // set the SVG
        this.svgDraw = SVG()
            .addTo(this.svgDiv)
            .size(this.width, this.height)
            .viewbox(dimensions.viewbox.x, dimensions.viewbox.y, dimensions.viewbox.width, dimensions.viewbox.height);
        const drawnSvg: HTMLElement = <HTMLElement>this.svgDraw.svg(this.svgContent).node.firstElementChild;
        drawnSvg.style.overflow = 'visible';

        // add events
        if (enableNodeInteraction && hasMetadata) {
            this.svgDraw.on('mousedown', (e: Event) => {
                if ((e as MouseEvent).button == 0) {
                    this.onMouseLeftDown(e as MouseEvent);
                }
            });
            this.svgDraw.on('mousemove', (e: Event) => {
                this.onMouseMove(e as MouseEvent);
            });
            this.svgDraw.on('mouseup mouseleave', (e: Event) => {
                if ((e as MouseEvent).button == 0) {
                    this.onMouseLeftUpOrLeave();
                }
            });
        }
        if (hasMetadata) {
            this.svgDraw.on('mouseover', (e: Event) => {
                this.onHover(e as MouseEvent);
            });

            this.svgDraw.on('mouseout', () => {
                this.onToggleHoverCallback?.(false, null, '', '');
            });
        }
        if (this.onRightClickCallback != null && hasMetadata) {
            this.svgDraw.on('mousedown', (e: Event) => {
                if ((e as MouseEvent).button == 2) {
                    this.onMouseRightDown(e as MouseEvent);
                }
            });
        }
        this.svgDraw.on('panStart', function () {
            if (drawnSvg.parentElement != undefined) {
                drawnSvg.parentElement.style.cursor = 'move';
            }
        });
        this.svgDraw.on('panEnd', function () {
            if (drawnSvg.parentElement != undefined) {
                drawnSvg.parentElement.style.removeProperty('cursor');
            }
        });

        // add pan and zoom to the SVG
        // we check if there is an "initial zoom" by checking ratio of width and height of the nad compared with viewBox sizes
        const widthRatio = dimensions.viewbox.width / this.getWidth();
        const heightRatio = dimensions.viewbox.height / this.getHeight();
        this.ratio = Math.max(widthRatio, heightRatio);
        this.enablePanzoom();
        // PowSyBl NAD introduced server side calculated SVG viewbox. This viewBox attribute can be removed as it is copied in the panzoom svg tag.
        const firstChild: HTMLElement = <HTMLElement>this.svgDraw.node.firstChild;
        firstChild.removeAttribute('viewBox');
        firstChild.removeAttribute('width');
        firstChild.removeAttribute('height');

        if (enableLevelOfDetail) {
            // We insert custom CSS to hide details before first load, in order to improve performances
            this.initializeDynamicCssRules(Math.max(dimensions.viewbox.width, dimensions.viewbox.height));
            this.injectDynamicCssRules(firstChild);
            this.svgDraw.fire('zoom'); // Forces a new dynamic zoom check to correctly update the dynamic CSS

            // We add an observer to track when the SVG's viewBox is updated by panzoom
            // (we have to do this instead of using panzoom's 'zoom' event to have accurate viewBox updates)
            const targetNode: SVGSVGElement = this.svgDraw.node;
            // Callback function to execute when mutations are observed
            const observerCallback = (mutationList: MutationRecord[]) => {
                for (const mutation of mutationList) {
                    if (mutation.attributeName === 'viewBox') {
                        this.checkAndUpdateLevelOfDetail(targetNode);
                    }
                }
            };

            // Create a debounced version of the observer callback to limit the frequency of calls when the 'viewBox' attribute changes,
            // particularly during zooming operations, improving performance and avoiding redundant updates.
            const debouncedObserverCallback = debounce(observerCallback, 50);
            const observer = new MutationObserver(debouncedObserverCallback);
            observer.observe(targetNode, { attributeFilter: ['viewBox'] });
        }

        if (enableNodeInteraction && hasMetadata) {
            // fill empty elements: unknown buses and three windings transformers
            const emptyElements: NodeListOf<SVGGraphicsElement> = this.svgDiv.querySelectorAll(
                '.nad-unknown-busnode, .nad-3wt-nodes .nad-winding'
            );
            emptyElements.forEach((emptyElement) => {
                emptyElement.style.fill = '#0000';
            });
        }
        if (this.onRightClickCallback != null && hasMetadata) {
            // fill empty branch elements: two windings transformers
            const emptyElements: NodeListOf<SVGGraphicsElement> = this.svgDiv.querySelectorAll(
                '.nad-branch-edges .nad-winding'
            );
            emptyElements.forEach((emptyElement) => {
                emptyElement.style.fill = '#0000';
            });
        }
    }

    private getZoomButtonsBar(): HTMLDivElement {
        const buttonsDiv = document.createElement('div');
        buttonsDiv.id = 'zoom-buttons-bars';
        buttonsDiv.style.display = 'inline-grid';
        buttonsDiv.style.alignItems = 'center';
        buttonsDiv.style.position = 'absolute';
        buttonsDiv.style.left = '6px';
        buttonsDiv.style.bottom = '6px';

        const zoomInButton = DiagramUtils.getZoomInButton();
        buttonsDiv.appendChild(zoomInButton);
        zoomInButton.addEventListener('click', () => {
            this.zoomIn();
        });
        const zoomOutButton = DiagramUtils.getZoomOutButton();
        buttonsDiv.appendChild(zoomOutButton);
        zoomOutButton.addEventListener('click', () => {
            this.zoomOut();
        });
        const zoomToFitButton = DiagramUtils.getZoomToFitButton();
        buttonsDiv.appendChild(zoomToFitButton);
        zoomToFitButton.addEventListener('click', () => {
            this.zoomToFit();
        });

        return buttonsDiv;
    }

    private getActionButtonsBar(): HTMLDivElement {
        const buttonsDiv = document.createElement('div');
        buttonsDiv.id = 'action-buttons-bars';
        buttonsDiv.style.display = 'flex';
        buttonsDiv.style.alignItems = 'center';
        buttonsDiv.style.position = 'absolute';
        buttonsDiv.style.left = '6px';
        buttonsDiv.style.top = '6px';

        const saveSvgButton = DiagramUtils.getSaveSvgButton();
        buttonsDiv.appendChild(saveSvgButton);
        saveSvgButton.addEventListener('click', () => {
            this.saveSvg();
        });
        const savePngButton = DiagramUtils.getSavePngButton();
        buttonsDiv.appendChild(savePngButton);
        savePngButton.addEventListener('click', () => {
            this.savePng(NetworkAreaDiagramViewer.DEFAULT_PNG_BACKGROUND_COLOR);
        });
        navigator.permissions
            .query({ name: 'clipboard-write' as PermissionName })
            .then((result) => {
                if (result.state == 'granted' || result.state == 'prompt') {
                    this.addScreenshotButton(buttonsDiv, true);
                } else {
                    console.warn('Write access to clipboard not granted');
                    this.addScreenshotButton(buttonsDiv, false);
                }
            })
            .catch((err) => {
                // Firefox does not support clipboard-write permission
                console.warn('clipboard-write permission not supported: ' + err);
                // add button based on clipboard availability
                if (navigator.clipboard) {
                    this.addScreenshotButton(buttonsDiv, true);
                } else {
                    console.warn('Navigator clipboard not available');
                    this.addScreenshotButton(buttonsDiv, false);
                }
            });

        return buttonsDiv;
    }

    private addScreenshotButton(buttonsDiv: HTMLDivElement, enabled: boolean) {
        const screenshotButton = DiagramUtils.getScreenshotButton(enabled);
        buttonsDiv.appendChild(screenshotButton);
        screenshotButton.addEventListener('click', () => {
            this.screenshot(NetworkAreaDiagramViewer.DEFAULT_PNG_BACKGROUND_COLOR);
        });
    }

    private getEditButtonBar(): HTMLDivElement {
        const buttonsDiv = document.createElement('div');
        buttonsDiv.id = 'edit-button-bar';
        buttonsDiv.style.display = 'flex';
        buttonsDiv.style.alignItems = 'center';
        buttonsDiv.style.position = 'absolute';
        buttonsDiv.style.right = '6px';
        buttonsDiv.style.top = '6px';

        const bendLinesButton = DiagramUtils.getBendLinesButton();
        buttonsDiv.appendChild(bendLinesButton);
        bendLinesButton.addEventListener('click', () => {
            if (this.bendLines) {
                this.removeLineMiddlePoints();
                bendLinesButton.style.border = 'none';
                bendLinesButton.title = 'Enable line bending';
            } else {
                this.addLineMiddlePoints();
                if (this.bendLines) {
                    bendLinesButton.style.border = '2px solid orange';
                    bendLinesButton.title = 'Disable line bending';
                }
            }
        });
        return buttonsDiv;
    }

    public getSvg(): string | null {
        return this.svgDraw !== undefined ? this.svgDraw.svg() : null;
    }

    public getJsonMetadata(): string | null {
        return JSON.stringify(this.diagramMetadata);
    }

    public getDimensionsFromSvg(): DiagramUtils.Dimensions | null {
        // Dimensions are set in the main svg tag attributes. We want to parse those data without loading the whole svg in the DOM.
        const result = this.svgContent.match('<svg[^>]*>');
        if (result === null || result.length === 0) {
            return null;
        }
        const emptiedSvgContent = result[0] + '</svg>';
        const svg: SVGSVGElement = new DOMParser()
            .parseFromString(emptiedSvgContent, 'image/svg+xml')
            .getElementsByTagName('svg')[0];
        const width = Number(svg.getAttribute('width'));
        const height = Number(svg.getAttribute('height'));
        const viewbox: DiagramUtils.ViewBox = svg.viewBox.baseVal;
        return { width: width, height: height, viewbox: viewbox };
    }

    private enablePanzoom() {
        this.svgDraw?.panZoom({
            panning: true,
            zoomMin: 0.5 / this.ratio, // maximum zoom OUT ratio (0.5 = at best, the displayed area is twice the SVG's size)
            zoomMax: 20 * this.ratio, // maximum zoom IN ratio (20 = at best, the displayed area is only 1/20th of the SVG's size)
            zoomFactor: 0.2,
        });
    }

    private disablePanzoom() {
        this.svgDraw?.panZoom({
            panning: false,
        });
    }

    private onMouseLeftDown(event: MouseEvent) {
        // check dragging vs. selection
        if (event.shiftKey) {
            // selecting node
            this.onSelectStart(DiagramUtils.getSelectableFrom(event.target as SVGElement));
        } else {
            // moving node
            this.onDragStart(DiagramUtils.getDraggableFrom(event.target as SVGElement));
            if (this.bendLines) {
                // bending line
                this.onBendStart(DiagramUtils.getBendableFrom(event.target as SVGElement));
            }
        }
    }

    private onSelectStart(selectableElem: SVGElement | undefined) {
        if (!selectableElem) {
            return;
        }
        this.disablePanzoom(); // to avoid panning the whole SVG when moving or selecting a node
        this.selectedElement = selectableElem as SVGGraphicsElement; // element to be selected
    }

    private onDragStart(draggableElem: SVGElement | undefined) {
        if (!draggableElem) {
            return;
        }

        // change cursor style
        const svg: HTMLElement = <HTMLElement>this.svgDraw?.node.firstElementChild?.parentElement;
        svg.style.cursor = 'grabbing';

        this.disablePanzoom(); // to avoid panning the whole SVG when moving or selecting a node
        this.draggedElement = draggableElem as SVGGraphicsElement; // element to be moved
        this.ctm = this.svgDraw?.node.getScreenCTM(); // used to compute mouse movement
        this.initialPosition = DiagramUtils.getPosition(this.draggedElement); // used for the offset
        this.edgeAngles = new Map<string, number>(); // used for node redrawing

        // get original position of dragged element
        this.textNodeSelected = DiagramUtils.isTextNode(this.draggedElement);
        if (this.textNodeSelected) {
            this.endTextEdge = new Point(0, 0);
            const textNode: TextNodeMetadata | undefined = this.diagramMetadata?.textNodes.find(
                (textNode) => textNode.svgId == this.draggedElement?.id
            );
            if (textNode) {
                this.originalTextNodeShift = new Point(textNode.shiftX, textNode.shiftY);
                this.originalTextNodeConnectionShift = new Point(textNode.connectionShiftX, textNode.connectionShiftY);
            }
        } else {
            const node: NodeMetadata | undefined = this.diagramMetadata?.nodes.find(
                (node) => node.svgId == this.draggedElement?.id
            );
            if (node) {
                this.originalNodePosition = new Point(node.x, node.y);
            }
        }
    }

    private onBendStart(bendableElem: SVGElement | undefined) {
        if (!bendableElem) {
            return;
        }

        // change cursor style
        const svg: HTMLElement = <HTMLElement>this.svgDraw?.node.firstElementChild?.parentElement;
        svg.style.cursor = 'grabbing';

        this.disablePanzoom(); // to avoid panning the whole SVG when moving or selecting a node
        this.bentElement = bendableElem as SVGGraphicsElement; // line middle point to be moved
        this.ctm = this.svgDraw?.node.getScreenCTM(); // used to compute mouse movement
        this.initialPosition = DiagramUtils.getPosition(this.bentElement); // used for the offset
    }

    private onMouseMove(event: MouseEvent) {
        if (this.draggedElement) {
            event.preventDefault();
<<<<<<< HEAD
            this.ctm = this.svgDraw?.node.getScreenCTM(); // used to compute SVG transformations
            this.moveElement(this.draggedElement, this.getMousePosition(event));
        } else if (this.bentElement) {
            event.preventDefault();
            this.ctm = this.svgDraw?.node.getScreenCTM(); // used to compute SVG transformations
            window.getSelection()?.empty();
            this.bendLine(this.bentElement, this.getMousePosition(event));
=======
            this.ctm = this.svgDraw?.node.getScreenCTM();
            const mousePosition = this.getMousePosition(event);

            // Update metadata first
            if (this.textNodeSelected) {
                const topLeftCornerPosition = DiagramUtils.getTextNodeTopLeftCornerFromCenter(
                    this.draggedElement,
                    mousePosition
                );
                this.updateTextNodeMetadata(this.draggedElement, topLeftCornerPosition);
            } else {
                this.updateNodeMetadata(this.draggedElement, mousePosition);
            }

            // Then update elements visually using updated metadata
            this.updateElement(this.draggedElement);
        }
    }

    private updateNodeMetadata(vlNode: SVGGraphicsElement, position: Point) {
        const node: NodeMetadata | undefined = this.diagramMetadata?.nodes.find((node) => node.svgId == vlNode.id);
        if (node != null) {
            const nodeMove = DiagramUtils.getNodeMove(node, position);
            node.x = nodeMove.xNew;
            node.y = nodeMove.yNew;
>>>>>>> 87ae542d
        }
    }

    private updateTextNodeMetadata(textNodeElement: SVGGraphicsElement, position: Point) {
        const node: NodeMetadata | undefined = this.diagramMetadata?.nodes.find(
            (node) => node.svgId == DiagramUtils.getVoltageLevelNodeId(textNodeElement.id)
        );
        const textNode: TextNodeMetadata | undefined = this.diagramMetadata?.textNodes.find(
            (textNode) => textNode.svgId == textNodeElement.id
        );
        if (node != null && textNode != null) {
            const textNodeMoves = DiagramUtils.getTextNodeMoves(textNode, node, position, this.endTextEdge);
            textNode.shiftX = textNodeMoves[0].xNew;
            textNode.shiftY = textNodeMoves[0].yNew;
            textNode.connectionShiftX = textNodeMoves[1].xNew;
            textNode.connectionShiftY = textNodeMoves[1].yNew;
        }
    }

    private updateElement(element: SVGGraphicsElement) {
        this.initialPosition = DiagramUtils.getPosition(element);
        if (DiagramUtils.isTextNode(element)) {
            const vlNode: SVGGraphicsElement | null = this.svgDiv.querySelector(
                "[id='" + DiagramUtils.getVoltageLevelNodeId(element.id) + "']"
            );
            if (vlNode) {
                this.updateVoltageLevelText(element, vlNode);
            }
        } else {
            this.updateVoltageLevelNode(element);
        }
    }

    private bendLine(lineMiddle: SVGGraphicsElement, newPosition: Point) {
        this.initialPosition = DiagramUtils.getPosition(lineMiddle);

        // move line middle point
        this.moveNode(lineMiddle, newPosition);

        // get edge data
        const edgeId = lineMiddle.id !== undefined ? DiagramUtils.getEdgeId(lineMiddle.id) : '-1';
        const edge: EdgeMetadata | undefined = this.diagramMetadata?.edges.find((edge) => edge.svgId == edgeId);
        if (!edge) {
            return;
        }
        const edgeNode: SVGGraphicsElement | null = this.svgDiv.querySelector("[id='" + edgeId + "']");
        if (!edgeNode) {
            return;
        }
        const vlNode1: SVGGraphicsElement | null = this.svgDiv.querySelector("[id='" + edge?.node1 + "']");
        const vlNode2: SVGGraphicsElement | null = this.svgDiv.querySelector("[id='" + edge?.node2 + "']");
        const edgeType = DiagramUtils.getEdgeType(edge);

        // compute bent line data: polyline points
        const nodeRadius1 = this.getNodeRadius(edge.busNode1 ?? '-1', edge.node1 ?? '-1');
        const edgeStart1 = this.getEdgeStart(edge.busNode1, nodeRadius1[1], vlNode1, lineMiddle);
        const nodeRadius2 = this.getNodeRadius(edge.busNode2 ?? '-1', edge.node2 ?? '-1');
        const edgeStart2 = this.getEdgeStart(edge.busNode2, nodeRadius2[1], vlNode2, lineMiddle);

        // bend line
        this.moveEdge(edgeNode, edgeStart1, null, edgeStart2, null, newPosition, nodeRadius1, nodeRadius2, edgeType);
        this.redrawOtherVoltageLevelNode(vlNode1, [edge]);
        this.redrawOtherVoltageLevelNode(vlNode2, [edge]);
    }

    private onHover(mouseEvent: MouseEvent) {
        if (this.onToggleHoverCallback == null) {
            return;
        }

        const hoverableElem = DiagramUtils.getHoverableFrom(mouseEvent.target as SVGElement);
        if (!hoverableElem) {
            this.onToggleHoverCallback(false, null, '', '');
            return;
        }

        //get edge by svgId
        const edge: EdgeMetadata | undefined = this.diagramMetadata?.edges.find(
            (edge) => edge.svgId == hoverableElem?.id
        );

        if (edge) {
            const mousePosition = this.getMousePosition(mouseEvent);
            const equipmentId = edge?.equipmentId ?? '';
            const edgeType = DiagramUtils.getStringEdgeType(edge) ?? '';
            this.onToggleHoverCallback(true, mousePosition, equipmentId, edgeType);
        } else {
            this.onToggleHoverCallback(false, null, '', '');
        }
    }

    private onMouseLeftUpOrLeave() {
        // check if I moved or selected an element
        if (this.draggedElement) {
            // moving node
            this.onDragEnd();
        } else if (this.selectedElement) {
            // selecting node
            this.onSelectEnd();
        } else if (this.bentElement) {
            // bending line
            this.onBendEnd(this.getMousePosition(event));
        }
    }

    private onDragEnd() {
        if (!this.draggedElement) {
            return;
        }

        if (this.textNodeSelected) {
            this.callMoveTextNodeCallback(this.draggedElement);
        } else {
            this.callMoveNodeCallback(this.draggedElement);
        }

        // reset data
        this.draggedElement = null;
        this.initialPosition = new Point(0, 0);
        this.ctm = null;
        this.enablePanzoom();
        this.originalNodePosition = new Point(0, 0);
        this.originalTextNodeShift = new Point(0, 0);
        this.originalTextNodeConnectionShift = new Point(0, 0);

        // change cursor style back to normal
        const svg: HTMLElement = <HTMLElement>this.svgDraw?.node.firstElementChild?.parentElement;
        svg.style.removeProperty('cursor');
    }

<<<<<<< HEAD
    private onBendEnd(newPosition: Point) {
        if (!this.bentElement) {
            return;
        }
        // move the dragged element a last time at end position
        this.bendLine(this.bentElement, newPosition);
        // update metadata and call callback
        this.updateEdgeMetadataCallback(this.bentElement, newPosition, true);
        // reset data
        this.bentElement = null;
        this.initialPosition = new Point(0, 0);
        this.ctm = null;
        this.enablePanzoom();

        // change cursor style back to normal
        const svg: HTMLElement = <HTMLElement>this.svgDraw?.node.firstElementChild?.parentElement;
        svg.style.removeProperty('cursor');
=======
    private callMoveNodeCallback(vlNode: SVGGraphicsElement) {
        if (this.onMoveNodeCallback) {
            const node: NodeMetadata | undefined = this.diagramMetadata?.nodes.find((node) => node.svgId == vlNode.id);
            if (node != null) {
                this.onMoveNodeCallback(
                    node.equipmentId,
                    node.svgId,
                    node.x,
                    node.y,
                    this.originalNodePosition.x,
                    this.originalNodePosition.y
                );
            }
        }
    }

    private callMoveTextNodeCallback(textNodeElement: SVGGraphicsElement) {
        if (this.onMoveTextNodeCallback) {
            const node: NodeMetadata | undefined = this.diagramMetadata?.nodes.find(
                (node) => node.svgId == DiagramUtils.getVoltageLevelNodeId(textNodeElement.id)
            );
            const textNode: TextNodeMetadata | undefined = this.diagramMetadata?.textNodes.find(
                (textNode) => textNode.svgId == textNodeElement.id
            );

            if (node != null && textNode != null) {
                this.onMoveTextNodeCallback(
                    node.equipmentId,
                    node.svgId,
                    textNode.svgId,
                    textNode.shiftX,
                    textNode.shiftY,
                    this.originalTextNodeShift.x,
                    this.originalTextNodeShift.y,
                    textNode.connectionShiftX,
                    textNode.connectionShiftY,
                    this.originalTextNodeConnectionShift.x,
                    this.originalTextNodeConnectionShift.y
                );
            }
        }
>>>>>>> 87ae542d
    }

    private onSelectEnd() {
        this.callSelectNodeCallback();
        this.selectedElement = null;
        this.enablePanzoom();
    }

    // position w.r.t the SVG box
    private getMousePosition(event: MouseEvent): Point {
        return new Point(
            (event.clientX - (this.ctm?.e ?? 0)) / (this.ctm?.a ?? 1),
            (event.clientY - (this.ctm?.f ?? 0)) / (this.ctm?.d ?? 1)
        );
    }

    // translation w.r.t. the initial position
    private getTranslation(position: Point): Point {
        return new Point(position.x - this.initialPosition.x, position.y - this.initialPosition.y);
    }

    private updateVoltageLevelText(textNode: SVGGraphicsElement, vlNode: SVGGraphicsElement) {
        window.getSelection()?.empty(); // to avoid text highlighting in firefox

        const textNodeMetadata = this.diagramMetadata?.textNodes.find((node) => node.svgId === textNode.id);
        const vlNodeMetadata = this.diagramMetadata?.nodes.find((node) => node.svgId === vlNode.id);

        if (textNodeMetadata && vlNodeMetadata) {
            const position = new Point(
                vlNodeMetadata.x + textNodeMetadata.shiftX,
                vlNodeMetadata.y + textNodeMetadata.shiftY
            );
            this.updateText(textNode, vlNode, position);
        }
    }

    private updateVoltageLevelNode(vlNode: SVGGraphicsElement) {
        const nodeMetadata = this.diagramMetadata?.nodes.find((node) => node.svgId === vlNode.id);
        if (nodeMetadata) {
            const position = new Point(nodeMetadata.x, nodeMetadata.y);
            this.updateNodePosition(vlNode, position);
            const textNode: SVGGraphicsElement | null = this.svgDiv.querySelector(
                "[id='" + DiagramUtils.getTextNodeId(vlNode.id) + "']"
            );
            if (textNode) {
                this.updateVoltageLevelText(textNode, vlNode);
            }
            this.updateEdges(vlNode, position);
        }
    }

<<<<<<< HEAD
    private moveNode(node: SVGGraphicsElement, mousePosition: Point) {
        node.setAttribute('transform', 'translate(' + DiagramUtils.getFormattedPoint(mousePosition) + ')');
=======
    private updateNodePosition(vlNode: SVGGraphicsElement, position: Point) {
        vlNode.setAttribute('transform', 'translate(' + DiagramUtils.getFormattedPoint(position) + ')');
>>>>>>> 87ae542d
    }

    private updateText(textNode: SVGGraphicsElement | null, vlNode: SVGGraphicsElement | null, position: Point) {
        if (!textNode) {
            return;
        }

        // update text node position
        this.updateTextNodePosition(textNode, position);
        if (vlNode != null) {
            // redraw text edge
            this.redrawTextEdge(
                DiagramUtils.getTextEdgeId(vlNode?.id),
                position,
                vlNode,
                textNode?.firstElementChild?.scrollHeight ?? 0,
                textNode?.firstElementChild?.scrollWidth ?? 0
            );
        }
    }

    private updateTextNodePosition(textElement: SVGGraphicsElement | null, point: Point) {
        if (textElement != null) {
            textElement.setAttribute('x', DiagramUtils.getFormattedValue(point.x));
            textElement.setAttribute('y', DiagramUtils.getFormattedValue(point.y));
        }
    }

    private redrawTextEdge(
        textEdgeId: string,
        textNodePosition: Point,
        vlNode: SVGGraphicsElement,
        textHeight: number,
        textWidth: number
    ) {
        const textEdge: SVGGraphicsElement | null = this.svgDiv.querySelector("[id='" + textEdgeId + "']");
        if (textEdge != null) {
            // compute voltage level circle radius
            const busNodes: BusNodeMetadata[] | undefined = this.diagramMetadata?.busNodes.filter(
                (busNode) => busNode.vlNode == vlNode.id
            );
            const nbNeighbours = busNodes !== undefined && busNodes.length > 1 ? busNodes.length - 1 : 0;
            const voltageLevelCircleRadius = DiagramUtils.getVoltageLevelCircleRadius(
                nbNeighbours,
                DiagramUtils.isVlNodeFictitious(vlNode.id, this.diagramMetadata?.nodes)
                    ? this.svgParameters.getFictitiousVoltageLevelCircleRadius()
                    : this.svgParameters.getVoltageLevelCircleRadius()
            );
            // compute text edge start and end
            const vlNodePosition = DiagramUtils.getPosition(vlNode);
            // HOTFIX If we call moveElement programmatically (not during a drag and drop event)
            // then textNode?.firstElementChild?.scrollHeight and textNode?.firstElementChild?.scrollWidth seems not defined
            // then textHeight and textWidth equal 0
            // We set this.endTextEdge using connectionShifts sooner in this case
            if (textHeight !== 0 || textWidth !== 0) {
                this.endTextEdge = DiagramUtils.getTextEdgeEnd(
                    textNodePosition,
                    vlNodePosition,
                    this.layoutParameters.getTextNodeEdgeConnectionYShift(),
                    textHeight,
                    textWidth
                );
            }
            const startTextEdge = DiagramUtils.getPointAtDistance(
                vlNodePosition,
                this.endTextEdge,
                voltageLevelCircleRadius
            );
            // update text edge polyline
            const polyline = DiagramUtils.getFormattedPolyline(startTextEdge, null, this.endTextEdge);
            textEdge.setAttribute('points', polyline);
        }
    }

    private updateSvgElementPosition(svgElementId: string, translation: Point) {
        const svgElement: SVGGraphicsElement | null = this.svgDiv.querySelector("[id='" + svgElementId + "']");
        if (svgElement) {
            const transform = DiagramUtils.getTransform(svgElement);
            const totalTranslation = new Point(
                (transform?.matrix.e ?? 0) + translation.x,
                (transform?.matrix.f ?? 0) + translation.y
            );
            svgElement?.setAttribute(
                'transform',
                'translate(' + DiagramUtils.getFormattedPoint(totalTranslation) + ')'
            );
        }
    }

    private updateEdges(vlNode: SVGGraphicsElement, position: Point) {
        // get edges connected to the the node we are moving
        const edges: EdgeMetadata[] | undefined = this.diagramMetadata?.edges.filter(
            (edge) => edge.node1 == vlNode.id || edge.node2 == vlNode.id
        );
        // group edges, to have multibranches - branches connecting the same nodes - together
        const groupedEdges: Map<string, EdgeMetadata[]> = new Map<string, EdgeMetadata[]>();
        const loopEdges: Map<string, EdgeMetadata[]> = new Map<string, EdgeMetadata[]>();
        const busNodeEdges: Map<string, EdgeMetadata[]> = new Map<string, EdgeMetadata[]>();
        edges?.forEach((edge) => {
            let edgeGroup: EdgeMetadata[] = [];
            if (edge.node1 == edge.node2) {
                // loop edge
                if (loopEdges.has(edge.node1)) {
                    edgeGroup = loopEdges.get(edge.node1) ?? [];
                }
                edgeGroup.push(edge);
                loopEdges.set(edge.node1, edgeGroup);
                this.addBusNodeEdge(edge.busNode1, edge, busNodeEdges);
                this.addBusNodeEdge(edge.busNode2, edge, busNodeEdges);
            } else {
                const edgeGroupId = edge.node1.concat('_', edge.node2);
                if (groupedEdges.has(edgeGroupId)) {
                    edgeGroup = groupedEdges.get(edgeGroupId) ?? [];
                }
                edgeGroup.push(edge);
                groupedEdges.set(edgeGroupId, edgeGroup);
                const busNodeId = edge.node1 == vlNode.id ? edge.busNode1 : edge.busNode2;
                this.addBusNodeEdge(busNodeId, edge, busNodeEdges);
            }
        });
        // redraw grouped edges
        for (const edgeGroup of groupedEdges.values()) {
            this.redrawEdgeGroup(edgeGroup, vlNode);
        }
        // redraw loop edges
        for (const edgeGroup of loopEdges.values()) {
            this.redrawLoopEdgeGroup(edgeGroup, position);
        }
        // redraw node
        this.redrawVoltageLevelNode(vlNode, busNodeEdges);
    }

    private addBusNodeEdge(busNodeId: string | null, edge: EdgeMetadata, busNodeEdges: Map<string, EdgeMetadata[]>) {
        let busEdgeGroup: EdgeMetadata[] = [];
        if (busNodeId != null) {
            if (busNodeEdges.has(busNodeId)) {
                busEdgeGroup = busNodeEdges.get(busNodeId) ?? [];
            }
            busEdgeGroup.push(edge);
            busNodeEdges.set(busNodeId, busEdgeGroup);
        }
    }

    private getEdgeNodes(
        edge: EdgeMetadata,
        vlNode: SVGGraphicsElement
    ): [SVGGraphicsElement | null, SVGGraphicsElement | null] {
        const otherNodeId = vlNode.id === edge.node1 ? edge.node2 : edge.node1;
        const otherNode: SVGGraphicsElement | null = this.svgDiv.querySelector("[id='" + otherNodeId + "']");
        const node1 = vlNode.id === edge.node1 ? vlNode : otherNode;
        const node2 = otherNode?.id === edge.node1 ? vlNode : otherNode;
        return [node1, node2];
    }

    private getOtherNode(
        edgeNodes: [SVGGraphicsElement | null, SVGGraphicsElement | null],
        vlNode: SVGGraphicsElement
    ): SVGGraphicsElement | null {
        return edgeNodes[0]?.id == vlNode.id ? edgeNodes[1] : edgeNodes[0];
    }

    private getNodeRadius(busNodeId: string, vlNodeId: string): [number, number, number] {
        const busNode: BusNodeMetadata | undefined = this.diagramMetadata?.busNodes.find(
            (busNode) => busNode.svgId == busNodeId
        );
        return DiagramUtils.getNodeRadius(
            busNode?.nbNeighbours ?? 0,
            DiagramUtils.isVlNodeFictitious(vlNodeId, this.diagramMetadata?.nodes)
                ? this.svgParameters.getFictitiousVoltageLevelCircleRadius()
                : this.svgParameters.getVoltageLevelCircleRadius(),
            busNode?.index ?? 0,
            this.svgParameters.getInterAnnulusSpace()
        );
    }

    private redrawEdgeGroup(edges: EdgeMetadata[], vlNode: SVGGraphicsElement) {
        if (edges.length == 1) {
            this.redrawStraightEdge(edges[0], vlNode); // 1 edge in the group -> straight line
        } else {
            this.redrawForkEdge(edges, vlNode);
        }
    }

    private redrawForkEdge(edges: EdgeMetadata[], vlNode: SVGGraphicsElement) {
        const position: Point = DiagramUtils.getPosition(vlNode);
        const edgeNodes = this.getEdgeNodes(edges[0], vlNode);
        const point1 = DiagramUtils.getPosition(edgeNodes[0]);
        const point2 = DiagramUtils.getPosition(edgeNodes[1]);
        const angle = DiagramUtils.getAngle(point1, point2);
        const nbForks = edges.length;
        const angleStep = this.svgParameters.getEdgesForkAperture() / (nbForks - 1);
        let i = 0;
        edges.forEach((edge) => {
            if (2 * i + 1 == nbForks) {
                this.redrawStraightEdge(edge, vlNode); // central edge, if present -> straight line
            } else {
                // get edge type
                const edgeType = DiagramUtils.getEdgeType(edge);
                if (edgeType == DiagramUtils.EdgeType.UNKNOWN) {
                    return;
                }
                if (edgeNodes[0] == null || edgeNodes[1] == null) {
                    // only 1 side of the edge is in the SVG
                    this.updateSvgElementPosition(edge.svgId, this.getTranslation(position));
                    return;
                }
                // get edge element
                const edgeNode: SVGGraphicsElement | null = this.svgDiv.querySelector("[id='" + edge.svgId + "']");
                if (!edgeNode) {
                    return;
                }
                // compute moved edge data: polyline points
                const alpha = -this.svgParameters.getEdgesForkAperture() / 2 + i * angleStep;
                const angleFork1 = angle - alpha;
                const angleFork2 = angle + Math.PI + alpha;
                const edgeFork1 = DiagramUtils.getEdgeFork(point1, this.svgParameters.getEdgesForkLength(), angleFork1);
                const edgeFork2 = DiagramUtils.getEdgeFork(point2, this.svgParameters.getEdgesForkLength(), angleFork2);
                const unknownBusNode1 = edge.busNode1 != null && edge.busNode1.length == 0;
                const nodeRadius1 = this.getNodeRadius(edge.busNode1 ?? '-1', edge.node1 ?? '-1');
                const edgeStart1 = DiagramUtils.getPointAtDistance(
                    DiagramUtils.getPosition(edgeNodes[0]),
                    edgeFork1,
                    unknownBusNode1
                        ? nodeRadius1[1] + this.svgParameters.getUnknownBusNodeExtraRadius()
                        : nodeRadius1[1]
                );
                const unknownBusNode2 = edge.busNode2 != null && edge.busNode2.length == 0;
                const nodeRadius2 = this.getNodeRadius(edge.busNode2 ?? '-1', edge.node2 ?? '-1');
                const edgeStart2 = DiagramUtils.getPointAtDistance(
                    DiagramUtils.getPosition(edgeNodes[1]),
                    edgeFork2,
                    unknownBusNode2
                        ? nodeRadius2[1] + this.svgParameters.getUnknownBusNodeExtraRadius()
                        : nodeRadius2[1]
                );
                const edgeMiddle = DiagramUtils.getMidPosition(edgeFork1, edgeFork2);
                // redraw edge
                this.redrawEdge(
                    edgeNode,
                    edgeStart1,
                    edgeFork1,
                    edgeStart2,
                    edgeFork2,
                    edgeMiddle,
                    nodeRadius1,
                    nodeRadius2,
                    edgeType
                );
            }
            i++;
        });
        // redraw other voltage level node
        const otherNode: SVGGraphicsElement | null = this.getOtherNode(edgeNodes, vlNode);
        this.redrawOtherVoltageLevelNode(otherNode);
    }

    private redrawStraightEdge(edge: EdgeMetadata, vlNode: SVGGraphicsElement) {
        // get edge type
        const edgeType = DiagramUtils.getEdgeType(edge);
        if (edgeType == DiagramUtils.EdgeType.UNKNOWN) {
            return;
        }

        const position: Point = DiagramUtils.getPosition(vlNode);

        const edgeNodes = this.getEdgeNodes(edge, vlNode);
        if (edgeNodes[0] == null || edgeNodes[1] == null) {
            // only 1 side of the edge is in the SVG
            this.updateSvgElementPosition(edge.svgId, this.getTranslation(position));
            return;
        }
        // get edge element
        const edgeNode: SVGGraphicsElement | null = this.svgDiv.querySelector("[id='" + edge.svgId + "']");
        if (!edgeNode) {
            return;
        }
        if (edgeType == DiagramUtils.EdgeType.THREE_WINDINGS_TRANSFORMER) {
            this.redrawThreeWtEdge(edge, edgeNode, vlNode);
            return;
        }
        // compute moved edge data: polyline points
        const lineMiddle = edge.middle !== undefined ? new Point(edge.middle.x, edge.middle.y) : null;
        const nodeRadius1 = this.getNodeRadius(edge.busNode1 ?? '-1', edge.node1 ?? '-1');
        const edgeStart1 = this.getEdgeStart(edge.busNode1, nodeRadius1[1], edgeNodes[0], lineMiddle ?? edgeNodes[1]);
        const nodeRadius2 = this.getNodeRadius(edge.busNode2 ?? '-1', edge.node2 ?? '-1');
<<<<<<< HEAD
        const edgeStart2 = this.getEdgeStart(edge.busNode2, nodeRadius2[1], edgeNodes[1], lineMiddle ?? edgeNodes[0]);
        const edgeMiddle = lineMiddle ?? DiagramUtils.getMidPosition(edgeStart1, edgeStart2);
        // move edge
        this.moveEdge(edgeNode, edgeStart1, null, edgeStart2, null, edgeMiddle, nodeRadius1, nodeRadius2, edgeType);
=======
        const edgeStart2 = this.getEdgeStart(edge.busNode2, nodeRadius2[1], edgeNodes[1], edgeNodes[0]);
        const edgeMiddle = DiagramUtils.getMidPosition(edgeStart1, edgeStart2);
        // redraw edge
        this.redrawEdge(edgeNode, edgeStart1, null, edgeStart2, null, edgeMiddle, nodeRadius1, nodeRadius2, edgeType);
>>>>>>> 87ae542d
        // if dangling line edge -> redraw boundary node
        if (edgeType == DiagramUtils.EdgeType.DANGLING_LINE) {
            this.redrawBoundaryNode(edgeNodes[1], DiagramUtils.getAngle(edgeStart2, edgeMiddle), nodeRadius2[1]);
            if (vlNode.id == edgeNodes[1]?.id) {
                // if boundary node moved -> redraw other voltage level node
                this.redrawOtherVoltageLevelNode(edgeNodes[0]);
            }
        } else {
            // redraw other voltage level node
            const otherNode: SVGGraphicsElement | null = this.getOtherNode(edgeNodes, vlNode);
            this.redrawOtherVoltageLevelNode(otherNode);
        }

        if (this.bendLines) {
            this.moveLineMiddlePoint(edge.svgId, edgeMiddle);
        }
    }

    private getEdgeStart(
        busNodeId: string | null,
        outerRadius: number,
        point1: SVGGraphicsElement | null,
        point2: SVGGraphicsElement | null | Point
    ): Point {
        const unknownBusNode = busNodeId != null && busNodeId.length == 0;
        return DiagramUtils.getPointAtDistance(
            DiagramUtils.getPosition(point1),
            point2 instanceof Point ? point2 : DiagramUtils.getPosition(point2),
            unknownBusNode ? outerRadius + this.svgParameters.getUnknownBusNodeExtraRadius() : outerRadius
        );
    }

    private redrawEdge(
        edgeNode: SVGGraphicsElement,
        edgeStart1: Point,
        edgeFork1: Point | null, // if null -> straight line
        edgeStart2: Point,
        edgeFork2: Point | null, // if null -> straight line
        edgeMiddle: Point,
        nodeRadius1: [number, number, number],
        nodeRadius2: [number, number, number],
        edgeType: DiagramUtils.EdgeType
    ) {
        const isTransformerEdge =
            edgeType == DiagramUtils.EdgeType.TWO_WINDINGS_TRANSFORMER ||
            edgeType == DiagramUtils.EdgeType.PHASE_SHIFT_TRANSFORMER;
        const isHVDCLineEdge = edgeType == DiagramUtils.EdgeType.HVDC_LINE;
        this.redrawHalfEdge(edgeNode, '1', edgeStart1, edgeFork1, edgeMiddle, isTransformerEdge, nodeRadius1);
        this.redrawHalfEdge(edgeNode, '2', edgeStart2, edgeFork2, edgeMiddle, isTransformerEdge, nodeRadius2);
        if (isTransformerEdge) {
            this.redrawTransformer(
                edgeNode,
                edgeFork1 == null ? edgeStart1 : edgeFork1,
                edgeMiddle,
                edgeFork2 == null ? edgeStart2 : edgeFork2,
                edgeMiddle,
                edgeType
            );
        } else if (isHVDCLineEdge) {
            this.redrawConverterStation(
                edgeNode,
                edgeFork1 == null ? edgeStart1 : edgeFork1,
                edgeMiddle,
                edgeFork2 == null ? edgeStart2 : edgeFork2,
                edgeMiddle
            );
        }
        // if present, move edge name
        if (this.svgParameters.getEdgeNameDisplayed()) {
            this.updateEdgeName(edgeNode, edgeMiddle, edgeFork1 == null ? edgeStart1 : edgeFork1);
        }
        // store edge angles, to use them for bus node redrawing
        this.edgeAngles.set(
            edgeNode.id + '.1',
            DiagramUtils.getAngle(edgeStart1, edgeFork1 == null ? edgeMiddle : edgeFork1)
        );
        this.edgeAngles.set(
            edgeNode.id + '.2',
            DiagramUtils.getAngle(edgeStart2, edgeFork2 == null ? edgeMiddle : edgeFork2)
        );
    }

    private redrawHalfEdge(
        edgeNode: SVGGraphicsElement,
        side: string,
        startPolyline: Point,
        middlePolyline: Point | null, // if null -> straight line
        endPolyline: Point,
        transformerEdge: boolean,
        nodeRadius: [number, number, number]
    ) {
        // get half edge element
        const halfEdge: SVGGraphicsElement | null = edgeNode.querySelector("[id='" + edgeNode.id + '.' + side + "']");
        // move edge polyline
        const polyline: SVGGraphicsElement | null | undefined = halfEdge?.querySelector('polyline');
        // if transformer edge reduce edge polyline, leaving space for the transformer
        endPolyline = transformerEdge
            ? DiagramUtils.getPointAtDistance(
                  endPolyline,
                  middlePolyline == null ? startPolyline : middlePolyline,
                  1.5 * this.svgParameters.getTransformerCircleRadius()
              )
            : endPolyline;
        const polylinePoints: string = DiagramUtils.getFormattedPolyline(startPolyline, middlePolyline, endPolyline);
        polyline?.setAttribute('points', polylinePoints);
        // redraw edge arrow and label
        if (halfEdge != null && halfEdge.children.length > 1) {
            this.redrawEdgeArrowAndLabel(halfEdge, startPolyline, middlePolyline, endPolyline, nodeRadius);
        }
    }

    private redrawEdgeArrowAndLabel(
        edgeNode: SVGGraphicsElement,
        startPolyline: Point,
        middlePolyline: Point | null, // if null -> straight line
        endPolyline: Point,
        nodeRadius: [number, number, number]
    ) {
        // move edge arrow
        const arrowCenter = DiagramUtils.getPointAtDistance(
            middlePolyline == null ? startPolyline : middlePolyline,
            endPolyline,
            middlePolyline == null
                ? this.svgParameters.getArrowShift() + (nodeRadius[2] - nodeRadius[1])
                : this.svgParameters.getArrowShift()
        );
        const arrowElement = edgeNode.lastElementChild as SVGGraphicsElement;
        arrowElement?.setAttribute('transform', 'translate(' + DiagramUtils.getFormattedPoint(arrowCenter) + ')');
        const arrowAngle = DiagramUtils.getArrowAngle(
            middlePolyline == null ? startPolyline : middlePolyline,
            endPolyline
        );
        const arrowRotationElement = arrowElement.firstElementChild?.firstElementChild as SVGGraphicsElement;
        arrowRotationElement.setAttribute('transform', 'rotate(' + DiagramUtils.getFormattedValue(arrowAngle) + ')');
        // move edge label
        const labelData = DiagramUtils.getLabelData(
            middlePolyline == null ? startPolyline : middlePolyline,
            endPolyline,
            this.svgParameters.getArrowLabelShift()
        );
        const labelRotationElement = arrowElement.firstElementChild?.lastElementChild as SVGGraphicsElement;
        labelRotationElement.setAttribute('transform', 'rotate(' + DiagramUtils.getFormattedValue(labelData[0]) + ')');
        labelRotationElement.setAttribute('x', DiagramUtils.getFormattedValue(labelData[1]));
        if (labelData[2]) {
            labelRotationElement.setAttribute('style', labelData[2]);
        } else if (labelRotationElement.hasAttribute('style')) {
            labelRotationElement.removeAttribute('style');
        }
    }

    private redrawTransformer(
        edgeNode: SVGGraphicsElement,
        startPolyline1: Point,
        endPolyline1: Point,
        startPolyline2: Point,
        endPolyline2: Point,
        edgeType: DiagramUtils.EdgeType
    ) {
        const transformerElement: SVGGraphicsElement = edgeNode.lastElementChild as SVGGraphicsElement;
        // move transformer circles
        const transformerCircles: NodeListOf<SVGGraphicsElement> = transformerElement?.querySelectorAll('circle');
        this.redrawTransformerCircle(
            transformerCircles.item(0),
            startPolyline1,
            DiagramUtils.getPointAtDistance(
                endPolyline1,
                startPolyline1,
                1.5 * this.svgParameters.getTransformerCircleRadius()
            )
        );
        this.redrawTransformerCircle(
            transformerCircles.item(1),
            startPolyline2,
            DiagramUtils.getPointAtDistance(
                endPolyline2,
                startPolyline2,
                1.5 * this.svgParameters.getTransformerCircleRadius()
            )
        );
        // if phase shifting transformer move transformer arrow
        const isPSTransformerEdge = edgeType == DiagramUtils.EdgeType.PHASE_SHIFT_TRANSFORMER;
        if (isPSTransformerEdge) {
            this.redrawTransformerArrow(
                transformerElement,
                startPolyline1,
                endPolyline1,
                DiagramUtils.getMidPosition(endPolyline1, endPolyline2)
            );
        }
    }

    private redrawTransformerCircle(transformerCircle: SVGGraphicsElement, startPolyline: Point, endPolyline: Point) {
        const circleCenter: Point = DiagramUtils.getPointAtDistance(
            endPolyline,
            startPolyline,
            -this.svgParameters.getTransformerCircleRadius()
        );
        transformerCircle.setAttribute('cx', DiagramUtils.getFormattedValue(circleCenter.x));
        transformerCircle.setAttribute('cy', DiagramUtils.getFormattedValue(circleCenter.y));
    }

    private redrawTransformerArrow(
        transformerElement: SVGGraphicsElement,
        startPolyline: Point,
        endPolyline: Point,
        transformerCenter: Point
    ) {
        const arrowPath: SVGGraphicsElement | null = transformerElement.querySelector('path');
        const matrix: string = DiagramUtils.getTransformerArrowMatrixString(
            startPolyline,
            endPolyline,
            transformerCenter,
            this.svgParameters.getTransformerCircleRadius()
        );
        arrowPath?.setAttribute('transform', 'matrix(' + matrix + ')');
    }

    private redrawConverterStation(
        edgeNode: SVGGraphicsElement,
        startPolyline1: Point,
        endPolyline1: Point,
        startPolyline2: Point,
        endPolyline2: Point
    ) {
        const converterStationElement: SVGGraphicsElement = edgeNode.lastElementChild as SVGGraphicsElement;
        const polylinePoints: string = DiagramUtils.getConverterStationPolyline(
            startPolyline1,
            endPolyline1,
            startPolyline2,
            endPolyline2,
            this.svgParameters.getConverterStationWidth()
        );
        const polyline: SVGGraphicsElement | null = converterStationElement.querySelector('polyline');
        polyline?.setAttribute('points', polylinePoints);
    }

    private redrawLoopEdgeGroup(edges: EdgeMetadata[], position: Point) {
        edges.forEach((edge) => {
            // get edge element
            if (!edge.svgId) {
                return;
            }
            this.updateSvgElementPosition(edge.svgId, this.getTranslation(position));
        });
    }

    private updateEdgeName(edgeNode: SVGGraphicsElement, anchorPoint: Point, edgeStart: Point) {
        const positionElement: SVGGraphicsElement | null = edgeNode.querySelector(
            '.nad-edge-label'
        ) as SVGGraphicsElement;
        if (positionElement != null) {
            // move edge name position
            positionElement.setAttribute('transform', 'translate(' + DiagramUtils.getFormattedPoint(anchorPoint) + ')');
            const angleElement: SVGGraphicsElement | null = positionElement.querySelector('text') as SVGGraphicsElement;
            if (angleElement != null) {
                // change edge name angle
                const edgeNameAngle = DiagramUtils.getEdgeNameAngle(edgeStart, anchorPoint);
                angleElement.setAttribute('transform', 'rotate(' + DiagramUtils.getFormattedValue(edgeNameAngle) + ')');
            }
        }
    }

    private redrawVoltageLevelNode(node: SVGGraphicsElement | null, busNodeEdges: Map<string, EdgeMetadata[]>) {
        if (node != null) {
            // get buses belonging to voltage level
            const busNodes: BusNodeMetadata[] | undefined = this.diagramMetadata?.busNodes.filter(
                (busNode) => busNode.vlNode == node.id
            );
            // if single bus voltage level -> do not redraw anything
            if (busNodes !== undefined && busNodes.length <= 1) {
                return;
            }
            // sort buses by index
            const sortedBusNodes: BusNodeMetadata[] = DiagramUtils.getSortedBusNodes(busNodes);
            const traversingBusEdgesAngles: number[] = [];
            for (let index = 0; index < sortedBusNodes.length; index++) {
                const busNode = sortedBusNodes[index];
                // skip redrawing of first bus
                if (index > 0) {
                    this.redrawBusNode(node, busNode, index, traversingBusEdgesAngles);
                }
                // add angles of edges starting from bus to traversing edges angles
                const busEdges = busNodeEdges.get(busNode.svgId) ?? [];
                busEdges.forEach((edge) => {
                    const edgeAngle = this.getEdgeAngle(busNode, edge, edge.svgId, edge.node1 == edge.node2);
                    if (typeof edgeAngle !== 'undefined') {
                        traversingBusEdgesAngles.push(edgeAngle);
                    }
                });
            }
        }
    }

    private getEdgeAngle(busNode: BusNodeMetadata, edge: EdgeMetadata, edgeId: string, isLoopEdge: boolean) {
        const halfEdgeId = busNode.svgId == edge.busNode1 ? edgeId + '.1' : edgeId + '.2';
        if (!this.edgeAngles.has(halfEdgeId)) {
            // if not yet stored in angle map -> compute and store it
            const halfEdgeDrawElement: HTMLElement | null = <HTMLElement>(
                (this.svgDiv.querySelector("[id='" + halfEdgeId + "']")?.querySelector('path, polyline') as Element)
            );
            if (halfEdgeDrawElement != null) {
                const angle = isLoopEdge
                    ? DiagramUtils.getPathAngle(halfEdgeDrawElement)
                    : DiagramUtils.getPolylineAngle(halfEdgeDrawElement);
                if (angle != null) {
                    this.edgeAngles.set(halfEdgeId, angle);
                }
            }
        }
        return this.edgeAngles.get(halfEdgeId);
    }

    private redrawBusNode(
        node: SVGGraphicsElement,
        busNode: BusNodeMetadata,
        busIndex: number,
        traversingBusEdgesAngles: number[]
    ) {
        const busNodeRadius = DiagramUtils.getNodeRadius(
            busNode.nbNeighbours == null ? 0 : busNode.nbNeighbours,
            this.svgParameters.getVoltageLevelCircleRadius(),
            busIndex,
            this.svgParameters.getInterAnnulusSpace()
        );
        const edgeAngles = Object.assign(
            [],
            traversingBusEdgesAngles.sort(function (a, b) {
                return a - b;
            })
        );
        edgeAngles.push(edgeAngles[0] + 2 * Math.PI);
        const path: string = DiagramUtils.getFragmentedAnnulusPath(
            edgeAngles,
            busNodeRadius,
            this.svgParameters.getNodeHollowWidth()
        );
        const busElement: HTMLElement | null = <HTMLElement>node.querySelectorAll('.nad-busnode')[busIndex];
        if (busElement != null) {
            busElement.setAttribute('d', path);
        }
    }

    private redrawOtherVoltageLevelNode(otherNode: SVGGraphicsElement | null) {
        if (otherNode != null) {
            // get other voltage level node edges
            const edges: EdgeMetadata[] | undefined = this.diagramMetadata?.edges.filter(
                (edge) => edge.node1 == (otherNode?.id ?? -1) || edge.node2 == (otherNode?.id ?? -1)
            );
            // group other voltage level node edges by bus node
            const busNodeEdges: Map<string, EdgeMetadata[]> = new Map<string, EdgeMetadata[]>();
            edges?.forEach((edge) => {
                if (edge.node1 == edge.node2) {
                    // loop edge
                    this.addBusNodeEdge(edge.busNode1, edge, busNodeEdges);
                    this.addBusNodeEdge(edge.busNode2, edge, busNodeEdges);
                } else {
                    const busNodeId = edge.node1 == otherNode?.id ? edge.busNode1 : edge.busNode2;
                    this.addBusNodeEdge(busNodeId, edge, busNodeEdges);
                }
            });
            // redraw other voltage level node
            this.redrawVoltageLevelNode(otherNode, busNodeEdges);
        }
    }

    private redrawThreeWtEdge(edge: EdgeMetadata, edgeNode: SVGGraphicsElement, vlNode: SVGGraphicsElement) {
        const position = DiagramUtils.getPosition(vlNode);
        const twtEdge: HTMLElement = <HTMLElement>edgeNode.firstElementChild;
        if (twtEdge != null) {
            const points = DiagramUtils.getPolylinePoints(twtEdge);
            if (points != null) {
                // compute polyline points
                const edgeNodes = this.getEdgeNodes(edge, vlNode);
                const threeWtMoved = edgeNodes[1]?.id == this.draggedElement?.id;
                const nodeRadius1 = this.getNodeRadius(edge.busNode1 ?? '-1', edge.node1 ?? '-1');
                const edgeStart = this.getEdgeStart(edge.busNode1, nodeRadius1[1], edgeNodes[0], edgeNodes[1]);
                const translation = this.getTranslation(position);
                const edgeEnd = threeWtMoved
                    ? new Point(
                          points[points.length - 1].x + translation.x,
                          points[points.length - 1].y + translation.y
                      )
                    : points[points.length - 1];
                // move polyline
                const polylinePoints: string = DiagramUtils.getFormattedPolyline(edgeStart, null, edgeEnd);
                twtEdge.setAttribute('points', polylinePoints);
                // redraw edge arrow and label
                if (edgeNode.children.length > 1) {
                    this.redrawEdgeArrowAndLabel(edgeNode, edgeStart, null, edgeEnd, nodeRadius1);
                }
                // store edge angles, to use them for bus node redrawing
                this.edgeAngles.set(edgeNode.id + '.1', DiagramUtils.getAngle(edgeStart, edgeEnd));
                // redraw voltage level node connected to three windings transformer
                if (threeWtMoved) {
                    this.redrawOtherVoltageLevelNode(edgeNodes[0]);
                }
            }
        }
    }

    private redrawBoundaryNode(node: SVGGraphicsElement | null, edgeStartAngle: number, busOuterRadius: number) {
        if (node != null) {
            const path: string = DiagramUtils.getBoundarySemicircle(edgeStartAngle, busOuterRadius);
            const pathElement: HTMLElement | null = <HTMLElement>node.firstElementChild;
            if (pathElement != null && pathElement.tagName == 'path') {
                pathElement.setAttribute('d', path);
            }
        }
    }

    private callSelectNodeCallback() {
        // call the select node callback, if defined
        if (this.onSelectNodeCallback != null) {
            // get selected node from metadata
            const node: NodeMetadata | undefined = this.diagramMetadata?.nodes.find(
                (node) => node.svgId == this.selectedElement?.id
            );
            if (node != null) {
                this.onSelectNodeCallback(node.equipmentId, node.svgId);
            }
        }
    }

    // Will explore the SVG's <style> tags to find the css rule associated with "cssSelector" and update the
    // rule using "cssDeclaration".
    // Will create a style tag or/and new css rule if not found in the SVG.
    public updateSvgCssDisplayValue(svg: SVGSVGElement, cssSelector: string, cssDeclaration: CSS_DECLARATION) {
        const innerSvg = svg.querySelector('svg');
        if (!innerSvg) {
            console.error('Cannot find the SVG to update!');
            return;
        }

        let ruleFound = false;

        let svgStyles = innerSvg.querySelectorAll('style');

        if (svgStyles) {
            for (const svgStyle of svgStyles) {
                if (!svgStyle?.sheet?.cssRules) {
                    continue;
                }
                for (const rule of svgStyle.sheet.cssRules) {
                    const styleRule = rule as CSSStyleRule;
                    if (styleRule.selectorText === cssSelector) {
                        const key = Object.keys(cssDeclaration)[0];
                        const value = cssDeclaration[key];
                        styleRule.style.setProperty(key, value);
                        ruleFound = true;
                        break;
                    }
                }
                if (ruleFound) {
                    break;
                }
            }
        } else {
            innerSvg.appendChild(document.createElement('style'));
            console.debug('[updateSvgCssDisplayValue] Style tag missing from SVG file. It has been created.');
            svgStyles = innerSvg.querySelectorAll('style');
            if (!svgStyles) {
                console.error('Failed to create a style tag in the SVG!');
                return;
            }
        }

        if (!ruleFound) {
            const key = Object.keys(cssDeclaration)[0];
            const value = cssDeclaration[key];
            const styleTag = svgStyles[svgStyles.length - 1]; // Adds the new rule to the last <style> tag in the SVG
            styleTag.textContent = `${cssSelector} {${key}: ${value};}\n` + styleTag.textContent;
        }
    }

    public initializeDynamicCssRules(maxDisplayedSize: number) {
        this.getDynamicCssRules().forEach((rule) => {
            rule.thresholdStatus = maxDisplayedSize < rule.threshold ? THRESHOLD_STATUS.BELOW : THRESHOLD_STATUS.ABOVE;
        });
    }

    public injectDynamicCssRules(htmlElementSvg: HTMLElement) {
        const rules = this.getDynamicCssRules()
            .map((rule) => {
                const ruleToInject =
                    rule.thresholdStatus === THRESHOLD_STATUS.BELOW
                        ? rule.belowThresholdCssDeclaration
                        : rule.aboveThresholdCssDeclaration;
                const key = Object.keys(ruleToInject)[0];
                const value = ruleToInject[key];
                return `${rule.cssSelector} {${key}: ${value};}`;
            })
            .join('\n');

        let styleTag = htmlElementSvg.querySelector('style');
        if (!styleTag) {
            htmlElementSvg.appendChild(document.createElement('style'));
            console.debug('[injectDynamicCssRules] Style tag missing from SVG file. It has been created.');
            styleTag = htmlElementSvg.querySelector('style');
        }
        if (styleTag && 'textContent' in styleTag) {
            styleTag.textContent = rules + styleTag.textContent;
        } else {
            console.error('Failed to create Style tag in SVG file!');
        }
    }

    public getCurrentlyMaxDisplayedSize(): number {
        const viewbox = this.getViewBox();
        return Math.max(viewbox?.height || 0, viewbox?.width || 0);
    }

    public checkAndUpdateLevelOfDetail(svg: SVGSVGElement) {
        const maxDisplayedSize = this.getCurrentlyMaxDisplayedSize();
        const previousMaxDisplayedSize = this.getPreviousMaxDisplayedSize();
        // in case of bad or unset values NaN or Infinity, this condition is skipped and the function behaves as if zoom changed
        if (
            Math.abs(previousMaxDisplayedSize - maxDisplayedSize) / previousMaxDisplayedSize <
            dynamicCssRulesUpdateThreshold
        ) {
            return;
        }
        this.setPreviousMaxDisplayedSize(maxDisplayedSize);
        // We will check each dynamic css rule to see if we crossed a zoom threshold. If this is the case, we
        // update the rule's threshold status and trigger the CSS change in the SVG.
        this.getDynamicCssRules().forEach((rule) => {
            if (rule.thresholdStatus === THRESHOLD_STATUS.ABOVE && maxDisplayedSize < rule.threshold) {
                console.debug(
                    'CSS Rule ' + rule.cssSelector + ' below threshold ' + maxDisplayedSize + ' < ' + rule.threshold
                );
                rule.thresholdStatus = THRESHOLD_STATUS.BELOW;
                this.updateSvgCssDisplayValue(svg, rule.cssSelector, rule.belowThresholdCssDeclaration);
            } else if (rule.thresholdStatus === THRESHOLD_STATUS.BELOW && maxDisplayedSize >= rule.threshold) {
                console.debug(
                    'CSS Rule ' + rule.cssSelector + ' above threshold ' + maxDisplayedSize + ' >= ' + rule.threshold
                );
                rule.thresholdStatus = THRESHOLD_STATUS.ABOVE;
                this.updateSvgCssDisplayValue(svg, rule.cssSelector, rule.aboveThresholdCssDeclaration);
            }
        });
        //Workaround chromium (tested on edge and google-chrome 131) doesn't
        //redraw things with percentages on viewbox changes but it should, so
        //we force it. This is not strictly related to the enableLevelOfDetail
        //and dynamic css feature, but it turns out that we use percentages in
        //css only in the case where enableLevelOfDetail=true, so we can do the
        //workaround here at each viewbox change until we have other needs or
        //until we remove the workaround entirely. Firefox does correctly
        //redraw, but we force for everyone to have the same behavior
        //everywhere and detect problems more easily. We can't use
        //innerHtml+='' on the <style> tags because values set with
        //setProperty(key, value) in updateSvgCssDisplayValue are not reflected
        //in the html text so the innerHTML trick has the effect of resetting
        //them. So instead of doing it on the svg, we do it on all its children
        //that are not style elements. This won't work if there are deeply
        //nested style elements that need dynamic css rules but in practice
        //only the root style element has dynamic rules so it's ok.
        //TODO Remove this when chromium fixes their bug.
        //TODO If this workaround causes problems, we can find a better way to
        //force a redraw that doesnt change the elements in the dom.
        const innerSvg = svg.querySelector('svg');
        if (innerSvg) {
            for (const child of innerSvg.children) {
                // annoying, sometimes lowercase (html), sometimes uppercase (xml in xhtml or svg))
                if (child.nodeName.toUpperCase() != 'STYLE') {
                    child.innerHTML += '';
                }
            }
        }
    }

    public setJsonBranchStates(branchStates: string) {
        const branchStatesArray: BranchState[] = JSON.parse(branchStates);
        this.setBranchStates(branchStatesArray);
    }

    public setBranchStates(branchStates: BranchState[]) {
        branchStates.forEach((branchState) => {
            if (!this.edgesMap.has(branchState.branchId)) {
                const edge = (this.diagramMetadata?.edges ?? []).find(
                    (edge) => edge.equipmentId == branchState.branchId
                );
                if (edge === undefined) {
                    console.warn('Skipping updating branch ' + branchState.branchId + ' labels: branch not found');
                    return;
                }
                this.edgesMap.set(branchState.branchId, edge);
            }
            const edgeId = this.edgesMap.get(branchState.branchId)?.svgId ?? '-1';
            this.setBranchSideLabel(branchState.branchId, '1', edgeId, branchState.value1);
            this.setBranchSideLabel(branchState.branchId, '2', edgeId, branchState.value2);
            this.setBranchSideConnection(branchState.branchId, '1', edgeId, branchState.connected1);
            this.setBranchSideConnection(branchState.branchId, '2', edgeId, branchState.connected2);

            const edge = (this.diagramMetadata?.edges ?? []).find((edge) => edge.equipmentId == branchState.branchId);

            if (branchState.connectedBus1 && edge) {
                this.setBranchBusConnection(edge, branchState.branchId, '1', branchState.connectedBus1);
            }
            if (branchState.connectedBus2 && edge) {
                this.setBranchBusConnection(edge, branchState.branchId, '2', branchState.connectedBus2);
            }
        });
    }

    public setJsonVoltageLevelStates(voltageLevelStates: string) {
        const voltageLevelStatesArray: VoltageLevelState[] = JSON.parse(voltageLevelStates);
        this.setVoltageLevelStates(voltageLevelStatesArray);
    }

    public setVoltageLevelStates(voltageLevelStates: VoltageLevelState[]) {
        voltageLevelStates.forEach((vlState) => {
            const textNodeId = this.getTextNodeIdFromEquipmentId(vlState.voltageLevelId);
            if (!textNodeId) {
                console.warn(`Text node for ${vlState.voltageLevelId} not found`);
                return;
            }

            const textNodeElement = this.container.querySelector(`[id='${textNodeId}']`);
            if (!textNodeElement) {
                console.warn(`Text node element ${textNodeId} not found in DOM`);
                return;
            }

            const labelBox = textNodeElement.querySelector('div.nad-label-box');
            if (!labelBox) {
                console.warn(`Label box not found in text node ${textNodeId}`);
                return;
            }

            const vlNodeId = DiagramUtils.getVoltageLevelNodeId(textNodeId);

            // Get all buses for this voltage level
            const vlBusNodes = this.diagramMetadata?.busNodes.filter((bus) => bus.vlNode === vlNodeId);
            if (!vlBusNodes || vlBusNodes.length === 0) {
                console.warn(`No bus nodes found for voltage level ${vlState.voltageLevelId}`);
                return;
            }

            // Get table rows (skip first row which is the header/title)
            const tableRows = labelBox.querySelectorAll('table tr');

            vlState.busValue.forEach((busValue) => {
                // Find the bus node metadata by id
                const busNode = vlBusNodes.find((bus) => bus.equipmentId === busValue.busId);
                if (!busNode) return;

                const rowIndex = busNode.index;

                if (rowIndex < tableRows.length) {
                    const row = tableRows[rowIndex];
                    const valueCell = row.querySelector('td:nth-child(2)');

                    if (valueCell) {
                        const voltage = busValue.voltage.toFixed(this.svgParameters.getVoltageValuePrecision());
                        const angle = busValue.angle.toFixed(this.svgParameters.getAngleValuePrecision());
                        valueCell.textContent = `${voltage} kV / ${angle}°`;
                    }
                }
            });
        });
    }

    private setBranchSideLabel(branchId: string, side: string, edgeId: string, value: number | string) {
        const arrowGElement: SVGGraphicsElement | null = this.svgDiv.querySelector(
            "[id='" + edgeId + '.' + side + "'] .nad-edge-infos g"
        );
        if (arrowGElement !== null) {
            arrowGElement.classList.remove('nad-state-in', 'nad-state-out');
            if (typeof value === 'number') {
                arrowGElement.classList.add(DiagramUtils.getArrowClass(value));
            }
            const branchLabelElement = arrowGElement.querySelector('text');
            if (branchLabelElement !== null) {
                branchLabelElement.innerHTML =
                    typeof value === 'number' ? value.toFixed(this.getEdgeInfoValuePrecision()) : value;
            } else {
                console.warn('Skipping updating branch ' + branchId + ' side ' + side + ' label: text not found');
            }
        } else {
            console.warn('Skipping updating branch ' + branchId + ' side ' + side + ' label: label not found');
        }
    }

    private getEdgeInfoValuePrecision() {
        const edgeInfoDisplayed = this.svgParameters.getEdgeInfoDisplayed();
        switch (edgeInfoDisplayed) {
            case EdgeInfoEnum.ACTIVE_POWER:
            case EdgeInfoEnum.REACTIVE_POWER:
                return this.svgParameters.getPowerValuePrecision();
            case EdgeInfoEnum.CURRENT:
                return this.svgParameters.getCurrentValuePrecision();
            default:
                return 0;
        }
    }

    private setBranchSideConnection(branchId: string, side: string, edgeId: string, connected: boolean | undefined) {
        const halfEdge: SVGGraphicsElement | null = this.svgDiv.querySelector("[id='" + edgeId + '.' + side + "']");
        if (halfEdge !== null) {
            if (connected == undefined || connected) {
                halfEdge.classList.remove('nad-disconnected');
            } else {
                halfEdge.classList.add('nad-disconnected');
            }
        } else {
            console.warn('Skipping updating branch ' + branchId + ' side ' + side + ' status: edge not found');
        }
    }

    /**
     * Updates the connection between a branch and a bus in the electrical network diagram
     * @param edge - the edge to be modified
     * @param branchId - the ID of the branch
     * @param side - The side of the branch to connect ('1' or '2')
     * @param busId - The ID of the target bus to connect to
     */
    private setBranchBusConnection(edge: EdgeMetadata, branchId: string, side: string, busId: string) {
        const targetBusNode = this.diagramMetadata?.busNodes.find((busNode) => busNode.equipmentId === busId);
        if (!targetBusNode) {
            console.warn(
                'Skipping updating branch ' +
                    branchId +
                    ' side ' +
                    side +
                    ' status: Bus ' +
                    busId +
                    ' not found in metadata'
            );
            return;
        }

        const currentBusNodeId = side === '1' ? edge.busNode1 : edge.busNode2;
        const currentBusNode = this.diagramMetadata?.busNodes.find((busNode) => busNode.svgId === currentBusNodeId);

        if (currentBusNode && currentBusNode.vlNode !== targetBusNode.vlNode) {
            console.warn(
                'Skipping updating branch ' +
                    branchId +
                    ' side ' +
                    side +
                    ' status: Cannot connect to bus from different voltage level'
            );
            return;
        }

        if (side === '1') {
            edge.busNode1 = targetBusNode.svgId;
        } else {
            edge.busNode2 = targetBusNode.svgId;
        }

        const vlElement = this.container.querySelector(`[id='${targetBusNode.vlNode}']`) as SVGGraphicsElement;
        if (!vlElement) {
            console.warn(`VoltageLevel ${targetBusNode.vlNode} not found`);
            return;
        }

        const edgeGroup = this.diagramMetadata?.edges.filter(
            (e) =>
                (e.node1 === edge.node1 && e.node2 === edge.node2) || (e.node1 === edge.node2 && e.node2 === edge.node1)
        );
        if (edgeGroup) {
            this.redrawEdgeGroup(edgeGroup, vlElement);
        }
    }

    private onMouseRightDown(event: MouseEvent) {
        const elementData = DiagramUtils.getRightClickableElementData(
            event.target as SVGElement,
            this.diagramMetadata?.nodes,
            this.diagramMetadata?.textNodes,
            this.diagramMetadata?.edges
        );
        if (!elementData) {
            return;
        }
        this.ctm = this.svgDraw?.node.getScreenCTM();
        const mousePosition: Point = this.getMousePosition(event);
        this.onRightClickCallback?.(elementData.svgId, elementData.equipmentId, elementData.type, mousePosition);
    }

    public zoomToFit() {
        const viewBox = DiagramUtils.getViewBox(
            this.diagramMetadata?.nodes,
            this.diagramMetadata?.textNodes,
            this.diagramMetadata?.edges,
            this.svgParameters
        );
        this.svgDraw?.viewbox(viewBox.x, viewBox.y, viewBox.width, viewBox.height);
    }

    public zoomIn() {
        const zoom = this.svgDraw?.zoom() ?? 1;
        this.svgDraw?.zoom(1.1 * zoom);
    }

    public zoomOut() {
        const zoom = this.svgDraw?.zoom() ?? 1;
        this.svgDraw?.zoom(0.9 * zoom);
    }

    public saveSvg() {
        this.addStyle();
        const userViewBox: DiagramUtils.ViewBox = {
            x: this.svgDraw?.viewbox().x ?? 0,
            y: this.svgDraw?.viewbox().y ?? 0,
            width: this.svgDraw?.viewbox().width ?? 0,
            height: this.svgDraw?.viewbox().height ?? 0,
        };
        this.zoomToFit();
        const blobData = [this.getSvg() ?? ''];
        const blob = new Blob(blobData, { type: 'image/svg+xml' });
        this.downloadFile(blob, 'nad.svg');
        this.svgDraw?.viewbox(userViewBox.x, userViewBox.y, userViewBox.width, userViewBox.height);
        this.removeStyle();
    }

    private downloadFile(blob: Blob, filename: string) {
        const a = document.createElement('a');
        a.download = filename;
        a.href = URL.createObjectURL(blob);
        a.click();
        a.remove();
    }

    private addStyle() {
        // add style, if not present
        if (this.svgParameters.getCssLocation() == CssLocationEnum.EXTERNAL_NO_IMPORT) {
            const styleElement = DiagramUtils.getStyle(document.styleSheets, this.svgDraw?.node);
            const gElement = this.svgDraw?.node.querySelector('g');
            gElement?.before(styleElement);
        }
    }

    private removeStyle() {
        // remove style, if added
        if (this.svgParameters.getCssLocation() == CssLocationEnum.EXTERNAL_NO_IMPORT) {
            const styleElement: HTMLElement | null = this.svgDiv.querySelector('style');
            styleElement?.remove();
        }
    }

    public savePng(backgroundColor?: string) {
        this.copyPng(true, backgroundColor);
    }

    public screenshot(backgroundColor?: string) {
        this.copyPng(false, backgroundColor);
    }

    private copyPng(copyToFile: boolean, backgroundColor?: string) {
        this.addStyle();
        this.addBackgroundColor(backgroundColor);
        const svgXml = DiagramUtils.getSvgXml(this.getSvg());
        const image = new Image();
        image.src = svgXml;
        image.onload = () => {
            const png = DiagramUtils.getPngFromImage(image);
            const blob = DiagramUtils.getBlobFromPng(png);
            if (copyToFile) {
                this.downloadFile(blob, 'nad.png');
            } else {
                this.copyToClipboard(blob);
            }
        };
        this.removeBackgroundColor(backgroundColor);
        this.removeStyle();
    }

    private addBackgroundColor(backgroundColor?: string) {
        if (backgroundColor) {
            this.svgDraw?.node.style.setProperty('background-color', backgroundColor);
        }
    }

    private removeBackgroundColor(backgroundColor?: string) {
        if (backgroundColor) {
            this.svgDraw?.node.style.removeProperty('background-color');
        }
    }

    private copyToClipboard(blob: Blob) {
        navigator.clipboard
            .write([
                new ClipboardItem({
                    [blob.type]: blob,
                }),
            ])
            .then(() => {
                const keyframes = [
                    { backgroundColor: 'gray', offset: 0 },
                    { backgroundColor: 'white', offset: 0.5 },
                ];
                const timing = { duration: 500, iterations: 1 };
                this.svgDiv.animate(keyframes, timing);
            });
    }

    public addLineMiddlePoints() {
        const middlePointsElement = document.createElementNS('http://www.w3.org/2000/svg', 'g');
        middlePointsElement.id = 'lines-middle-points';
        middlePointsElement.classList.add('nad-line-middles');
        let addMiddlePoints = false;
        const lines = DiagramUtils.getBendableLines(this.diagramMetadata?.edges);
        lines.forEach((line) => {
            const edgeNode1: SVGGraphicsElement | null = this.svgDiv.querySelector("[id='" + line.svgId + ".1']");
            const edgeNode2: SVGGraphicsElement | null = this.svgDiv.querySelector("[id='" + line.svgId + ".2']");
            if (edgeNode1 && edgeNode2) {
                const middle1 = DiagramUtils.getEdgeMidPoint(edgeNode1);
                const middle2 = DiagramUtils.getEdgeMidPoint(edgeNode2);
                if (middle1 && middle2 && middle1.x == middle2.x && middle1.y == middle2.y) {
                    const middlePointElement = DiagramUtils.createLineMiddleElement(line.svgId, middle1);
                    middlePointsElement.appendChild(middlePointElement);
                    addMiddlePoints = true;
                }
            }
        });
        if (addMiddlePoints) {
            this.svgDraw?.node.firstElementChild?.appendChild(middlePointsElement);
            this.bendLines = true;
        }
    }

    public removeLineMiddlePoints() {
        const middlePointsElement = this.svgDraw?.node.querySelector('#lines-middle-points');
        middlePointsElement?.remove();
        this.bendLines = false;
    }

    private moveLineMiddlePoint(svgId: string, newPosition: Point) {
        const middlePointElement: SVGGraphicsElement | null = this.svgDiv.querySelector(
            "[id='" + DiagramUtils.getLineMiddleId(svgId) + "']"
        );
        if (middlePointElement) {
            this.moveNode(middlePointElement, newPosition);
        }
    }

    private updateEdgeMetadataCallback(
        middleElement: SVGGraphicsElement,
        newPosition: Point,
        callBendLineCallback: boolean
    ) {
        const edge: EdgeMetadata | undefined = this.diagramMetadata?.edges.find(
            (edge) => edge.svgId == DiagramUtils.getEdgeId(middleElement.id)
        );
        if (edge) {
            const middlePosition = new Point(DiagramUtils.round(newPosition.x), DiagramUtils.round(newPosition.y));
            edge.middle = { x: middlePosition.x, y: middlePosition.y };
            if (callBendLineCallback) {
                this.onBendLineCallback?.(
                    edge.svgId,
                    edge.equipmentId,
                    DiagramUtils.getStringEdgeType(edge),
                    middlePosition
                );
            }
        }
    }
}<|MERGE_RESOLUTION|>--- conflicted
+++ resolved
@@ -126,15 +126,12 @@
     previousMaxDisplayedSize: number;
     edgesMap: Map<string, EdgeMetadata> = new Map<string, EdgeMetadata>();
     onRightClickCallback: OnRightClickCallbackType | null;
-<<<<<<< HEAD
+    originalNodePosition: Point = new Point(0, 0);
+    originalTextNodeShift: Point = new Point(0, 0);
+    originalTextNodeConnectionShift: Point = new Point(0, 0);
     bendLines: boolean = false;
     bentElement: SVGGraphicsElement | null = null;
     onBendLineCallback: OnBendLineCallbackType | null;
-=======
-    originalNodePosition: Point = new Point(0, 0);
-    originalTextNodeShift: Point = new Point(0, 0);
-    originalTextNodeConnectionShift: Point = new Point(0, 0);
->>>>>>> 87ae542d
 
     constructor(
         container: HTMLElement,
@@ -693,15 +690,6 @@
     private onMouseMove(event: MouseEvent) {
         if (this.draggedElement) {
             event.preventDefault();
-<<<<<<< HEAD
-            this.ctm = this.svgDraw?.node.getScreenCTM(); // used to compute SVG transformations
-            this.moveElement(this.draggedElement, this.getMousePosition(event));
-        } else if (this.bentElement) {
-            event.preventDefault();
-            this.ctm = this.svgDraw?.node.getScreenCTM(); // used to compute SVG transformations
-            window.getSelection()?.empty();
-            this.bendLine(this.bentElement, this.getMousePosition(event));
-=======
             this.ctm = this.svgDraw?.node.getScreenCTM();
             const mousePosition = this.getMousePosition(event);
 
@@ -718,6 +706,15 @@
 
             // Then update elements visually using updated metadata
             this.updateElement(this.draggedElement);
+        } else if (this.bentElement) {
+            event.preventDefault();
+            this.ctm = this.svgDraw?.node.getScreenCTM(); // used to compute SVG transformations
+            const mousePosition = this.getMousePosition(event);
+            window.getSelection()?.empty();
+            // Update metadata first
+            this.updateEdgeMetadata(this.bentElement, mousePosition);
+            // Then update line visually using updated metadata
+            this.bendLine(this.bentElement);
         }
     }
 
@@ -727,7 +724,6 @@
             const nodeMove = DiagramUtils.getNodeMove(node, position);
             node.x = nodeMove.xNew;
             node.y = nodeMove.yNew;
->>>>>>> 87ae542d
         }
     }
 
@@ -761,16 +757,23 @@
         }
     }
 
-    private bendLine(lineMiddle: SVGGraphicsElement, newPosition: Point) {
+    private updateEdgeMetadata(middleElement: SVGGraphicsElement, position: Point) {
+        const edge: EdgeMetadata | undefined = this.diagramMetadata?.edges.find(
+            (edge) => edge.svgId == DiagramUtils.getEdgeId(middleElement.id)
+        );
+        if (edge) {
+            const middlePosition = new Point(DiagramUtils.round(position.x), DiagramUtils.round(position.y));
+            edge.middle = { x: middlePosition.x, y: middlePosition.y };
+        }
+    }
+
+    private bendLine(lineMiddle: SVGGraphicsElement) {
         this.initialPosition = DiagramUtils.getPosition(lineMiddle);
-
-        // move line middle point
-        this.moveNode(lineMiddle, newPosition);
 
         // get edge data
         const edgeId = lineMiddle.id !== undefined ? DiagramUtils.getEdgeId(lineMiddle.id) : '-1';
         const edge: EdgeMetadata | undefined = this.diagramMetadata?.edges.find((edge) => edge.svgId == edgeId);
-        if (!edge) {
+        if (!edge || !edge.middle) {
             return;
         }
         const edgeNode: SVGGraphicsElement | null = this.svgDiv.querySelector("[id='" + edgeId + "']");
@@ -780,6 +783,7 @@
         const vlNode1: SVGGraphicsElement | null = this.svgDiv.querySelector("[id='" + edge?.node1 + "']");
         const vlNode2: SVGGraphicsElement | null = this.svgDiv.querySelector("[id='" + edge?.node2 + "']");
         const edgeType = DiagramUtils.getEdgeType(edge);
+        const position = new Point(edge.middle.x, edge.middle.y);
 
         // compute bent line data: polyline points
         const nodeRadius1 = this.getNodeRadius(edge.busNode1 ?? '-1', edge.node1 ?? '-1');
@@ -788,9 +792,11 @@
         const edgeStart2 = this.getEdgeStart(edge.busNode2, nodeRadius2[1], vlNode2, lineMiddle);
 
         // bend line
-        this.moveEdge(edgeNode, edgeStart1, null, edgeStart2, null, newPosition, nodeRadius1, nodeRadius2, edgeType);
-        this.redrawOtherVoltageLevelNode(vlNode1, [edge]);
-        this.redrawOtherVoltageLevelNode(vlNode2, [edge]);
+        this.redrawEdge(edgeNode, edgeStart1, null, edgeStart2, null, position, nodeRadius1, nodeRadius2, edgeType);
+        this.redrawOtherVoltageLevelNode(vlNode1);
+        this.redrawOtherVoltageLevelNode(vlNode2);
+        // move line middle point
+        this.updateNodePosition(lineMiddle, position);
     }
 
     private onHover(mouseEvent: MouseEvent) {
@@ -829,7 +835,7 @@
             this.onSelectEnd();
         } else if (this.bentElement) {
             // bending line
-            this.onBendEnd(this.getMousePosition(event));
+            this.onBendEnd();
         }
     }
 
@@ -858,15 +864,12 @@
         svg.style.removeProperty('cursor');
     }
 
-<<<<<<< HEAD
-    private onBendEnd(newPosition: Point) {
+    private onBendEnd() {
         if (!this.bentElement) {
             return;
         }
-        // move the dragged element a last time at end position
-        this.bendLine(this.bentElement, newPosition);
         // update metadata and call callback
-        this.updateEdgeMetadataCallback(this.bentElement, newPosition, true);
+        this.callBendLineCallback(this.bentElement);
         // reset data
         this.bentElement = null;
         this.initialPosition = new Point(0, 0);
@@ -876,7 +879,8 @@
         // change cursor style back to normal
         const svg: HTMLElement = <HTMLElement>this.svgDraw?.node.firstElementChild?.parentElement;
         svg.style.removeProperty('cursor');
-=======
+    }
+
     private callMoveNodeCallback(vlNode: SVGGraphicsElement) {
         if (this.onMoveNodeCallback) {
             const node: NodeMetadata | undefined = this.diagramMetadata?.nodes.find((node) => node.svgId == vlNode.id);
@@ -918,7 +922,6 @@
                 );
             }
         }
->>>>>>> 87ae542d
     }
 
     private onSelectEnd() {
@@ -970,13 +973,8 @@
         }
     }
 
-<<<<<<< HEAD
-    private moveNode(node: SVGGraphicsElement, mousePosition: Point) {
-        node.setAttribute('transform', 'translate(' + DiagramUtils.getFormattedPoint(mousePosition) + ')');
-=======
-    private updateNodePosition(vlNode: SVGGraphicsElement, position: Point) {
-        vlNode.setAttribute('transform', 'translate(' + DiagramUtils.getFormattedPoint(position) + ')');
->>>>>>> 87ae542d
+    private updateNodePosition(node: SVGGraphicsElement, position: Point) {
+        node.setAttribute('transform', 'translate(' + DiagramUtils.getFormattedPoint(position) + ')');
     }
 
     private updateText(textNode: SVGGraphicsElement | null, vlNode: SVGGraphicsElement | null, position: Point) {
@@ -1262,17 +1260,10 @@
         const nodeRadius1 = this.getNodeRadius(edge.busNode1 ?? '-1', edge.node1 ?? '-1');
         const edgeStart1 = this.getEdgeStart(edge.busNode1, nodeRadius1[1], edgeNodes[0], lineMiddle ?? edgeNodes[1]);
         const nodeRadius2 = this.getNodeRadius(edge.busNode2 ?? '-1', edge.node2 ?? '-1');
-<<<<<<< HEAD
         const edgeStart2 = this.getEdgeStart(edge.busNode2, nodeRadius2[1], edgeNodes[1], lineMiddle ?? edgeNodes[0]);
         const edgeMiddle = lineMiddle ?? DiagramUtils.getMidPosition(edgeStart1, edgeStart2);
-        // move edge
-        this.moveEdge(edgeNode, edgeStart1, null, edgeStart2, null, edgeMiddle, nodeRadius1, nodeRadius2, edgeType);
-=======
-        const edgeStart2 = this.getEdgeStart(edge.busNode2, nodeRadius2[1], edgeNodes[1], edgeNodes[0]);
-        const edgeMiddle = DiagramUtils.getMidPosition(edgeStart1, edgeStart2);
         // redraw edge
         this.redrawEdge(edgeNode, edgeStart1, null, edgeStart2, null, edgeMiddle, nodeRadius1, nodeRadius2, edgeType);
->>>>>>> 87ae542d
         // if dangling line edge -> redraw boundary node
         if (edgeType == DiagramUtils.EdgeType.DANGLING_LINE) {
             this.redrawBoundaryNode(edgeNodes[1], DiagramUtils.getAngle(edgeStart2, edgeMiddle), nodeRadius2[1]);
@@ -2206,27 +2197,21 @@
             "[id='" + DiagramUtils.getLineMiddleId(svgId) + "']"
         );
         if (middlePointElement) {
-            this.moveNode(middlePointElement, newPosition);
-        }
-    }
-
-    private updateEdgeMetadataCallback(
-        middleElement: SVGGraphicsElement,
-        newPosition: Point,
-        callBendLineCallback: boolean
-    ) {
-        const edge: EdgeMetadata | undefined = this.diagramMetadata?.edges.find(
-            (edge) => edge.svgId == DiagramUtils.getEdgeId(middleElement.id)
-        );
-        if (edge) {
-            const middlePosition = new Point(DiagramUtils.round(newPosition.x), DiagramUtils.round(newPosition.y));
-            edge.middle = { x: middlePosition.x, y: middlePosition.y };
-            if (callBendLineCallback) {
-                this.onBendLineCallback?.(
+            this.updateNodePosition(middlePointElement, newPosition);
+        }
+    }
+
+    private callBendLineCallback(middleElement: SVGGraphicsElement) {
+        if (this.onBendLineCallback) {
+            const edge: EdgeMetadata | undefined = this.diagramMetadata?.edges.find(
+                (edge) => edge.svgId == DiagramUtils.getEdgeId(middleElement.id)
+            );
+            if (edge && edge.middle) {
+                this.onBendLineCallback(
                     edge.svgId,
                     edge.equipmentId,
                     DiagramUtils.getStringEdgeType(edge),
-                    middlePosition
+                    new Point(edge.middle.x, edge.middle.y)
                 );
             }
         }
