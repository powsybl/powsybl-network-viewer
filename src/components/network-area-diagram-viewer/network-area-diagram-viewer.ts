--- conflicted
+++ resolved
@@ -186,14 +186,11 @@
         this.onToggleHoverCallback = onToggleHoverCallback;
         this.previousMaxDisplayedSize = 0;
         this.enableDragInteraction = enableDragInteraction;
-<<<<<<< HEAD
-=======
     }
 
     private fixSvgContent(svgContent: string): string {
         // fix span in text boxes, for avoiding to include the following text
         return svgContent.replace(/(<span class=".*")(\/>)/g, '$1></span>');
->>>>>>> 7fa76d28
     }
 
     public setWidth(width: number): void {
