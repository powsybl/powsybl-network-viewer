/**
 * Copyright (c) 2022-2024, RTE (http://www.rte-france.com)
 * This Source Code Form is subject to the terms of the Mozilla Public
 * License, v. 2.0. If a copy of the MPL was not distributed with this
 * file, You can obtain one at http://mozilla.org/MPL/2.0/.
 */

import { Point, SVG, ViewBoxLike, Svg } from '@svgdotjs/svg.js';
import '@svgdotjs/svg.panzoom.js';
import * as DiagramUtils from './diagram-utils';
import { SvgParameters } from './svg-parameters';

type DIMENSIONS = { width: number; height: number; viewbox: VIEWBOX };
type VIEWBOX = { x: number; y: number; width: number; height: number };
type CSSDECLARATION = Record<string, string>;
type CSSRULE = {
    cssSelector: string;
    belowThresholdCssDeclaration: CSSDECLARATION;
    aboveThresholdCssDeclaration: CSSDECLARATION;
    threshold: number;
    thresholdStatus: THRESHOLD_STATUS;
};
enum THRESHOLD_STATUS {
    BELOW,
    ABOVE,
}

export type OnMoveNodeCallbackType = (
    equipmentId: string,
    nodeId: string,
    x: number,
    y: number,
    XOrig: number,
    yOrig: number
) => void;

export type OnMoveTextNodeCallbackType = (
    equipmentId: string,
    vlNodeId: string,
    textNodeId: string,
    shiftX: number,
    shiftY: number,
    shiftXOrig: number,
    shiftYOrig: number,
    connectionShiftX: number,
    connectionShiftY: number,
    connectionShiftXOrig: number,
    connectionShiftYOrig: number
) => void;

export type OnSelectNodeCallbackType = (equipmentId: string, nodeId: string) => void;

export class NetworkAreaDiagramViewer {
    container: HTMLElement;
    svgContent: string;
    width: number;
    height: number;
    originalWidth: number;
    originalHeight: number;
    svgDraw: Svg | undefined;
    ratio = 1;
    selectedElement: SVGGraphicsElement | null = null;
    transform: SVGTransform | undefined;
    ctm: DOMMatrix | null | undefined = null;
    initialPosition: Point = new Point(0, 0);
    svgParameters: SvgParameters;
    edgeAngles: Map<string, number> = new Map<string, number>();
    textNodeSelected: boolean = false;
    initialTextNodePosition: Point = new Point(0, 0);
    initialEndTextEdge: Point = new Point(0, 0);
    endTextEdge: Point = new Point(0, 0);
    onMoveNodeCallback: OnMoveNodeCallbackType | null;
    onMoveTextNodeCallback: OnMoveTextNodeCallbackType | null;
    onSelectNodeCallback: OnSelectNodeCallbackType | null;
    shiftKeyOnMouseDown: boolean = false;

    dynamicCssRules: CSSRULE[] = [
        {
            cssSelector: '.nad-edge-infos', // data on edges (arrows and values)
            belowThresholdCssDeclaration: { display: 'block' },
            aboveThresholdCssDeclaration: { display: 'none' },
            threshold: 2200,
            thresholdStatus: THRESHOLD_STATUS.ABOVE,
        },
        {
            cssSelector: '.nad-label-box', // tooltips linked to nodes
            belowThresholdCssDeclaration: { display: 'block' },
            aboveThresholdCssDeclaration: { display: 'none' },
            threshold: 3000,
            thresholdStatus: THRESHOLD_STATUS.ABOVE,
        },
        {
            cssSelector: '.nad-text-edges', // visual link between nodes and their tooltip
            belowThresholdCssDeclaration: { display: 'block' },
            aboveThresholdCssDeclaration: { display: 'none' },
            threshold: 3000,
            thresholdStatus: THRESHOLD_STATUS.ABOVE,
        },
        {
            cssSelector: '[class^="nad-vl0to30"], [class*=" nad-vl0to30"]',
            belowThresholdCssDeclaration: { display: 'block' },
            aboveThresholdCssDeclaration: { display: 'none' },
            threshold: 4000,
            thresholdStatus: THRESHOLD_STATUS.BELOW,
        },
        {
            cssSelector: '[class^="nad-vl30to50"], [class*=" nad-vl30to50"]',
            belowThresholdCssDeclaration: { display: 'block' },
            aboveThresholdCssDeclaration: { display: 'none' },
            threshold: 4000,
            thresholdStatus: THRESHOLD_STATUS.BELOW,
        },
        {
            cssSelector: '[class^="nad-vl50to70"], [class*=" nad-vl50to70"]',
            belowThresholdCssDeclaration: { display: 'block' },
            aboveThresholdCssDeclaration: { display: 'none' },
            threshold: 9000,
            thresholdStatus: THRESHOLD_STATUS.BELOW,
        },
        {
            cssSelector: '[class^="nad-vl70to120"], [class*=" nad-vl70to120"]',
            belowThresholdCssDeclaration: { display: 'block' },
            aboveThresholdCssDeclaration: { display: 'none' },
            threshold: 9000,
            thresholdStatus: THRESHOLD_STATUS.BELOW,
        },
        {
            cssSelector:
                '[class^="nad-vl120to180"], [class*=" nad-vl120to180"]',
            belowThresholdCssDeclaration: { display: 'block' },
            aboveThresholdCssDeclaration: { display: 'none' },
            threshold: 12000,
            thresholdStatus: THRESHOLD_STATUS.BELOW,
        },
        {
            cssSelector:
                '[class^="nad-vl180to300"], [class*=" nad-vl180to300"]',
            belowThresholdCssDeclaration: { display: 'block' },
            aboveThresholdCssDeclaration: { display: 'none' },
            threshold: 20000, // 0.01,
            thresholdStatus: THRESHOLD_STATUS.BELOW,
        },
        /*{
            cssSelector: '[class^="nad-vl180to300"] .nad-edge-path.nad-edge-path, [class*=" nad-vl180to300"] .nad-edge-path.nad-edge-path',
            belowThresholdCssDeclaration: {"stroke-width": "5px"},
            aboveThresholdCssDeclaration: {"stroke-width": "10px"},
            threshold: 12000,
            thresholdStatus: THRESHOLD_STATUS.ABOVE,
        },
        {
            cssSelector: '[class^="nad-vl300to500"] .nad-edge-path.nad-edge-path, [class*=" nad-vl300to500"] .nad-edge-path.nad-edge-path',
            belowThresholdCssDeclaration: {"stroke-width": "5px"},
            aboveThresholdCssDeclaration: {"stroke-width": "15px"},
            threshold: 12000,
            thresholdStatus: THRESHOLD_STATUS.ABOVE,
        },*/
    ];

    constructor(
        container: HTMLElement,
        svgContent: string,
        minWidth: number,
        minHeight: number,
        maxWidth: number,
        maxHeight: number,
        onMoveNodeCallback: OnMoveNodeCallbackType | null,
        onMoveTextNodeCallback: OnMoveTextNodeCallbackType | null,
        onSelectNodeCallback: OnSelectNodeCallbackType | null,
        enableNodeMoving: boolean
    ) {
        this.container = container;
        this.svgContent = svgContent;
        this.width = 0;
        this.height = 0;
        this.originalWidth = 0;
        this.originalHeight = 0;
        this.init(minWidth, minHeight, maxWidth, maxHeight, enableNodeMoving);
        this.svgParameters = this.getSvgParameters();
        this.onMoveNodeCallback = onMoveNodeCallback;
        this.onMoveTextNodeCallback = onMoveTextNodeCallback;
        this.onSelectNodeCallback = onSelectNodeCallback;
    }

    public setWidth(width: number): void {
        this.width = width;
    }

    public setOriginalWidth(originalWidth: number): void {
        this.originalWidth = originalWidth;
    }

    public setHeight(height: number): void {
        this.height = height;
    }

    public setOriginalHeight(originalHeight: number): void {
        this.originalHeight = originalHeight;
    }

    public setContainer(container: HTMLElement): void {
        this.container = container;
    }

    public setSvgContent(svgContent: string): void {
        this.svgContent = svgContent;
    }

    public getWidth(): number {
        return this.width;
    }

    public getOriginalWidth(): number {
        return this.originalWidth;
    }

    public getHeight(): number {
        return this.height;
    }

    public getOriginalHeight(): number {
        return this.originalHeight;
    }

    public getContainer(): HTMLElement {
        return this.container;
    }

    public getSvgContent(): string {
        return this.svgContent;
    }

    public getViewBox(): ViewBoxLike | undefined {
        return this.svgDraw?.viewbox();
    }

    public setViewBox(viewBox: ViewBoxLike): void {
        this.svgDraw?.viewbox(viewBox);
    }

    public getDynamicCssRules() {
        return this.dynamicCssRules;
    }

    public updateSvgCssDisplayValue(
        svg: SVGSVGElement,
        cssSelector: string,
        cssDeclaration: CSSDECLARATION
    ) {
        const innerSvg = svg.querySelector('svg');
        if (!innerSvg) {
            console.error('Cannot find the SVG to update!');
            return;
        }

        let ruleFound = false;

        let svgStyles = innerSvg.querySelectorAll('style');

        if (svgStyles) {
            for (const svgStyle of svgStyles) {
                if (!svgStyle?.sheet?.cssRules) {
                    continue;
                }
                for (const rule of svgStyle.sheet.cssRules) {
                    const styleRule = rule as CSSStyleRule;
                    if (styleRule.selectorText === cssSelector) {
                        const key = Object.keys(cssDeclaration)[0];
                        const value = cssDeclaration[key];
                        styleRule.style.setProperty(key, value);
                        ruleFound = true;
                        break;
                    }
                }
                if (ruleFound) {
                    break;
                }
            }
        } else {
            innerSvg.appendChild(document.createElement('style'));
            console.debug(
                '[updateSvgCssDisplayValue] Style tag missing from SVG file. It has been created.'
            );
            svgStyles = innerSvg.querySelectorAll('style');
            if (!svgStyles) {
                console.error('Failed to create a style tag in the SVG!');
                return;
            }
        }

        if (!ruleFound) {
            const key = Object.keys(cssDeclaration)[0];
            const value = cssDeclaration[key];
            const styleTag = svgStyles[svgStyles.length - 1]; // Adds the new rule to the last <style> tag in the SVG
            styleTag.textContent =
                `${cssSelector} {${key}: ${value};}\n` + styleTag.textContent;
        }
    }

    public initializeDynamicCssRules(maxDisplayedSize: number) {
        this.getDynamicCssRules().forEach((rule) => {
            rule.thresholdStatus =
                maxDisplayedSize < rule.threshold
                    ? THRESHOLD_STATUS.BELOW
                    : THRESHOLD_STATUS.ABOVE;
        });
    }

    public injectDynamicCssRules(htmlElementSvg: HTMLElement) {
        const rules = this.getDynamicCssRules()
            .map((rule) => {
                const ruleToInject =
                    rule.thresholdStatus === THRESHOLD_STATUS.BELOW
                        ? rule.belowThresholdCssDeclaration
                        : rule.aboveThresholdCssDeclaration;
                const key = Object.keys(ruleToInject)[0];
                const value = ruleToInject[key];
                return `${rule.cssSelector} {${key}: ${value};}`;
            })
            .join('\n');

        let styleTag = htmlElementSvg.querySelector('style');
        if (!styleTag) {
            htmlElementSvg.appendChild(document.createElement('style'));
            console.debug(
                '[injectDynamicCssRules] Style tag missing from SVG file. It has been created.'
            );
            styleTag = htmlElementSvg.querySelector('style');
        }
        if (styleTag && 'textContent' in styleTag) {
            styleTag.textContent = rules + styleTag.textContent;
        } else {
            console.error('Failed to create Style tag in SVG file!');
        }
    }

    public getCurrentlyMaxDisplayedSize(): number {
        const viewbox = this.getViewBox();
        return Math.max(viewbox?.height || 0, viewbox?.width || 0);
    }

    public checkLevelOfDetail(svg: SVGSVGElement) {
        const maxDisplayedSize = this.getCurrentlyMaxDisplayedSize();
        this.getDynamicCssRules().forEach((rule) => {
            if (
                rule.thresholdStatus === THRESHOLD_STATUS.ABOVE &&
                maxDisplayedSize < rule.threshold
            ) {
                console.debug(
                    'CSS Rule ' +
                        rule.cssSelector +
                        ' below threshold ' +
                        maxDisplayedSize +
                        ' < ' +
                        rule.threshold
                );
                rule.thresholdStatus = THRESHOLD_STATUS.BELOW;
                this.updateSvgCssDisplayValue(
                    svg,
                    rule.cssSelector,
                    rule.belowThresholdCssDeclaration
                );
            } else if (
                rule.thresholdStatus === THRESHOLD_STATUS.BELOW &&
                maxDisplayedSize >= rule.threshold
            ) {
                console.debug(
                    'CSS Rule ' +
                        rule.cssSelector +
                        ' above threshold ' +
                        maxDisplayedSize +
                        ' >= ' +
                        rule.threshold
                );
                rule.thresholdStatus = THRESHOLD_STATUS.ABOVE;
                this.updateSvgCssDisplayValue(
                    svg,
                    rule.cssSelector,
                    rule.aboveThresholdCssDeclaration
                );
            }
        });
    }

    public init(
        minWidth: number,
        minHeight: number,
        maxWidth: number,
        maxHeight: number,
        enableNodeMoving: boolean
    ): void {
        if (!this.container || !this.svgContent) {
            return;
        }

        const dimensions: DIMENSIONS | null = this.getDimensionsFromSvg();
        if (!dimensions) {
            return;
        }

        // clear the previous svg in div element before replacing
        this.container.innerHTML = '';

        // set dimensions
        this.setOriginalWidth(dimensions.width);
        this.setOriginalHeight(dimensions.height);
        this.setWidth(dimensions.width < minWidth ? minWidth : Math.min(dimensions.width, maxWidth));
        this.setHeight(dimensions.height < minHeight ? minHeight : Math.min(dimensions.height, maxHeight));

        // set the SVG
        this.svgDraw = SVG()
            .addTo(this.container)
            .size(this.width, this.height)
<<<<<<< HEAD
            .viewbox(
                dimensions.viewbox.x,
                dimensions.viewbox.y,
                dimensions.viewbox.width,
                dimensions.viewbox.height
            )
            .panZoom({
                panning: true,
                zoomMin: 0.5 / ratio, // maximum zoom OUT ratio (0.5 = at best, the displayed area is twice the SVG's size)
                zoomMax: 20 * ratio, // maximum zoom IN ratio (20 = at best, the displayed area is only 1/20th of the SVG's size)
                zoomFactor: 0.2,
                margins: { top: 0, left: 0, right: 0, bottom: 0 },
=======
            .viewbox(dimensions.viewbox.x, dimensions.viewbox.y, dimensions.viewbox.width, dimensions.viewbox.height);
        const drawnSvg: HTMLElement = <HTMLElement>this.svgDraw.svg(this.svgContent).node.firstElementChild;
        drawnSvg.style.overflow = 'visible';

        // add events
        if (enableNodeMoving) {
            this.svgDraw.on('mousedown', (e: Event) => {
                this.startDrag(e);
            });
            this.svgDraw.on('mousemove', (e: Event) => {
                this.drag(e);
>>>>>>> 3346428f
            });
            this.svgDraw.on('mouseup', (e: Event) => {
                this.endDrag(e);
            });
            this.svgDraw.on('mouseleave', (e: Event) => {
                this.endDrag(e);
            });
        }
        this.svgDraw.on('panStart', function () {
            if (drawnSvg.parentElement != undefined) {
                drawnSvg.parentElement.style.cursor = 'move';
            }
        });
        this.svgDraw.on('panEnd', function () {
            if (drawnSvg.parentElement != undefined) {
                drawnSvg.parentElement.style.removeProperty('cursor');
            }
        });

<<<<<<< HEAD
        const drawnSvg: HTMLElement = <HTMLElement>(
            draw.svg(this.svgContent).node.firstElementChild
        );
        drawnSvg.style.overflow = 'visible';

=======
        // add pan and zoom to the SVG
        // we check if there is an "initial zoom" by checking ratio of width and height of the nad compared with viewBox sizes
        const widthRatio = dimensions.viewbox.width / this.getWidth();
        const heightRatio = dimensions.viewbox.height / this.getHeight();
        this.ratio = Math.max(widthRatio, heightRatio);
        this.enablePanzoom();
>>>>>>> 3346428f
        // PowSyBl NAD introduced server side calculated SVG viewbox. This viewBox attribute can be removed as it is copied in the panzoom svg tag.
        const firstChild: HTMLElement = <HTMLElement>this.svgDraw.node.firstChild;
        firstChild.removeAttribute('viewBox');
        firstChild.removeAttribute('width');
        firstChild.removeAttribute('height');

<<<<<<< HEAD
        // We insert custom CSS to hide details before first load, in order to improve performances
        this.initializeDynamicCssRules(
            Math.max(dimensions.viewbox.width, dimensions.viewbox.height)
        );
        this.injectDynamicCssRules(firstChild);
        draw.fire('zoom'); // Forces a new dynamic zoom check to correctly update the dynamic CSS

        // We add an observer to track when the SVG's viewBox is updated by panzoom
        // (we have to do this instead of using panzoom's 'zoom' event to have accurate viewBox updates)
        const targetNode: SVGSVGElement = draw.node;
        // Callback function to execute when mutations are observed
        const observerCallback = (mutationList: MutationRecord[]) => {
            for (const mutation of mutationList) {
                if (mutation.attributeName === 'viewBox') {
                    this.checkLevelOfDetail(targetNode);
                }
            }
        };
        const observer = new MutationObserver(observerCallback);
        observer.observe(targetNode, { attributeFilter: ['viewBox'] });

        this.svgDraw = draw;
=======
        if (enableNodeMoving) {
            // fill empty elements: unknown buses and three windings transformers
            const emptyElements: NodeListOf<SVGGraphicsElement> = this.container.querySelectorAll(
                '.nad-unknown-busnode, .nad-3wt-nodes .nad-winding'
            );
            emptyElements.forEach((emptyElement) => {
                emptyElement.style.fill = '#0000';
            });
        }
>>>>>>> 3346428f
    }

    public getDimensionsFromSvg(): DIMENSIONS | null {
        // Dimensions are set in the main svg tag attributes. We want to parse those data without loading the whole svg in the DOM.
        const result = this.svgContent.match('<svg[^>]*>');
        if (result === null || result.length === 0) {
            return null;
        }
        const emptiedSvgContent = result[0] + '</svg>';
        const svg: SVGSVGElement = new DOMParser()
            .parseFromString(emptiedSvgContent, 'image/svg+xml')
            .getElementsByTagName('svg')[0];
        const width = Number(svg.getAttribute('width'));
        const height = Number(svg.getAttribute('height'));
        const viewbox: VIEWBOX = svg.viewBox.baseVal;
        return { width: width, height: height, viewbox: viewbox };
    }

    private enablePanzoom() {
        this.svgDraw?.panZoom({
            panning: true,
            zoomMin: 0.5 / this.ratio,
            zoomMax: 30 * this.ratio,
            zoomFactor: 0.15,
            margins: { top: 0, left: 0, right: 0, bottom: 0 },
        });
    }

    private disablePanzoom() {
        this.svgDraw?.panZoom({
            panning: false,
        });
    }

    private getSvgParameters(): SvgParameters {
        const svgParametersElement: SVGGraphicsElement | null = this.container.querySelector('nad\\:svgparameters');
        return new SvgParameters(svgParametersElement);
    }

    private startDrag(event: Event) {
        const draggableElem = DiagramUtils.getDraggableFrom(event.target as SVGElement);
        if (!draggableElem) {
            return;
        }
        this.disablePanzoom(); // to avoid panning the whole SVG when moving or selecting a node
        this.selectedElement = draggableElem as SVGGraphicsElement; // element to be moved or selected
        // change cursor style
        const svg: HTMLElement = <HTMLElement>this.svgDraw?.node.firstElementChild?.parentElement;
        if (svg != null) {
            svg.style.cursor = 'grabbing';
        }
        if (!(event as MouseEvent).shiftKey) {
            // moving node
            this.shiftKeyOnMouseDown = false;
            this.ctm = this.svgDraw?.node.getScreenCTM(); // used to compute mouse movement
            this.initialPosition = DiagramUtils.getPosition(this.selectedElement); // used for the offset
            this.edgeAngles = new Map<string, number>();
            // check if I'm moving a text node
            if (DiagramUtils.isTextNode(this.selectedElement)) {
                this.textNodeSelected = true;
                this.initialTextNodePosition = DiagramUtils.getTextNodePosition(this.selectedElement);
            }
        } else {
            // selecting node
            this.shiftKeyOnMouseDown = true;
        }
    }

    private drag(event: Event) {
        if (this.selectedElement) {
            event.preventDefault();
            if (!this.shiftKeyOnMouseDown) {
                // moving node
                this.ctm = this.svgDraw?.node.getScreenCTM(); // used to compute mouse movement
                const mousePosition = this.getMousePosition(event as MouseEvent);
                this.updateGraph(mousePosition);
                this.initialPosition = DiagramUtils.getPosition(this.selectedElement);
            }
        }
    }

    private endDrag(event: Event) {
        if (this.selectedElement) {
            if (!this.shiftKeyOnMouseDown) {
                // moving node
                const mousePosition = this.getMousePosition(event as MouseEvent);
                this.updateGraph(mousePosition);
                if (this.textNodeSelected) {
                    this.callMoveTextNodeCallback(mousePosition);
                } else {
                    this.updateNodeMetadataCallCallback(mousePosition);
                }
                this.initialPosition = new Point(0, 0);
                this.textNodeSelected = false;
                this.initialTextNodePosition = new Point(0, 0);
                this.initialEndTextEdge = new Point(0, 0);
                this.endTextEdge = new Point(0, 0);
            } else {
                // selecting node
                this.callSelectNodeCallback();
                this.shiftKeyOnMouseDown = false;
            }
            // change cursor style
            const svg: HTMLElement = <HTMLElement>this.svgDraw?.node.firstElementChild?.parentElement;
            if (svg != null) {
                svg.style.removeProperty('cursor');
            }
            this.selectedElement = null;
            this.enablePanzoom();
        }
    }

    // position w.r.t the SVG box
    private getMousePosition(event: MouseEvent): Point {
        return new Point(
            (event.clientX - (this.ctm?.e ?? 0)) / (this.ctm?.a ?? 1),
            (event.clientY - (this.ctm?.f ?? 0)) / (this.ctm?.d ?? 1)
        );
    }

    // translation w.r.t. the initial position
    private getTranslation(mousePosition: Point): Point {
        return new Point(mousePosition.x - this.initialPosition.x, mousePosition.y - this.initialPosition.y);
    }

    private updateGraph(mousePosition: Point) {
        if (this.textNodeSelected) {
            window.getSelection()?.empty(); // to avoid text highlighting in firefox
            const vlNode: SVGGraphicsElement | null = this.container.querySelector(
                "[id='" + DiagramUtils.getVoltageLevelNodeId(this.selectedElement?.id) + "']"
            );
            this.moveText(this.selectedElement, vlNode, mousePosition, DiagramUtils.getTextNodeAngleFromCentre);
        } else {
            this.moveNode(mousePosition);
            const textNode: SVGGraphicsElement | null = this.container.querySelector(
                "[id='" + DiagramUtils.getTextNodeId(this.selectedElement?.id) + "']"
            );
            this.moveText(
                textNode,
                this.selectedElement,
                this.getTranslation(mousePosition),
                DiagramUtils.getTextNodeTranslatedPosition
            );
            this.moveEdges(mousePosition);
        }
    }

    private moveNode(mousePosition: Point) {
        this.selectedElement?.setAttribute(
            'transform',
            'translate(' + DiagramUtils.getFormattedPoint(mousePosition) + ')'
        );
    }

    private moveText(
        textNode: SVGGraphicsElement | null,
        vlNode: SVGGraphicsElement | null,
        position: Point,
        getPosition: (node: SVGGraphicsElement | null, position: Point) => Point
    ) {
        // compute text node new position
        const textNodeNewPosition = getPosition(textNode, position);
        // move text node
        this.moveTextNode(textNode, textNodeNewPosition);
        if (vlNode != null) {
            // move text edge
            this.moveTextEdge(
                DiagramUtils.getTextEdgeId(vlNode?.id),
                textNodeNewPosition,
                vlNode,
                textNode?.firstElementChild?.scrollHeight ?? 0,
                textNode?.firstElementChild?.scrollWidth ?? 0
            );
        }
    }

    private moveTextNode(textElement: SVGGraphicsElement | null, point: Point) {
        if (textElement != null) {
            textElement.setAttribute('x', DiagramUtils.getFormattedValue(point.x));
            textElement.setAttribute('y', DiagramUtils.getFormattedValue(point.y));
        }
    }

    private moveTextEdge(
        textEdgeId: string,
        textNodePosition: Point,
        vlNode: SVGGraphicsElement,
        textHeight: number,
        textWidth: number
    ) {
        const textEdge: SVGGraphicsElement | null = this.container.querySelector("[id='" + textEdgeId + "']");
        if (textEdge != null) {
            // compute voltage level circle radius
            const busNodes: NodeListOf<SVGGraphicsElement> = this.container.querySelectorAll(
                'nad\\:busnode[vlnode="' + vlNode.id + '"]'
            );
            const nbNeighbours = busNodes.length > 1 ? busNodes.length - 1 : 0;
            const voltageLevelCircleRadius = DiagramUtils.getVoltageLevelCircleRadius(
                nbNeighbours,
                this.svgParameters.getVoltageLevelCircleRadius()
            );
            // compute text edge start and end
            const vlNodePosition = DiagramUtils.getPosition(vlNode);
            this.endTextEdge = DiagramUtils.getTextEdgeEnd(
                textNodePosition,
                vlNodePosition,
                this.svgParameters.getDetailedTextNodeYShift(),
                textHeight,
                textWidth
            );
            const startTextEdge = DiagramUtils.getPointAtDistance(
                vlNodePosition,
                this.endTextEdge,
                voltageLevelCircleRadius
            );
            if (this.initialEndTextEdge.x == 0 && this.initialEndTextEdge.y == 0) {
                const points = DiagramUtils.getPolylinePoints(textEdge as unknown as HTMLElement);
                if (points != null) {
                    this.initialEndTextEdge = points[points.length - 1];
                }
            }
            // update text edge polyline
            const polyline = DiagramUtils.getFormattedPolyline(startTextEdge, null, this.endTextEdge);
            textEdge.setAttribute('points', polyline);
        }
    }

    private moveSvgElement(svgElementId: string, translation: Point) {
        const svgElement: SVGGraphicsElement | null = this.container.querySelector("[id='" + svgElementId + "']");
        if (svgElement) {
            const transform = DiagramUtils.getTransform(svgElement);
            const totalTranslation = new Point(
                (transform?.matrix.e ?? 0) + translation.x,
                (transform?.matrix.f ?? 0) + translation.y
            );
            svgElement?.setAttribute(
                'transform',
                'translate(' + DiagramUtils.getFormattedPoint(totalTranslation) + ')'
            );
        }
    }

    private moveEdges(mousePosition: Point) {
        // get edges connected to the the node we are moving
        const edges: NodeListOf<SVGGraphicsElement> = this.container.querySelectorAll(
            'nad\\:edge[node1="' +
                (this.selectedElement?.id ?? -1) +
                '"], nad\\:edge[node2="' +
                (this.selectedElement?.id ?? -1) +
                '"]'
        );
        // group edges, to have multibranches - branches connecting the same nodes - together
        const groupedEdges: Map<string, SVGGraphicsElement[]> = new Map<string, SVGGraphicsElement[]>();
        const loopEdges: Map<string, SVGGraphicsElement[]> = new Map<string, SVGGraphicsElement[]>();
        const busNodeEdges: Map<string, SVGGraphicsElement[]> = new Map<string, SVGGraphicsElement[]>();
        edges.forEach((edge) => {
            const node1 = edge.getAttribute('node1') ?? '-1';
            const node2 = edge.getAttribute('node2') ?? '-1';
            let edgeGroup: SVGGraphicsElement[] = [];
            if (node1 == node2) {
                // loop edge
                if (loopEdges.has(node1)) {
                    edgeGroup = loopEdges.get(node1) ?? [];
                }
                edgeGroup.push(edge);
                loopEdges.set(node1, edgeGroup);
                const busNodeId1 = edge.getAttribute('busnode1');
                this.addBusNodeEdge(busNodeId1, edge, busNodeEdges);
                const busNodeId2 = edge.getAttribute('busnode2');
                this.addBusNodeEdge(busNodeId2, edge, busNodeEdges);
            } else {
                const edgeGroupId = node1.concat('_', node2);
                if (groupedEdges.has(edgeGroupId)) {
                    edgeGroup = groupedEdges.get(edgeGroupId) ?? [];
                }
                edgeGroup.push(edge);
                groupedEdges.set(edgeGroupId, edgeGroup);
                const busNodeId =
                    edge.getAttribute('node1') == this.selectedElement?.id
                        ? edge.getAttribute('busnode1')
                        : edge.getAttribute('busnode2');
                this.addBusNodeEdge(busNodeId, edge, busNodeEdges);
            }
        });
        // move grouped edges
        for (const edgeGroup of groupedEdges.values()) {
            this.moveEdgeGroup(edgeGroup, mousePosition);
        }
        // move loop edges
        for (const edgeGroup of loopEdges.values()) {
            this.moveLoopEdgeGroup(edgeGroup, mousePosition);
        }
        // redraw node
        this.redrawVoltageLevelNode(this.selectedElement, busNodeEdges, null);
    }

    private addBusNodeEdge(
        busNodeId: string | null,
        edge: SVGGraphicsElement,
        busNodeEdges: Map<string, SVGGraphicsElement[]>
    ) {
        let busEdgeGroup: SVGGraphicsElement[] = [];
        if (busNodeId != null) {
            if (busNodeEdges.has(busNodeId)) {
                busEdgeGroup = busNodeEdges.get(busNodeId) ?? [];
            }
            busEdgeGroup.push(edge);
            busNodeEdges.set(busNodeId, busEdgeGroup);
        }
    }

    // get the nodes at the sides of an edge
    private getEdgeNodes(edge: SVGGraphicsElement): [SVGGraphicsElement | null, SVGGraphicsElement | null] {
        const otherNodeId =
            this.selectedElement?.id === edge.getAttribute('node1')
                ? edge.getAttribute('node2')
                : edge.getAttribute('node1');
        const otherNode: SVGGraphicsElement | null = this.container.querySelector("[id='" + otherNodeId + "']");
        const node1 = this.selectedElement?.id === edge.getAttribute('node1') ? this.selectedElement : otherNode;
        const node2 = otherNode?.id === edge.getAttribute('node1') ? this.selectedElement : otherNode;
        return [node1, node2];
    }

    private getOtherNode(edgeNodes: [SVGGraphicsElement | null, SVGGraphicsElement | null]): SVGGraphicsElement | null {
        return edgeNodes[0]?.id == this.selectedElement?.id ? edgeNodes[1] : edgeNodes[0];
    }

    private getNodeRadius(busNodeId: number): [number, number, number] {
        const busNode: SVGGraphicsElement | null = this.container.querySelector(
            'nad\\:busnode[svgid="' + busNodeId + '"]'
        );
        const nbNeighbours = busNode?.getAttribute('nbneighbours');
        const busIndex = busNode?.getAttribute('index');
        return DiagramUtils.getNodeRadius(
            nbNeighbours == null ? 0 : +nbNeighbours,
            this.svgParameters.getVoltageLevelCircleRadius(),
            busIndex == null ? 0 : +busIndex,
            this.svgParameters.getInterAnnulusSpace()
        );
    }

    private moveEdgeGroup(edges: SVGGraphicsElement[], mousePosition: Point) {
        if (edges.length == 1) {
            this.moveStraightEdge(edges[0], mousePosition); // 1 edge in the group -> straight line
        } else {
            const edgeNodes = this.getEdgeNodes(edges[0]);
            const point1 = DiagramUtils.getPosition(edgeNodes[0]);
            const point2 = DiagramUtils.getPosition(edgeNodes[1]);
            const angle = DiagramUtils.getAngle(point1, point2);
            const nbForks = edges.length;
            const angleStep = this.svgParameters.getEdgesForkAperture() / (nbForks - 1);
            let i = 0;
            edges.forEach((edge) => {
                if (2 * i + 1 == nbForks) {
                    this.moveStraightEdge(edge, mousePosition); // central edge, if present -> straight line
                } else {
                    // get edge type
                    const edgeType = DiagramUtils.getEdgeType(edge);
                    if (edgeType == null) {
                        return;
                    }
                    if (edgeNodes[0] == null || edgeNodes[1] == null) {
                        // only 1 side of the edge is in the SVG
                        this.moveSvgElement(edge.getAttribute('svgid') ?? '-1', this.getTranslation(mousePosition));
                        return;
                    }
                    // get edge element
                    const edgeNode: SVGGraphicsElement | null = this.container.querySelector(
                        "[id='" + edge.getAttribute('svgid') + "']"
                    );
                    if (!edgeNode) {
                        return;
                    }
                    // compute moved edge data: polyline points
                    const alpha = -this.svgParameters.getEdgesForkAperture() / 2 + i * angleStep;
                    const angleFork1 = angle - alpha;
                    const angleFork2 = angle + Math.PI + alpha;
                    const edgeFork1 = DiagramUtils.getEdgeFork(
                        point1,
                        this.svgParameters.getEdgesForkLength(),
                        angleFork1
                    );
                    const edgeFork2 = DiagramUtils.getEdgeFork(
                        point2,
                        this.svgParameters.getEdgesForkLength(),
                        angleFork2
                    );
                    const busNodeId1 = edge.getAttribute('busnode1');
                    const unknownBusNode1 = busNodeId1 != null && busNodeId1.length == 0;
                    const nodeRadius1 = this.getNodeRadius(busNodeId1 != null ? +busNodeId1 : -1);
                    const edgeStart1 = DiagramUtils.getPointAtDistance(
                        DiagramUtils.getPosition(edgeNodes[0]),
                        edgeFork1,
                        unknownBusNode1
                            ? nodeRadius1[1] + this.svgParameters.getUnknownBusNodeExtraRadius()
                            : nodeRadius1[1]
                    );
                    const busNodeId2 = edge.getAttribute('busnode2');
                    const unknownBusNode2 = busNodeId2 != null && busNodeId2.length == 0;
                    const nodeRadius2 = this.getNodeRadius(busNodeId2 != null ? +busNodeId2 : -1);
                    const edgeStart2 = DiagramUtils.getPointAtDistance(
                        DiagramUtils.getPosition(edgeNodes[1]),
                        edgeFork2,
                        unknownBusNode2
                            ? nodeRadius2[1] + this.svgParameters.getUnknownBusNodeExtraRadius()
                            : nodeRadius2[1]
                    );
                    const edgeMiddle = DiagramUtils.getMidPosition(edgeFork1, edgeFork2);
                    // move edge
                    this.moveEdge(
                        edgeNode,
                        edgeStart1,
                        edgeFork1,
                        edgeStart2,
                        edgeFork2,
                        edgeMiddle,
                        nodeRadius1,
                        nodeRadius2,
                        edgeType
                    );
                }
                i++;
            });
            // redraw other voltage level node
            const otherNode: SVGGraphicsElement | null = this.getOtherNode(edgeNodes);
            this.redrawOtherVoltageLevelNode(otherNode, edges);
        }
    }

    private moveStraightEdge(edge: SVGGraphicsElement, mousePosition: Point) {
        // get edge type
        const edgeType = DiagramUtils.getEdgeType(edge);
        if (edgeType == null) {
            return;
        }
        const edgeNodes = this.getEdgeNodes(edge);
        if (edgeNodes[0] == null || edgeNodes[1] == null) {
            // only 1 side of the edge is in the SVG
            this.moveSvgElement(edge.getAttribute('svgid') ?? '-1', this.getTranslation(mousePosition));
            return;
        }
        // get edge element
        const edgeNode: SVGGraphicsElement | null = this.container.querySelector(
            "[id='" + edge.getAttribute('svgid') + "']"
        );
        if (!edgeNode) {
            return;
        }
        if (edgeType == DiagramUtils.EdgeType.THREE_WINDINGS_TRANSFORMER) {
            this.moveThreeWtEdge(edge, edgeNode, mousePosition);
            return;
        }
        // compute moved edge data: polyline points
        const busNodeId1 = edge.getAttribute('busnode1');
        const nodeRadius1 = this.getNodeRadius(busNodeId1 != null ? +busNodeId1 : -1);
        const edgeStart1 = this.getEdgeStart(busNodeId1, nodeRadius1[1], edgeNodes[0], edgeNodes[1]);
        const busNodeId2 = edge.getAttribute('busnode2');
        const nodeRadius2 = this.getNodeRadius(busNodeId2 != null ? +busNodeId2 : -1);
        const edgeStart2 = this.getEdgeStart(busNodeId2, nodeRadius2[1], edgeNodes[1], edgeNodes[0]);
        const edgeMiddle = DiagramUtils.getMidPosition(edgeStart1, edgeStart2);
        // move edge
        this.moveEdge(edgeNode, edgeStart1, null, edgeStart2, null, edgeMiddle, nodeRadius1, nodeRadius2, edgeType);
        // if dangling line edge -> redraw boundary node
        if (edgeType == DiagramUtils.EdgeType.DANGLING_LINE) {
            this.redrawBoundaryNode(edgeNodes[1], DiagramUtils.getAngle(edgeStart2, edgeMiddle), nodeRadius2[1]);
            if (this.selectedElement?.id == edgeNodes[1]?.id) {
                // if boudary node moved -> redraw other voltage level node
                this.redrawOtherVoltageLevelNode(edgeNodes[0], [edge]);
            }
        } else {
            // redraw other voltage level node
            const otherNode: SVGGraphicsElement | null = this.getOtherNode(edgeNodes);
            this.redrawOtherVoltageLevelNode(otherNode, [edge]);
        }
    }

    private getEdgeStart(
        busNodeId: string | null,
        outerRadius: number,
        point1: SVGGraphicsElement | null,
        point2: SVGGraphicsElement | null
    ): Point {
        const unknownBusNode = busNodeId != null && busNodeId.length == 0;
        return DiagramUtils.getPointAtDistance(
            DiagramUtils.getPosition(point1),
            DiagramUtils.getPosition(point2),
            unknownBusNode ? outerRadius + this.svgParameters.getUnknownBusNodeExtraRadius() : outerRadius
        );
    }

    private moveEdge(
        edgeNode: SVGGraphicsElement,
        edgeStart1: Point,
        edgeFork1: Point | null, // if null -> straight line
        edgeStart2: Point,
        edgeFork2: Point | null, // if null -> straight line
        edgeMiddle: Point,
        nodeRadius1: [number, number, number],
        nodeRadius2: [number, number, number],
        edgeType: DiagramUtils.EdgeType
    ) {
        const isTransformerEdge =
            edgeType == DiagramUtils.EdgeType.TWO_WINDINGS_TRANSFORMER ||
            edgeType == DiagramUtils.EdgeType.PHASE_SHIFT_TRANSFORMER;
        const isHVDCLineEdge = edgeType == DiagramUtils.EdgeType.HVDC_LINE;
        this.moveHalfEdge(edgeNode, '1', edgeStart1, edgeFork1, edgeMiddle, isTransformerEdge, nodeRadius1);
        this.moveHalfEdge(edgeNode, '2', edgeStart2, edgeFork2, edgeMiddle, isTransformerEdge, nodeRadius2);
        if (isTransformerEdge) {
            this.moveTransformer(
                edgeNode,
                edgeFork1 == null ? edgeStart1 : edgeFork1,
                edgeMiddle,
                edgeFork2 == null ? edgeStart2 : edgeFork2,
                edgeMiddle,
                edgeType
            );
        } else if (isHVDCLineEdge) {
            this.moveConverterStation(
                edgeNode,
                edgeFork1 == null ? edgeStart1 : edgeFork1,
                edgeMiddle,
                edgeFork2 == null ? edgeStart2 : edgeFork2,
                edgeMiddle
            );
        }
        // if present, move edge name
        if (this.svgParameters.getEdgeNameDisplayed()) {
            this.moveEdgeName(edgeNode, edgeMiddle, edgeFork1 == null ? edgeStart1 : edgeFork1);
        }
        // store edge angles, to use them for bus node redrawing
        this.edgeAngles.set(
            edgeNode.id + '.1',
            DiagramUtils.getAngle(edgeStart1, edgeFork1 == null ? edgeMiddle : edgeFork1)
        );
        this.edgeAngles.set(
            edgeNode.id + '.2',
            DiagramUtils.getAngle(edgeStart2, edgeFork2 == null ? edgeMiddle : edgeFork2)
        );
    }

    private moveHalfEdge(
        edgeNode: SVGGraphicsElement,
        side: string,
        startPolyline: Point,
        middlePolyline: Point | null, // if null -> straight line
        endPolyline: Point,
        transformerEdge: boolean,
        nodeRadius: [number, number, number]
    ) {
        // get half edge element
        const halfEdge: SVGGraphicsElement | null = edgeNode.querySelector("[id='" + edgeNode.id + '.' + side + "']");
        // move edge polyline
        const polyline: SVGGraphicsElement | null | undefined = halfEdge?.querySelector('polyline');
        // if transformer edge reduce edge polyline, leaving space for the transformer
        endPolyline = transformerEdge
            ? DiagramUtils.getPointAtDistance(
                  endPolyline,
                  middlePolyline == null ? startPolyline : middlePolyline,
                  1.5 * this.svgParameters.getTransformerCircleRadius()
              )
            : endPolyline;
        const polylinePoints: string = DiagramUtils.getFormattedPolyline(startPolyline, middlePolyline, endPolyline);
        polyline?.setAttribute('points', polylinePoints);
        // move edge arrow and label
        if (halfEdge != null && halfEdge.children.length > 1) {
            this.moveEdgeArrowAndLabel(halfEdge, startPolyline, middlePolyline, endPolyline, nodeRadius);
        }
    }

    private moveEdgeArrowAndLabel(
        edgeNode: SVGGraphicsElement,
        startPolyline: Point,
        middlePolyline: Point | null, // if null -> straight line
        endPolyline: Point,
        nodeRadius: [number, number, number]
    ) {
        // move edge arrow
        const arrowCenter = DiagramUtils.getPointAtDistance(
            middlePolyline == null ? startPolyline : middlePolyline,
            endPolyline,
            middlePolyline == null
                ? this.svgParameters.getArrowShift() + (nodeRadius[2] - nodeRadius[1])
                : this.svgParameters.getArrowShift()
        );
        const arrowElement = edgeNode.lastElementChild as SVGGraphicsElement;
        arrowElement?.setAttribute('transform', 'translate(' + DiagramUtils.getFormattedPoint(arrowCenter) + ')');
        const arrowAngle = DiagramUtils.getArrowAngle(
            middlePolyline == null ? startPolyline : middlePolyline,
            endPolyline
        );
        const arrowRotationElement = arrowElement.firstElementChild?.firstElementChild as SVGGraphicsElement;
        arrowRotationElement.setAttribute('transform', 'rotate(' + DiagramUtils.getFormattedValue(arrowAngle) + ')');
        // move edge label
        const labelData = DiagramUtils.getLabelData(
            middlePolyline == null ? startPolyline : middlePolyline,
            endPolyline,
            this.svgParameters.getArrowLabelShift()
        );
        const labelRotationElement = arrowElement.firstElementChild?.lastElementChild as SVGGraphicsElement;
        labelRotationElement.setAttribute('transform', 'rotate(' + DiagramUtils.getFormattedValue(labelData[0]) + ')');
        labelRotationElement.setAttribute('x', DiagramUtils.getFormattedValue(labelData[1]));
        if (labelData[2]) {
            labelRotationElement.setAttribute('style', labelData[2]);
        } else if (labelRotationElement.hasAttribute('style')) {
            labelRotationElement.removeAttribute('style');
        }
    }

    private moveTransformer(
        edgeNode: SVGGraphicsElement,
        startPolyline1: Point,
        endPolyline1: Point,
        startPolyline2: Point,
        endPolyline2: Point,
        edgeType: DiagramUtils.EdgeType
    ) {
        const transformerElement: SVGGraphicsElement = edgeNode.lastElementChild as SVGGraphicsElement;
        // move transformer circles
        const transformerCircles: NodeListOf<SVGGraphicsElement> = transformerElement?.querySelectorAll('circle');
        this.moveTransformerCircle(
            transformerCircles.item(0),
            startPolyline1,
            DiagramUtils.getPointAtDistance(
                endPolyline1,
                startPolyline1,
                1.5 * this.svgParameters.getTransformerCircleRadius()
            )
        );
        this.moveTransformerCircle(
            transformerCircles.item(1),
            startPolyline2,
            DiagramUtils.getPointAtDistance(
                endPolyline2,
                startPolyline2,
                1.5 * this.svgParameters.getTransformerCircleRadius()
            )
        );
        // if phase shifting transformer move transformer arrow
        const isPSTransformerEdge = edgeType == DiagramUtils.EdgeType.PHASE_SHIFT_TRANSFORMER;
        if (isPSTransformerEdge) {
            this.moveTransformerArrow(
                transformerElement,
                startPolyline1,
                endPolyline1,
                DiagramUtils.getMidPosition(endPolyline1, endPolyline2)
            );
        }
    }

    private moveTransformerCircle(transformerCircle: SVGGraphicsElement, startPolyline: Point, endPolyline: Point) {
        const circleCenter: Point = DiagramUtils.getPointAtDistance(
            endPolyline,
            startPolyline,
            -this.svgParameters.getTransformerCircleRadius()
        );
        transformerCircle.setAttribute('cx', DiagramUtils.getFormattedValue(circleCenter.x));
        transformerCircle.setAttribute('cy', DiagramUtils.getFormattedValue(circleCenter.y));
    }

    private moveTransformerArrow(
        transformerElement: SVGGraphicsElement,
        startPolyline: Point,
        endPolyline: Point,
        transformerCenter: Point
    ) {
        const arrowPath: SVGGraphicsElement | null = transformerElement.querySelector('path');
        const matrix: string = DiagramUtils.getTransformerArrowMatrixString(
            startPolyline,
            endPolyline,
            transformerCenter,
            this.svgParameters.getTransformerCircleRadius()
        );
        arrowPath?.setAttribute('transform', 'matrix(' + matrix + ')');
    }

    private moveConverterStation(
        edgeNode: SVGGraphicsElement,
        startPolyline1: Point,
        endPolyline1: Point,
        startPolyline2: Point,
        endPolyline2: Point
    ) {
        const converterStationElement: SVGGraphicsElement = edgeNode.lastElementChild as SVGGraphicsElement;
        const polylinePoints: string = DiagramUtils.getConverterStationPolyline(
            startPolyline1,
            endPolyline1,
            startPolyline2,
            endPolyline2,
            this.svgParameters.getConverterStationWidth()
        );
        const polyline: SVGGraphicsElement | null = converterStationElement.querySelector('polyline');
        polyline?.setAttribute('points', polylinePoints);
    }

    private moveLoopEdgeGroup(edges: SVGGraphicsElement[], mousePosition: Point) {
        edges.forEach((edge) => {
            // get edge element
            const edgeId = edge.getAttribute('svgid');
            if (!edgeId) {
                return;
            }
            this.moveSvgElement(edgeId, this.getTranslation(mousePosition));
        });
    }

    private moveEdgeName(edgeNode: SVGGraphicsElement, anchorPoint: Point, edgeStart: Point) {
        const positionElement: SVGGraphicsElement | null = edgeNode.querySelector(
            '.nad-edge-label'
        ) as SVGGraphicsElement;
        if (positionElement != null) {
            // move edge name position
            positionElement.setAttribute('transform', 'translate(' + DiagramUtils.getFormattedPoint(anchorPoint) + ')');
            const angleElement: SVGGraphicsElement | null = positionElement.querySelector('text') as SVGGraphicsElement;
            if (angleElement != null) {
                // change edge name angle
                const edgeNameAngle = DiagramUtils.getEdgeNameAngle(edgeStart, anchorPoint);
                angleElement.setAttribute('transform', 'rotate(' + DiagramUtils.getFormattedValue(edgeNameAngle) + ')');
            }
        }
    }

    private redrawVoltageLevelNode(
        node: SVGGraphicsElement | null,
        busNodeEdges: Map<string, SVGGraphicsElement[]>,
        movedEdges: SVGGraphicsElement[] | null // list of moved edges, null = all edges
    ) {
        if (node != null) {
            // get buses belonging to voltage level
            const busNodes: NodeListOf<SVGGraphicsElement> = this.container.querySelectorAll(
                'nad\\:busnode[vlnode="' + node.id + '"]'
            );
            // if single bus voltage level -> do not redraw anything
            if (busNodes.length <= 1) {
                return;
            }
            // sort buses by index
            const sortedBusNodes: SVGGraphicsElement[] = DiagramUtils.getSortedBusNodes(busNodes);
            const traversingBusEdgesAngles: number[] = [];
            let redraw = false;
            for (let index = 0; index < sortedBusNodes.length; index++) {
                const busNode = sortedBusNodes[index];
                // skip redrawing of first bus
                if (index > 0 && redraw) {
                    this.redrawBusNode(node, busNode, index, traversingBusEdgesAngles);
                }
                // add angles of edges starting from bus to traversing edges angles
                const busEdges = busNodeEdges.get(busNode.getAttribute('svgid') ?? '-1') ?? [];
                busEdges.forEach((edge) => {
                    const edgeId = edge.getAttribute('svgid') ?? '-1';
                    const node1 = edge.getAttribute('node1') ?? '-1';
                    const node2 = edge.getAttribute('node2') ?? '-1';
                    const edgeAngle = this.getEdgeAngle(busNode, edge, edgeId, node1 == node2);
                    if (typeof edgeAngle !== 'undefined') {
                        traversingBusEdgesAngles.push(edgeAngle);
                    }
                    // redraw only if there is an edge going to another voltage level
                    if (node1 != node2) {
                        // redraw only if the edge has been moved
                        if (movedEdges != null) {
                            movedEdges.forEach((movedEdge) => {
                                const movedEdgeId = movedEdge.getAttribute('svgid');
                                if (edgeId == movedEdgeId) {
                                    redraw = true;
                                }
                            });
                        } else {
                            // movedEdges == null -> all edges have been moved
                            redraw = true;
                        }
                    }
                });
            }
        }
    }

    private getEdgeAngle(busNode: SVGGraphicsElement, edge: SVGGraphicsElement, edgeId: string, isLoopEdge: boolean) {
        const busId = busNode.getAttribute('svgid') ?? '-2';
        const busNode1 = edge.getAttribute('busnode1') ?? '-1';
        const angleId = busId == busNode1 ? edgeId + '.1' : edgeId + '.2';
        if (!this.edgeAngles.has(angleId)) {
            // if not yet stored in angle map -> compute and store it
            const edgeNode: SVGGraphicsElement | null = this.container.querySelector("[id='" + edgeId + "']");
            if (edgeNode) {
                const side = busId == busNode1 ? 0 : 1;
                const halfEdge: HTMLElement = <HTMLElement>edgeNode.children.item(side)?.firstElementChild;
                if (halfEdge != null) {
                    const angle = isLoopEdge
                        ? DiagramUtils.getPathAngle(halfEdge)
                        : DiagramUtils.getPolylineAngle(halfEdge);
                    if (angle != null) {
                        this.edgeAngles.set(angleId, angle);
                    }
                }
            }
        }
        return this.edgeAngles.get(angleId);
    }

    private redrawBusNode(
        node: SVGGraphicsElement,
        busNode: SVGGraphicsElement,
        busIndex: number,
        traversingBusEdgesAngles: number[]
    ) {
        const nbNeighbours = busNode.getAttribute('nbneighbours');
        const busNodeRadius = DiagramUtils.getNodeRadius(
            nbNeighbours == null ? 0 : +nbNeighbours,
            this.svgParameters.getVoltageLevelCircleRadius(),
            busIndex,
            this.svgParameters.getInterAnnulusSpace()
        );
        const edgeAngles = Object.assign(
            [],
            traversingBusEdgesAngles.sort(function (a, b) {
                return a - b;
            })
        );
        edgeAngles.push(edgeAngles[0] + 2 * Math.PI);
        const path: string = DiagramUtils.getFragmentedAnnulusPath(
            edgeAngles,
            busNodeRadius,
            this.svgParameters.getNodeHollowWidth()
        );
        const busElement: HTMLElement | null = <HTMLElement>node.children.item(busIndex);
        if (busElement != null) {
            busElement.setAttribute('d', path);
        }
    }

    private redrawOtherVoltageLevelNode(otherNode: SVGGraphicsElement | null, movedEdges: SVGGraphicsElement[]) {
        if (otherNode != null) {
            // get other voltage level node edges
            const edges: NodeListOf<SVGGraphicsElement> = this.container.querySelectorAll(
                'nad\\:edge[node1="' + (otherNode?.id ?? -1) + '"], nad\\:edge[node2="' + (otherNode?.id ?? -1) + '"]'
            );
            // group other voltage level node edges by bus node
            const busNodeEdges: Map<string, SVGGraphicsElement[]> = new Map<string, SVGGraphicsElement[]>();
            edges.forEach((edge) => {
                const node1 = edge.getAttribute('node1') ?? '-1';
                const node2 = edge.getAttribute('node2') ?? '-1';
                if (node1 == node2) {
                    // loop edge
                    const busNodeId1 = edge.getAttribute('busnode1');
                    this.addBusNodeEdge(busNodeId1, edge, busNodeEdges);
                    const busNodeId2 = edge.getAttribute('busnode2');
                    this.addBusNodeEdge(busNodeId2, edge, busNodeEdges);
                } else {
                    const busNodeId =
                        edge.getAttribute('node1') == otherNode?.id
                            ? edge.getAttribute('busnode1')
                            : edge.getAttribute('busnode2');
                    this.addBusNodeEdge(busNodeId, edge, busNodeEdges);
                }
            });
            // redraw other voltage level node
            this.redrawVoltageLevelNode(otherNode, busNodeEdges, movedEdges);
        }
    }

    private moveThreeWtEdge(edge: SVGGraphicsElement, edgeNode: SVGGraphicsElement, mousePosition: Point) {
        const twtEdge: HTMLElement = <HTMLElement>edgeNode.firstElementChild;
        if (twtEdge != null) {
            const points = DiagramUtils.getPolylinePoints(twtEdge);
            if (points != null) {
                // compute polyline points
                const edgeNodes = this.getEdgeNodes(edge);
                const threeWtMoved = edgeNodes[1]?.id == this.selectedElement?.id;
                const busNodeId1 = edge.getAttribute('busnode1');
                const nodeRadius1 = this.getNodeRadius(busNodeId1 != null ? +busNodeId1 : -1);
                const edgeStart = this.getEdgeStart(busNodeId1, nodeRadius1[1], edgeNodes[0], edgeNodes[1]);
                const translation = this.getTranslation(mousePosition);
                const edgeEnd = threeWtMoved
                    ? new Point(
                          points[points.length - 1].x + translation.x,
                          points[points.length - 1].y + translation.y
                      )
                    : points[points.length - 1];
                // move polyline
                const polylinePoints: string = DiagramUtils.getFormattedPolyline(edgeStart, null, edgeEnd);
                twtEdge.setAttribute('points', polylinePoints);
                // move edge arrow and label
                if (edgeNode.children.length > 1) {
                    this.moveEdgeArrowAndLabel(edgeNode, edgeStart, null, edgeEnd, nodeRadius1);
                }
                // store edge angles, to use them for bus node redrawing
                this.edgeAngles.set(edgeNode.id + '.1', DiagramUtils.getAngle(edgeStart, edgeEnd));
                // redraw voltage level node connected to three windings transformer
                if (threeWtMoved) {
                    this.redrawOtherVoltageLevelNode(edgeNodes[0], [edge]);
                }
            }
        }
    }

    private redrawBoundaryNode(node: SVGGraphicsElement | null, edgeStartAngle: number, busOuterRadius: number) {
        if (node != null) {
            const path: string = DiagramUtils.getBoundarySemicircle(edgeStartAngle, busOuterRadius);
            const pathElement: HTMLElement | null = <HTMLElement>node.firstElementChild;
            if (pathElement != null && pathElement.tagName == 'path') {
                pathElement.setAttribute('d', path);
            }
        }
    }

    private updateNodeMetadataCallCallback(mousePosition: Point) {
        // get moved node from metadata
        const node: SVGGraphicsElement | null = this.container.querySelector(
            'nad\\:node[svgid="' + this.selectedElement?.id + '"]'
        );
        if (node != null) {
            const nodeMove = DiagramUtils.getNodeMove(node, mousePosition);
            // update node position in metadata
            node.setAttribute('x', nodeMove.xNew);
            node.setAttribute('y', nodeMove.yNew);
            // call the node move callback, if defined
            if (this.onMoveNodeCallback != null) {
                this.onMoveNodeCallback(
                    node.getAttribute('equipmentid') ?? '',
                    node.getAttribute('svgid') ?? '',
                    +nodeMove.xNew,
                    +nodeMove.yNew,
                    +nodeMove.xOrig,
                    +nodeMove.yOrig
                );
            }
        }
    }

    private callMoveTextNodeCallback(mousePosition: Point) {
        if (this.onMoveTextNodeCallback != null) {
            // get from metadata node connected to moved text node
            const node: SVGGraphicsElement | null = this.container.querySelector(
                'nad\\:node[svgid="' + DiagramUtils.getVoltageLevelNodeId(this.selectedElement?.id) + '"]'
            );
            if (node != null) {
                // get new text node position
                const textPosition = DiagramUtils.getTextNodeAngleFromCentre(this.selectedElement, mousePosition);
                const textNodeMove = DiagramUtils.getTextNodeMove(this.initialTextNodePosition, textPosition, node);
                const textConnectionMove = DiagramUtils.getTextNodeMove(
                    this.initialEndTextEdge,
                    this.endTextEdge,
                    node
                );
                // call the node move callback, if defined
                this.onMoveTextNodeCallback(
                    node.getAttribute('equipmentid') ?? '',
                    node.getAttribute('svgid') ?? '',
                    this.selectedElement?.id ?? '',
                    +textNodeMove.xNew,
                    +textNodeMove.yNew,
                    +textNodeMove.xOrig,
                    +textNodeMove.yOrig,
                    +textConnectionMove.xNew,
                    +textConnectionMove.yNew,
                    +textConnectionMove.xOrig,
                    +textConnectionMove.yOrig
                );
            }
        }
    }

    private callSelectNodeCallback() {
        // call the select node callback, if defined
        if (this.onSelectNodeCallback != null) {
            // get selected node from metadata
            const node: SVGGraphicsElement | null = this.container.querySelector(
                'nad\\:node[svgid="' + this.selectedElement?.id + '"]'
            );
            if (node != null) {
                this.onSelectNodeCallback(node.getAttribute('equipmentid') ?? '', node.getAttribute('svgid') ?? '');
            }
        }
    }
}<|MERGE_RESOLUTION|>--- conflicted
+++ resolved
@@ -1,14 +1,12 @@
 /**
- * Copyright (c) 2022-2024, RTE (http://www.rte-france.com)
+ * Copyright (c) 2022, RTE (http://www.rte-france.com)
  * This Source Code Form is subject to the terms of the Mozilla Public
  * License, v. 2.0. If a copy of the MPL was not distributed with this
  * file, You can obtain one at http://mozilla.org/MPL/2.0/.
  */
 
-import { Point, SVG, ViewBoxLike, Svg } from '@svgdotjs/svg.js';
+import { SVG, ViewBoxLike, Svg } from '@svgdotjs/svg.js';
 import '@svgdotjs/svg.panzoom.js';
-import * as DiagramUtils from './diagram-utils';
-import { SvgParameters } from './svg-parameters';
 
 type DIMENSIONS = { width: number; height: number; viewbox: VIEWBOX };
 type VIEWBOX = { x: number; y: number; width: number; height: number };
@@ -25,31 +23,6 @@
     ABOVE,
 }
 
-export type OnMoveNodeCallbackType = (
-    equipmentId: string,
-    nodeId: string,
-    x: number,
-    y: number,
-    XOrig: number,
-    yOrig: number
-) => void;
-
-export type OnMoveTextNodeCallbackType = (
-    equipmentId: string,
-    vlNodeId: string,
-    textNodeId: string,
-    shiftX: number,
-    shiftY: number,
-    shiftXOrig: number,
-    shiftYOrig: number,
-    connectionShiftX: number,
-    connectionShiftY: number,
-    connectionShiftXOrig: number,
-    connectionShiftYOrig: number
-) => void;
-
-export type OnSelectNodeCallbackType = (equipmentId: string, nodeId: string) => void;
-
 export class NetworkAreaDiagramViewer {
     container: HTMLElement;
     svgContent: string;
@@ -58,21 +31,6 @@
     originalWidth: number;
     originalHeight: number;
     svgDraw: Svg | undefined;
-    ratio = 1;
-    selectedElement: SVGGraphicsElement | null = null;
-    transform: SVGTransform | undefined;
-    ctm: DOMMatrix | null | undefined = null;
-    initialPosition: Point = new Point(0, 0);
-    svgParameters: SvgParameters;
-    edgeAngles: Map<string, number> = new Map<string, number>();
-    textNodeSelected: boolean = false;
-    initialTextNodePosition: Point = new Point(0, 0);
-    initialEndTextEdge: Point = new Point(0, 0);
-    endTextEdge: Point = new Point(0, 0);
-    onMoveNodeCallback: OnMoveNodeCallbackType | null;
-    onMoveTextNodeCallback: OnMoveTextNodeCallbackType | null;
-    onSelectNodeCallback: OnSelectNodeCallbackType | null;
-    shiftKeyOnMouseDown: boolean = false;
 
     dynamicCssRules: CSSRULE[] = [
         {
@@ -125,16 +83,14 @@
             thresholdStatus: THRESHOLD_STATUS.BELOW,
         },
         {
-            cssSelector:
-                '[class^="nad-vl120to180"], [class*=" nad-vl120to180"]',
+            cssSelector: '[class^="nad-vl120to180"], [class*=" nad-vl120to180"]',
             belowThresholdCssDeclaration: { display: 'block' },
             aboveThresholdCssDeclaration: { display: 'none' },
             threshold: 12000,
             thresholdStatus: THRESHOLD_STATUS.BELOW,
         },
         {
-            cssSelector:
-                '[class^="nad-vl180to300"], [class*=" nad-vl180to300"]',
+            cssSelector: '[class^="nad-vl180to300"], [class*=" nad-vl180to300"]',
             belowThresholdCssDeclaration: { display: 'block' },
             aboveThresholdCssDeclaration: { display: 'none' },
             threshold: 20000, // 0.01,
@@ -162,11 +118,7 @@
         minWidth: number,
         minHeight: number,
         maxWidth: number,
-        maxHeight: number,
-        onMoveNodeCallback: OnMoveNodeCallbackType | null,
-        onMoveTextNodeCallback: OnMoveTextNodeCallbackType | null,
-        onSelectNodeCallback: OnSelectNodeCallbackType | null,
-        enableNodeMoving: boolean
+        maxHeight: number
     ) {
         this.container = container;
         this.svgContent = svgContent;
@@ -174,11 +126,7 @@
         this.height = 0;
         this.originalWidth = 0;
         this.originalHeight = 0;
-        this.init(minWidth, minHeight, maxWidth, maxHeight, enableNodeMoving);
-        this.svgParameters = this.getSvgParameters();
-        this.onMoveNodeCallback = onMoveNodeCallback;
-        this.onMoveTextNodeCallback = onMoveTextNodeCallback;
-        this.onSelectNodeCallback = onSelectNodeCallback;
+        this.init(minWidth, minHeight, maxWidth, maxHeight);
     }
 
     public setWidth(width: number): void {
@@ -241,11 +189,7 @@
         return this.dynamicCssRules;
     }
 
-    public updateSvgCssDisplayValue(
-        svg: SVGSVGElement,
-        cssSelector: string,
-        cssDeclaration: CSSDECLARATION
-    ) {
+    public updateSvgCssDisplayValue(svg: SVGSVGElement, cssSelector: string, cssDeclaration: CSSDECLARATION) {
         const innerSvg = svg.querySelector('svg');
         if (!innerSvg) {
             console.error('Cannot find the SVG to update!');
@@ -277,9 +221,7 @@
             }
         } else {
             innerSvg.appendChild(document.createElement('style'));
-            console.debug(
-                '[updateSvgCssDisplayValue] Style tag missing from SVG file. It has been created.'
-            );
+            console.debug('[updateSvgCssDisplayValue] Style tag missing from SVG file. It has been created.');
             svgStyles = innerSvg.querySelectorAll('style');
             if (!svgStyles) {
                 console.error('Failed to create a style tag in the SVG!');
@@ -291,17 +233,13 @@
             const key = Object.keys(cssDeclaration)[0];
             const value = cssDeclaration[key];
             const styleTag = svgStyles[svgStyles.length - 1]; // Adds the new rule to the last <style> tag in the SVG
-            styleTag.textContent =
-                `${cssSelector} {${key}: ${value};}\n` + styleTag.textContent;
+            styleTag.textContent = `${cssSelector} {${key}: ${value};}\n` + styleTag.textContent;
         }
     }
 
     public initializeDynamicCssRules(maxDisplayedSize: number) {
         this.getDynamicCssRules().forEach((rule) => {
-            rule.thresholdStatus =
-                maxDisplayedSize < rule.threshold
-                    ? THRESHOLD_STATUS.BELOW
-                    : THRESHOLD_STATUS.ABOVE;
+            rule.thresholdStatus = maxDisplayedSize < rule.threshold ? THRESHOLD_STATUS.BELOW : THRESHOLD_STATUS.ABOVE;
         });
     }
 
@@ -321,9 +259,7 @@
         let styleTag = htmlElementSvg.querySelector('style');
         if (!styleTag) {
             htmlElementSvg.appendChild(document.createElement('style'));
-            console.debug(
-                '[injectDynamicCssRules] Style tag missing from SVG file. It has been created.'
-            );
+            console.debug('[injectDynamicCssRules] Style tag missing from SVG file. It has been created.');
             styleTag = htmlElementSvg.querySelector('style');
         }
         if (styleTag && 'textContent' in styleTag) {
@@ -341,58 +277,29 @@
     public checkLevelOfDetail(svg: SVGSVGElement) {
         const maxDisplayedSize = this.getCurrentlyMaxDisplayedSize();
         this.getDynamicCssRules().forEach((rule) => {
-            if (
-                rule.thresholdStatus === THRESHOLD_STATUS.ABOVE &&
-                maxDisplayedSize < rule.threshold
-            ) {
+            if (rule.thresholdStatus === THRESHOLD_STATUS.ABOVE && maxDisplayedSize < rule.threshold) {
                 console.debug(
-                    'CSS Rule ' +
-                        rule.cssSelector +
-                        ' below threshold ' +
-                        maxDisplayedSize +
-                        ' < ' +
-                        rule.threshold
+                    'CSS Rule ' + rule.cssSelector + ' below threshold ' + maxDisplayedSize + ' < ' + rule.threshold
                 );
                 rule.thresholdStatus = THRESHOLD_STATUS.BELOW;
-                this.updateSvgCssDisplayValue(
-                    svg,
-                    rule.cssSelector,
-                    rule.belowThresholdCssDeclaration
-                );
-            } else if (
-                rule.thresholdStatus === THRESHOLD_STATUS.BELOW &&
-                maxDisplayedSize >= rule.threshold
-            ) {
+                this.updateSvgCssDisplayValue(svg, rule.cssSelector, rule.belowThresholdCssDeclaration);
+            } else if (rule.thresholdStatus === THRESHOLD_STATUS.BELOW && maxDisplayedSize >= rule.threshold) {
                 console.debug(
-                    'CSS Rule ' +
-                        rule.cssSelector +
-                        ' above threshold ' +
-                        maxDisplayedSize +
-                        ' >= ' +
-                        rule.threshold
+                    'CSS Rule ' + rule.cssSelector + ' above threshold ' + maxDisplayedSize + ' >= ' + rule.threshold
                 );
                 rule.thresholdStatus = THRESHOLD_STATUS.ABOVE;
-                this.updateSvgCssDisplayValue(
-                    svg,
-                    rule.cssSelector,
-                    rule.aboveThresholdCssDeclaration
-                );
+                this.updateSvgCssDisplayValue(svg, rule.cssSelector, rule.aboveThresholdCssDeclaration);
             }
         });
     }
 
-    public init(
-        minWidth: number,
-        minHeight: number,
-        maxWidth: number,
-        maxHeight: number,
-        enableNodeMoving: boolean
-    ): void {
+    public init(minWidth: number, minHeight: number, maxWidth: number, maxHeight: number): void {
         if (!this.container || !this.svgContent) {
             return;
         }
 
         const dimensions: DIMENSIONS | null = this.getDimensionsFromSvg();
+
         if (!dimensions) {
             return;
         }
@@ -400,86 +307,40 @@
         // clear the previous svg in div element before replacing
         this.container.innerHTML = '';
 
-        // set dimensions
         this.setOriginalWidth(dimensions.width);
         this.setOriginalHeight(dimensions.height);
+
         this.setWidth(dimensions.width < minWidth ? minWidth : Math.min(dimensions.width, maxWidth));
         this.setHeight(dimensions.height < minHeight ? minHeight : Math.min(dimensions.height, maxHeight));
 
-        // set the SVG
-        this.svgDraw = SVG()
+        // we check if there is an "initial zoom" by checking ratio of width and height of the nad compared with viewBox sizes
+        const widthRatio = dimensions.viewbox.width / this.getWidth();
+        const heightRatio = dimensions.viewbox.height / this.getHeight();
+        const ratio = Math.max(widthRatio, heightRatio);
+
+        const draw = SVG()
             .addTo(this.container)
             .size(this.width, this.height)
-<<<<<<< HEAD
-            .viewbox(
-                dimensions.viewbox.x,
-                dimensions.viewbox.y,
-                dimensions.viewbox.width,
-                dimensions.viewbox.height
-            )
+            .viewbox(dimensions.viewbox.x, dimensions.viewbox.y, dimensions.viewbox.width, dimensions.viewbox.height)
             .panZoom({
                 panning: true,
                 zoomMin: 0.5 / ratio, // maximum zoom OUT ratio (0.5 = at best, the displayed area is twice the SVG's size)
                 zoomMax: 20 * ratio, // maximum zoom IN ratio (20 = at best, the displayed area is only 1/20th of the SVG's size)
                 zoomFactor: 0.2,
                 margins: { top: 0, left: 0, right: 0, bottom: 0 },
-=======
-            .viewbox(dimensions.viewbox.x, dimensions.viewbox.y, dimensions.viewbox.width, dimensions.viewbox.height);
-        const drawnSvg: HTMLElement = <HTMLElement>this.svgDraw.svg(this.svgContent).node.firstElementChild;
+            });
+
+        const drawnSvg: HTMLElement = <HTMLElement>draw.svg(this.svgContent).node.firstElementChild;
         drawnSvg.style.overflow = 'visible';
 
-        // add events
-        if (enableNodeMoving) {
-            this.svgDraw.on('mousedown', (e: Event) => {
-                this.startDrag(e);
-            });
-            this.svgDraw.on('mousemove', (e: Event) => {
-                this.drag(e);
->>>>>>> 3346428f
-            });
-            this.svgDraw.on('mouseup', (e: Event) => {
-                this.endDrag(e);
-            });
-            this.svgDraw.on('mouseleave', (e: Event) => {
-                this.endDrag(e);
-            });
-        }
-        this.svgDraw.on('panStart', function () {
-            if (drawnSvg.parentElement != undefined) {
-                drawnSvg.parentElement.style.cursor = 'move';
-            }
-        });
-        this.svgDraw.on('panEnd', function () {
-            if (drawnSvg.parentElement != undefined) {
-                drawnSvg.parentElement.style.removeProperty('cursor');
-            }
-        });
-
-<<<<<<< HEAD
-        const drawnSvg: HTMLElement = <HTMLElement>(
-            draw.svg(this.svgContent).node.firstElementChild
-        );
-        drawnSvg.style.overflow = 'visible';
-
-=======
-        // add pan and zoom to the SVG
-        // we check if there is an "initial zoom" by checking ratio of width and height of the nad compared with viewBox sizes
-        const widthRatio = dimensions.viewbox.width / this.getWidth();
-        const heightRatio = dimensions.viewbox.height / this.getHeight();
-        this.ratio = Math.max(widthRatio, heightRatio);
-        this.enablePanzoom();
->>>>>>> 3346428f
         // PowSyBl NAD introduced server side calculated SVG viewbox. This viewBox attribute can be removed as it is copied in the panzoom svg tag.
-        const firstChild: HTMLElement = <HTMLElement>this.svgDraw.node.firstChild;
+        const firstChild: HTMLElement = <HTMLElement>draw.node.firstChild;
         firstChild.removeAttribute('viewBox');
         firstChild.removeAttribute('width');
         firstChild.removeAttribute('height');
 
-<<<<<<< HEAD
         // We insert custom CSS to hide details before first load, in order to improve performances
-        this.initializeDynamicCssRules(
-            Math.max(dimensions.viewbox.width, dimensions.viewbox.height)
-        );
+        this.initializeDynamicCssRules(Math.max(dimensions.viewbox.width, dimensions.viewbox.height));
         this.injectDynamicCssRules(firstChild);
         draw.fire('zoom'); // Forces a new dynamic zoom check to correctly update the dynamic CSS
 
@@ -498,17 +359,6 @@
         observer.observe(targetNode, { attributeFilter: ['viewBox'] });
 
         this.svgDraw = draw;
-=======
-        if (enableNodeMoving) {
-            // fill empty elements: unknown buses and three windings transformers
-            const emptyElements: NodeListOf<SVGGraphicsElement> = this.container.querySelectorAll(
-                '.nad-unknown-busnode, .nad-3wt-nodes .nad-winding'
-            );
-            emptyElements.forEach((emptyElement) => {
-                emptyElement.style.fill = '#0000';
-            });
-        }
->>>>>>> 3346428f
     }
 
     public getDimensionsFromSvg(): DIMENSIONS | null {
@@ -526,960 +376,4 @@
         const viewbox: VIEWBOX = svg.viewBox.baseVal;
         return { width: width, height: height, viewbox: viewbox };
     }
-
-    private enablePanzoom() {
-        this.svgDraw?.panZoom({
-            panning: true,
-            zoomMin: 0.5 / this.ratio,
-            zoomMax: 30 * this.ratio,
-            zoomFactor: 0.15,
-            margins: { top: 0, left: 0, right: 0, bottom: 0 },
-        });
-    }
-
-    private disablePanzoom() {
-        this.svgDraw?.panZoom({
-            panning: false,
-        });
-    }
-
-    private getSvgParameters(): SvgParameters {
-        const svgParametersElement: SVGGraphicsElement | null = this.container.querySelector('nad\\:svgparameters');
-        return new SvgParameters(svgParametersElement);
-    }
-
-    private startDrag(event: Event) {
-        const draggableElem = DiagramUtils.getDraggableFrom(event.target as SVGElement);
-        if (!draggableElem) {
-            return;
-        }
-        this.disablePanzoom(); // to avoid panning the whole SVG when moving or selecting a node
-        this.selectedElement = draggableElem as SVGGraphicsElement; // element to be moved or selected
-        // change cursor style
-        const svg: HTMLElement = <HTMLElement>this.svgDraw?.node.firstElementChild?.parentElement;
-        if (svg != null) {
-            svg.style.cursor = 'grabbing';
-        }
-        if (!(event as MouseEvent).shiftKey) {
-            // moving node
-            this.shiftKeyOnMouseDown = false;
-            this.ctm = this.svgDraw?.node.getScreenCTM(); // used to compute mouse movement
-            this.initialPosition = DiagramUtils.getPosition(this.selectedElement); // used for the offset
-            this.edgeAngles = new Map<string, number>();
-            // check if I'm moving a text node
-            if (DiagramUtils.isTextNode(this.selectedElement)) {
-                this.textNodeSelected = true;
-                this.initialTextNodePosition = DiagramUtils.getTextNodePosition(this.selectedElement);
-            }
-        } else {
-            // selecting node
-            this.shiftKeyOnMouseDown = true;
-        }
-    }
-
-    private drag(event: Event) {
-        if (this.selectedElement) {
-            event.preventDefault();
-            if (!this.shiftKeyOnMouseDown) {
-                // moving node
-                this.ctm = this.svgDraw?.node.getScreenCTM(); // used to compute mouse movement
-                const mousePosition = this.getMousePosition(event as MouseEvent);
-                this.updateGraph(mousePosition);
-                this.initialPosition = DiagramUtils.getPosition(this.selectedElement);
-            }
-        }
-    }
-
-    private endDrag(event: Event) {
-        if (this.selectedElement) {
-            if (!this.shiftKeyOnMouseDown) {
-                // moving node
-                const mousePosition = this.getMousePosition(event as MouseEvent);
-                this.updateGraph(mousePosition);
-                if (this.textNodeSelected) {
-                    this.callMoveTextNodeCallback(mousePosition);
-                } else {
-                    this.updateNodeMetadataCallCallback(mousePosition);
-                }
-                this.initialPosition = new Point(0, 0);
-                this.textNodeSelected = false;
-                this.initialTextNodePosition = new Point(0, 0);
-                this.initialEndTextEdge = new Point(0, 0);
-                this.endTextEdge = new Point(0, 0);
-            } else {
-                // selecting node
-                this.callSelectNodeCallback();
-                this.shiftKeyOnMouseDown = false;
-            }
-            // change cursor style
-            const svg: HTMLElement = <HTMLElement>this.svgDraw?.node.firstElementChild?.parentElement;
-            if (svg != null) {
-                svg.style.removeProperty('cursor');
-            }
-            this.selectedElement = null;
-            this.enablePanzoom();
-        }
-    }
-
-    // position w.r.t the SVG box
-    private getMousePosition(event: MouseEvent): Point {
-        return new Point(
-            (event.clientX - (this.ctm?.e ?? 0)) / (this.ctm?.a ?? 1),
-            (event.clientY - (this.ctm?.f ?? 0)) / (this.ctm?.d ?? 1)
-        );
-    }
-
-    // translation w.r.t. the initial position
-    private getTranslation(mousePosition: Point): Point {
-        return new Point(mousePosition.x - this.initialPosition.x, mousePosition.y - this.initialPosition.y);
-    }
-
-    private updateGraph(mousePosition: Point) {
-        if (this.textNodeSelected) {
-            window.getSelection()?.empty(); // to avoid text highlighting in firefox
-            const vlNode: SVGGraphicsElement | null = this.container.querySelector(
-                "[id='" + DiagramUtils.getVoltageLevelNodeId(this.selectedElement?.id) + "']"
-            );
-            this.moveText(this.selectedElement, vlNode, mousePosition, DiagramUtils.getTextNodeAngleFromCentre);
-        } else {
-            this.moveNode(mousePosition);
-            const textNode: SVGGraphicsElement | null = this.container.querySelector(
-                "[id='" + DiagramUtils.getTextNodeId(this.selectedElement?.id) + "']"
-            );
-            this.moveText(
-                textNode,
-                this.selectedElement,
-                this.getTranslation(mousePosition),
-                DiagramUtils.getTextNodeTranslatedPosition
-            );
-            this.moveEdges(mousePosition);
-        }
-    }
-
-    private moveNode(mousePosition: Point) {
-        this.selectedElement?.setAttribute(
-            'transform',
-            'translate(' + DiagramUtils.getFormattedPoint(mousePosition) + ')'
-        );
-    }
-
-    private moveText(
-        textNode: SVGGraphicsElement | null,
-        vlNode: SVGGraphicsElement | null,
-        position: Point,
-        getPosition: (node: SVGGraphicsElement | null, position: Point) => Point
-    ) {
-        // compute text node new position
-        const textNodeNewPosition = getPosition(textNode, position);
-        // move text node
-        this.moveTextNode(textNode, textNodeNewPosition);
-        if (vlNode != null) {
-            // move text edge
-            this.moveTextEdge(
-                DiagramUtils.getTextEdgeId(vlNode?.id),
-                textNodeNewPosition,
-                vlNode,
-                textNode?.firstElementChild?.scrollHeight ?? 0,
-                textNode?.firstElementChild?.scrollWidth ?? 0
-            );
-        }
-    }
-
-    private moveTextNode(textElement: SVGGraphicsElement | null, point: Point) {
-        if (textElement != null) {
-            textElement.setAttribute('x', DiagramUtils.getFormattedValue(point.x));
-            textElement.setAttribute('y', DiagramUtils.getFormattedValue(point.y));
-        }
-    }
-
-    private moveTextEdge(
-        textEdgeId: string,
-        textNodePosition: Point,
-        vlNode: SVGGraphicsElement,
-        textHeight: number,
-        textWidth: number
-    ) {
-        const textEdge: SVGGraphicsElement | null = this.container.querySelector("[id='" + textEdgeId + "']");
-        if (textEdge != null) {
-            // compute voltage level circle radius
-            const busNodes: NodeListOf<SVGGraphicsElement> = this.container.querySelectorAll(
-                'nad\\:busnode[vlnode="' + vlNode.id + '"]'
-            );
-            const nbNeighbours = busNodes.length > 1 ? busNodes.length - 1 : 0;
-            const voltageLevelCircleRadius = DiagramUtils.getVoltageLevelCircleRadius(
-                nbNeighbours,
-                this.svgParameters.getVoltageLevelCircleRadius()
-            );
-            // compute text edge start and end
-            const vlNodePosition = DiagramUtils.getPosition(vlNode);
-            this.endTextEdge = DiagramUtils.getTextEdgeEnd(
-                textNodePosition,
-                vlNodePosition,
-                this.svgParameters.getDetailedTextNodeYShift(),
-                textHeight,
-                textWidth
-            );
-            const startTextEdge = DiagramUtils.getPointAtDistance(
-                vlNodePosition,
-                this.endTextEdge,
-                voltageLevelCircleRadius
-            );
-            if (this.initialEndTextEdge.x == 0 && this.initialEndTextEdge.y == 0) {
-                const points = DiagramUtils.getPolylinePoints(textEdge as unknown as HTMLElement);
-                if (points != null) {
-                    this.initialEndTextEdge = points[points.length - 1];
-                }
-            }
-            // update text edge polyline
-            const polyline = DiagramUtils.getFormattedPolyline(startTextEdge, null, this.endTextEdge);
-            textEdge.setAttribute('points', polyline);
-        }
-    }
-
-    private moveSvgElement(svgElementId: string, translation: Point) {
-        const svgElement: SVGGraphicsElement | null = this.container.querySelector("[id='" + svgElementId + "']");
-        if (svgElement) {
-            const transform = DiagramUtils.getTransform(svgElement);
-            const totalTranslation = new Point(
-                (transform?.matrix.e ?? 0) + translation.x,
-                (transform?.matrix.f ?? 0) + translation.y
-            );
-            svgElement?.setAttribute(
-                'transform',
-                'translate(' + DiagramUtils.getFormattedPoint(totalTranslation) + ')'
-            );
-        }
-    }
-
-    private moveEdges(mousePosition: Point) {
-        // get edges connected to the the node we are moving
-        const edges: NodeListOf<SVGGraphicsElement> = this.container.querySelectorAll(
-            'nad\\:edge[node1="' +
-                (this.selectedElement?.id ?? -1) +
-                '"], nad\\:edge[node2="' +
-                (this.selectedElement?.id ?? -1) +
-                '"]'
-        );
-        // group edges, to have multibranches - branches connecting the same nodes - together
-        const groupedEdges: Map<string, SVGGraphicsElement[]> = new Map<string, SVGGraphicsElement[]>();
-        const loopEdges: Map<string, SVGGraphicsElement[]> = new Map<string, SVGGraphicsElement[]>();
-        const busNodeEdges: Map<string, SVGGraphicsElement[]> = new Map<string, SVGGraphicsElement[]>();
-        edges.forEach((edge) => {
-            const node1 = edge.getAttribute('node1') ?? '-1';
-            const node2 = edge.getAttribute('node2') ?? '-1';
-            let edgeGroup: SVGGraphicsElement[] = [];
-            if (node1 == node2) {
-                // loop edge
-                if (loopEdges.has(node1)) {
-                    edgeGroup = loopEdges.get(node1) ?? [];
-                }
-                edgeGroup.push(edge);
-                loopEdges.set(node1, edgeGroup);
-                const busNodeId1 = edge.getAttribute('busnode1');
-                this.addBusNodeEdge(busNodeId1, edge, busNodeEdges);
-                const busNodeId2 = edge.getAttribute('busnode2');
-                this.addBusNodeEdge(busNodeId2, edge, busNodeEdges);
-            } else {
-                const edgeGroupId = node1.concat('_', node2);
-                if (groupedEdges.has(edgeGroupId)) {
-                    edgeGroup = groupedEdges.get(edgeGroupId) ?? [];
-                }
-                edgeGroup.push(edge);
-                groupedEdges.set(edgeGroupId, edgeGroup);
-                const busNodeId =
-                    edge.getAttribute('node1') == this.selectedElement?.id
-                        ? edge.getAttribute('busnode1')
-                        : edge.getAttribute('busnode2');
-                this.addBusNodeEdge(busNodeId, edge, busNodeEdges);
-            }
-        });
-        // move grouped edges
-        for (const edgeGroup of groupedEdges.values()) {
-            this.moveEdgeGroup(edgeGroup, mousePosition);
-        }
-        // move loop edges
-        for (const edgeGroup of loopEdges.values()) {
-            this.moveLoopEdgeGroup(edgeGroup, mousePosition);
-        }
-        // redraw node
-        this.redrawVoltageLevelNode(this.selectedElement, busNodeEdges, null);
-    }
-
-    private addBusNodeEdge(
-        busNodeId: string | null,
-        edge: SVGGraphicsElement,
-        busNodeEdges: Map<string, SVGGraphicsElement[]>
-    ) {
-        let busEdgeGroup: SVGGraphicsElement[] = [];
-        if (busNodeId != null) {
-            if (busNodeEdges.has(busNodeId)) {
-                busEdgeGroup = busNodeEdges.get(busNodeId) ?? [];
-            }
-            busEdgeGroup.push(edge);
-            busNodeEdges.set(busNodeId, busEdgeGroup);
-        }
-    }
-
-    // get the nodes at the sides of an edge
-    private getEdgeNodes(edge: SVGGraphicsElement): [SVGGraphicsElement | null, SVGGraphicsElement | null] {
-        const otherNodeId =
-            this.selectedElement?.id === edge.getAttribute('node1')
-                ? edge.getAttribute('node2')
-                : edge.getAttribute('node1');
-        const otherNode: SVGGraphicsElement | null = this.container.querySelector("[id='" + otherNodeId + "']");
-        const node1 = this.selectedElement?.id === edge.getAttribute('node1') ? this.selectedElement : otherNode;
-        const node2 = otherNode?.id === edge.getAttribute('node1') ? this.selectedElement : otherNode;
-        return [node1, node2];
-    }
-
-    private getOtherNode(edgeNodes: [SVGGraphicsElement | null, SVGGraphicsElement | null]): SVGGraphicsElement | null {
-        return edgeNodes[0]?.id == this.selectedElement?.id ? edgeNodes[1] : edgeNodes[0];
-    }
-
-    private getNodeRadius(busNodeId: number): [number, number, number] {
-        const busNode: SVGGraphicsElement | null = this.container.querySelector(
-            'nad\\:busnode[svgid="' + busNodeId + '"]'
-        );
-        const nbNeighbours = busNode?.getAttribute('nbneighbours');
-        const busIndex = busNode?.getAttribute('index');
-        return DiagramUtils.getNodeRadius(
-            nbNeighbours == null ? 0 : +nbNeighbours,
-            this.svgParameters.getVoltageLevelCircleRadius(),
-            busIndex == null ? 0 : +busIndex,
-            this.svgParameters.getInterAnnulusSpace()
-        );
-    }
-
-    private moveEdgeGroup(edges: SVGGraphicsElement[], mousePosition: Point) {
-        if (edges.length == 1) {
-            this.moveStraightEdge(edges[0], mousePosition); // 1 edge in the group -> straight line
-        } else {
-            const edgeNodes = this.getEdgeNodes(edges[0]);
-            const point1 = DiagramUtils.getPosition(edgeNodes[0]);
-            const point2 = DiagramUtils.getPosition(edgeNodes[1]);
-            const angle = DiagramUtils.getAngle(point1, point2);
-            const nbForks = edges.length;
-            const angleStep = this.svgParameters.getEdgesForkAperture() / (nbForks - 1);
-            let i = 0;
-            edges.forEach((edge) => {
-                if (2 * i + 1 == nbForks) {
-                    this.moveStraightEdge(edge, mousePosition); // central edge, if present -> straight line
-                } else {
-                    // get edge type
-                    const edgeType = DiagramUtils.getEdgeType(edge);
-                    if (edgeType == null) {
-                        return;
-                    }
-                    if (edgeNodes[0] == null || edgeNodes[1] == null) {
-                        // only 1 side of the edge is in the SVG
-                        this.moveSvgElement(edge.getAttribute('svgid') ?? '-1', this.getTranslation(mousePosition));
-                        return;
-                    }
-                    // get edge element
-                    const edgeNode: SVGGraphicsElement | null = this.container.querySelector(
-                        "[id='" + edge.getAttribute('svgid') + "']"
-                    );
-                    if (!edgeNode) {
-                        return;
-                    }
-                    // compute moved edge data: polyline points
-                    const alpha = -this.svgParameters.getEdgesForkAperture() / 2 + i * angleStep;
-                    const angleFork1 = angle - alpha;
-                    const angleFork2 = angle + Math.PI + alpha;
-                    const edgeFork1 = DiagramUtils.getEdgeFork(
-                        point1,
-                        this.svgParameters.getEdgesForkLength(),
-                        angleFork1
-                    );
-                    const edgeFork2 = DiagramUtils.getEdgeFork(
-                        point2,
-                        this.svgParameters.getEdgesForkLength(),
-                        angleFork2
-                    );
-                    const busNodeId1 = edge.getAttribute('busnode1');
-                    const unknownBusNode1 = busNodeId1 != null && busNodeId1.length == 0;
-                    const nodeRadius1 = this.getNodeRadius(busNodeId1 != null ? +busNodeId1 : -1);
-                    const edgeStart1 = DiagramUtils.getPointAtDistance(
-                        DiagramUtils.getPosition(edgeNodes[0]),
-                        edgeFork1,
-                        unknownBusNode1
-                            ? nodeRadius1[1] + this.svgParameters.getUnknownBusNodeExtraRadius()
-                            : nodeRadius1[1]
-                    );
-                    const busNodeId2 = edge.getAttribute('busnode2');
-                    const unknownBusNode2 = busNodeId2 != null && busNodeId2.length == 0;
-                    const nodeRadius2 = this.getNodeRadius(busNodeId2 != null ? +busNodeId2 : -1);
-                    const edgeStart2 = DiagramUtils.getPointAtDistance(
-                        DiagramUtils.getPosition(edgeNodes[1]),
-                        edgeFork2,
-                        unknownBusNode2
-                            ? nodeRadius2[1] + this.svgParameters.getUnknownBusNodeExtraRadius()
-                            : nodeRadius2[1]
-                    );
-                    const edgeMiddle = DiagramUtils.getMidPosition(edgeFork1, edgeFork2);
-                    // move edge
-                    this.moveEdge(
-                        edgeNode,
-                        edgeStart1,
-                        edgeFork1,
-                        edgeStart2,
-                        edgeFork2,
-                        edgeMiddle,
-                        nodeRadius1,
-                        nodeRadius2,
-                        edgeType
-                    );
-                }
-                i++;
-            });
-            // redraw other voltage level node
-            const otherNode: SVGGraphicsElement | null = this.getOtherNode(edgeNodes);
-            this.redrawOtherVoltageLevelNode(otherNode, edges);
-        }
-    }
-
-    private moveStraightEdge(edge: SVGGraphicsElement, mousePosition: Point) {
-        // get edge type
-        const edgeType = DiagramUtils.getEdgeType(edge);
-        if (edgeType == null) {
-            return;
-        }
-        const edgeNodes = this.getEdgeNodes(edge);
-        if (edgeNodes[0] == null || edgeNodes[1] == null) {
-            // only 1 side of the edge is in the SVG
-            this.moveSvgElement(edge.getAttribute('svgid') ?? '-1', this.getTranslation(mousePosition));
-            return;
-        }
-        // get edge element
-        const edgeNode: SVGGraphicsElement | null = this.container.querySelector(
-            "[id='" + edge.getAttribute('svgid') + "']"
-        );
-        if (!edgeNode) {
-            return;
-        }
-        if (edgeType == DiagramUtils.EdgeType.THREE_WINDINGS_TRANSFORMER) {
-            this.moveThreeWtEdge(edge, edgeNode, mousePosition);
-            return;
-        }
-        // compute moved edge data: polyline points
-        const busNodeId1 = edge.getAttribute('busnode1');
-        const nodeRadius1 = this.getNodeRadius(busNodeId1 != null ? +busNodeId1 : -1);
-        const edgeStart1 = this.getEdgeStart(busNodeId1, nodeRadius1[1], edgeNodes[0], edgeNodes[1]);
-        const busNodeId2 = edge.getAttribute('busnode2');
-        const nodeRadius2 = this.getNodeRadius(busNodeId2 != null ? +busNodeId2 : -1);
-        const edgeStart2 = this.getEdgeStart(busNodeId2, nodeRadius2[1], edgeNodes[1], edgeNodes[0]);
-        const edgeMiddle = DiagramUtils.getMidPosition(edgeStart1, edgeStart2);
-        // move edge
-        this.moveEdge(edgeNode, edgeStart1, null, edgeStart2, null, edgeMiddle, nodeRadius1, nodeRadius2, edgeType);
-        // if dangling line edge -> redraw boundary node
-        if (edgeType == DiagramUtils.EdgeType.DANGLING_LINE) {
-            this.redrawBoundaryNode(edgeNodes[1], DiagramUtils.getAngle(edgeStart2, edgeMiddle), nodeRadius2[1]);
-            if (this.selectedElement?.id == edgeNodes[1]?.id) {
-                // if boudary node moved -> redraw other voltage level node
-                this.redrawOtherVoltageLevelNode(edgeNodes[0], [edge]);
-            }
-        } else {
-            // redraw other voltage level node
-            const otherNode: SVGGraphicsElement | null = this.getOtherNode(edgeNodes);
-            this.redrawOtherVoltageLevelNode(otherNode, [edge]);
-        }
-    }
-
-    private getEdgeStart(
-        busNodeId: string | null,
-        outerRadius: number,
-        point1: SVGGraphicsElement | null,
-        point2: SVGGraphicsElement | null
-    ): Point {
-        const unknownBusNode = busNodeId != null && busNodeId.length == 0;
-        return DiagramUtils.getPointAtDistance(
-            DiagramUtils.getPosition(point1),
-            DiagramUtils.getPosition(point2),
-            unknownBusNode ? outerRadius + this.svgParameters.getUnknownBusNodeExtraRadius() : outerRadius
-        );
-    }
-
-    private moveEdge(
-        edgeNode: SVGGraphicsElement,
-        edgeStart1: Point,
-        edgeFork1: Point | null, // if null -> straight line
-        edgeStart2: Point,
-        edgeFork2: Point | null, // if null -> straight line
-        edgeMiddle: Point,
-        nodeRadius1: [number, number, number],
-        nodeRadius2: [number, number, number],
-        edgeType: DiagramUtils.EdgeType
-    ) {
-        const isTransformerEdge =
-            edgeType == DiagramUtils.EdgeType.TWO_WINDINGS_TRANSFORMER ||
-            edgeType == DiagramUtils.EdgeType.PHASE_SHIFT_TRANSFORMER;
-        const isHVDCLineEdge = edgeType == DiagramUtils.EdgeType.HVDC_LINE;
-        this.moveHalfEdge(edgeNode, '1', edgeStart1, edgeFork1, edgeMiddle, isTransformerEdge, nodeRadius1);
-        this.moveHalfEdge(edgeNode, '2', edgeStart2, edgeFork2, edgeMiddle, isTransformerEdge, nodeRadius2);
-        if (isTransformerEdge) {
-            this.moveTransformer(
-                edgeNode,
-                edgeFork1 == null ? edgeStart1 : edgeFork1,
-                edgeMiddle,
-                edgeFork2 == null ? edgeStart2 : edgeFork2,
-                edgeMiddle,
-                edgeType
-            );
-        } else if (isHVDCLineEdge) {
-            this.moveConverterStation(
-                edgeNode,
-                edgeFork1 == null ? edgeStart1 : edgeFork1,
-                edgeMiddle,
-                edgeFork2 == null ? edgeStart2 : edgeFork2,
-                edgeMiddle
-            );
-        }
-        // if present, move edge name
-        if (this.svgParameters.getEdgeNameDisplayed()) {
-            this.moveEdgeName(edgeNode, edgeMiddle, edgeFork1 == null ? edgeStart1 : edgeFork1);
-        }
-        // store edge angles, to use them for bus node redrawing
-        this.edgeAngles.set(
-            edgeNode.id + '.1',
-            DiagramUtils.getAngle(edgeStart1, edgeFork1 == null ? edgeMiddle : edgeFork1)
-        );
-        this.edgeAngles.set(
-            edgeNode.id + '.2',
-            DiagramUtils.getAngle(edgeStart2, edgeFork2 == null ? edgeMiddle : edgeFork2)
-        );
-    }
-
-    private moveHalfEdge(
-        edgeNode: SVGGraphicsElement,
-        side: string,
-        startPolyline: Point,
-        middlePolyline: Point | null, // if null -> straight line
-        endPolyline: Point,
-        transformerEdge: boolean,
-        nodeRadius: [number, number, number]
-    ) {
-        // get half edge element
-        const halfEdge: SVGGraphicsElement | null = edgeNode.querySelector("[id='" + edgeNode.id + '.' + side + "']");
-        // move edge polyline
-        const polyline: SVGGraphicsElement | null | undefined = halfEdge?.querySelector('polyline');
-        // if transformer edge reduce edge polyline, leaving space for the transformer
-        endPolyline = transformerEdge
-            ? DiagramUtils.getPointAtDistance(
-                  endPolyline,
-                  middlePolyline == null ? startPolyline : middlePolyline,
-                  1.5 * this.svgParameters.getTransformerCircleRadius()
-              )
-            : endPolyline;
-        const polylinePoints: string = DiagramUtils.getFormattedPolyline(startPolyline, middlePolyline, endPolyline);
-        polyline?.setAttribute('points', polylinePoints);
-        // move edge arrow and label
-        if (halfEdge != null && halfEdge.children.length > 1) {
-            this.moveEdgeArrowAndLabel(halfEdge, startPolyline, middlePolyline, endPolyline, nodeRadius);
-        }
-    }
-
-    private moveEdgeArrowAndLabel(
-        edgeNode: SVGGraphicsElement,
-        startPolyline: Point,
-        middlePolyline: Point | null, // if null -> straight line
-        endPolyline: Point,
-        nodeRadius: [number, number, number]
-    ) {
-        // move edge arrow
-        const arrowCenter = DiagramUtils.getPointAtDistance(
-            middlePolyline == null ? startPolyline : middlePolyline,
-            endPolyline,
-            middlePolyline == null
-                ? this.svgParameters.getArrowShift() + (nodeRadius[2] - nodeRadius[1])
-                : this.svgParameters.getArrowShift()
-        );
-        const arrowElement = edgeNode.lastElementChild as SVGGraphicsElement;
-        arrowElement?.setAttribute('transform', 'translate(' + DiagramUtils.getFormattedPoint(arrowCenter) + ')');
-        const arrowAngle = DiagramUtils.getArrowAngle(
-            middlePolyline == null ? startPolyline : middlePolyline,
-            endPolyline
-        );
-        const arrowRotationElement = arrowElement.firstElementChild?.firstElementChild as SVGGraphicsElement;
-        arrowRotationElement.setAttribute('transform', 'rotate(' + DiagramUtils.getFormattedValue(arrowAngle) + ')');
-        // move edge label
-        const labelData = DiagramUtils.getLabelData(
-            middlePolyline == null ? startPolyline : middlePolyline,
-            endPolyline,
-            this.svgParameters.getArrowLabelShift()
-        );
-        const labelRotationElement = arrowElement.firstElementChild?.lastElementChild as SVGGraphicsElement;
-        labelRotationElement.setAttribute('transform', 'rotate(' + DiagramUtils.getFormattedValue(labelData[0]) + ')');
-        labelRotationElement.setAttribute('x', DiagramUtils.getFormattedValue(labelData[1]));
-        if (labelData[2]) {
-            labelRotationElement.setAttribute('style', labelData[2]);
-        } else if (labelRotationElement.hasAttribute('style')) {
-            labelRotationElement.removeAttribute('style');
-        }
-    }
-
-    private moveTransformer(
-        edgeNode: SVGGraphicsElement,
-        startPolyline1: Point,
-        endPolyline1: Point,
-        startPolyline2: Point,
-        endPolyline2: Point,
-        edgeType: DiagramUtils.EdgeType
-    ) {
-        const transformerElement: SVGGraphicsElement = edgeNode.lastElementChild as SVGGraphicsElement;
-        // move transformer circles
-        const transformerCircles: NodeListOf<SVGGraphicsElement> = transformerElement?.querySelectorAll('circle');
-        this.moveTransformerCircle(
-            transformerCircles.item(0),
-            startPolyline1,
-            DiagramUtils.getPointAtDistance(
-                endPolyline1,
-                startPolyline1,
-                1.5 * this.svgParameters.getTransformerCircleRadius()
-            )
-        );
-        this.moveTransformerCircle(
-            transformerCircles.item(1),
-            startPolyline2,
-            DiagramUtils.getPointAtDistance(
-                endPolyline2,
-                startPolyline2,
-                1.5 * this.svgParameters.getTransformerCircleRadius()
-            )
-        );
-        // if phase shifting transformer move transformer arrow
-        const isPSTransformerEdge = edgeType == DiagramUtils.EdgeType.PHASE_SHIFT_TRANSFORMER;
-        if (isPSTransformerEdge) {
-            this.moveTransformerArrow(
-                transformerElement,
-                startPolyline1,
-                endPolyline1,
-                DiagramUtils.getMidPosition(endPolyline1, endPolyline2)
-            );
-        }
-    }
-
-    private moveTransformerCircle(transformerCircle: SVGGraphicsElement, startPolyline: Point, endPolyline: Point) {
-        const circleCenter: Point = DiagramUtils.getPointAtDistance(
-            endPolyline,
-            startPolyline,
-            -this.svgParameters.getTransformerCircleRadius()
-        );
-        transformerCircle.setAttribute('cx', DiagramUtils.getFormattedValue(circleCenter.x));
-        transformerCircle.setAttribute('cy', DiagramUtils.getFormattedValue(circleCenter.y));
-    }
-
-    private moveTransformerArrow(
-        transformerElement: SVGGraphicsElement,
-        startPolyline: Point,
-        endPolyline: Point,
-        transformerCenter: Point
-    ) {
-        const arrowPath: SVGGraphicsElement | null = transformerElement.querySelector('path');
-        const matrix: string = DiagramUtils.getTransformerArrowMatrixString(
-            startPolyline,
-            endPolyline,
-            transformerCenter,
-            this.svgParameters.getTransformerCircleRadius()
-        );
-        arrowPath?.setAttribute('transform', 'matrix(' + matrix + ')');
-    }
-
-    private moveConverterStation(
-        edgeNode: SVGGraphicsElement,
-        startPolyline1: Point,
-        endPolyline1: Point,
-        startPolyline2: Point,
-        endPolyline2: Point
-    ) {
-        const converterStationElement: SVGGraphicsElement = edgeNode.lastElementChild as SVGGraphicsElement;
-        const polylinePoints: string = DiagramUtils.getConverterStationPolyline(
-            startPolyline1,
-            endPolyline1,
-            startPolyline2,
-            endPolyline2,
-            this.svgParameters.getConverterStationWidth()
-        );
-        const polyline: SVGGraphicsElement | null = converterStationElement.querySelector('polyline');
-        polyline?.setAttribute('points', polylinePoints);
-    }
-
-    private moveLoopEdgeGroup(edges: SVGGraphicsElement[], mousePosition: Point) {
-        edges.forEach((edge) => {
-            // get edge element
-            const edgeId = edge.getAttribute('svgid');
-            if (!edgeId) {
-                return;
-            }
-            this.moveSvgElement(edgeId, this.getTranslation(mousePosition));
-        });
-    }
-
-    private moveEdgeName(edgeNode: SVGGraphicsElement, anchorPoint: Point, edgeStart: Point) {
-        const positionElement: SVGGraphicsElement | null = edgeNode.querySelector(
-            '.nad-edge-label'
-        ) as SVGGraphicsElement;
-        if (positionElement != null) {
-            // move edge name position
-            positionElement.setAttribute('transform', 'translate(' + DiagramUtils.getFormattedPoint(anchorPoint) + ')');
-            const angleElement: SVGGraphicsElement | null = positionElement.querySelector('text') as SVGGraphicsElement;
-            if (angleElement != null) {
-                // change edge name angle
-                const edgeNameAngle = DiagramUtils.getEdgeNameAngle(edgeStart, anchorPoint);
-                angleElement.setAttribute('transform', 'rotate(' + DiagramUtils.getFormattedValue(edgeNameAngle) + ')');
-            }
-        }
-    }
-
-    private redrawVoltageLevelNode(
-        node: SVGGraphicsElement | null,
-        busNodeEdges: Map<string, SVGGraphicsElement[]>,
-        movedEdges: SVGGraphicsElement[] | null // list of moved edges, null = all edges
-    ) {
-        if (node != null) {
-            // get buses belonging to voltage level
-            const busNodes: NodeListOf<SVGGraphicsElement> = this.container.querySelectorAll(
-                'nad\\:busnode[vlnode="' + node.id + '"]'
-            );
-            // if single bus voltage level -> do not redraw anything
-            if (busNodes.length <= 1) {
-                return;
-            }
-            // sort buses by index
-            const sortedBusNodes: SVGGraphicsElement[] = DiagramUtils.getSortedBusNodes(busNodes);
-            const traversingBusEdgesAngles: number[] = [];
-            let redraw = false;
-            for (let index = 0; index < sortedBusNodes.length; index++) {
-                const busNode = sortedBusNodes[index];
-                // skip redrawing of first bus
-                if (index > 0 && redraw) {
-                    this.redrawBusNode(node, busNode, index, traversingBusEdgesAngles);
-                }
-                // add angles of edges starting from bus to traversing edges angles
-                const busEdges = busNodeEdges.get(busNode.getAttribute('svgid') ?? '-1') ?? [];
-                busEdges.forEach((edge) => {
-                    const edgeId = edge.getAttribute('svgid') ?? '-1';
-                    const node1 = edge.getAttribute('node1') ?? '-1';
-                    const node2 = edge.getAttribute('node2') ?? '-1';
-                    const edgeAngle = this.getEdgeAngle(busNode, edge, edgeId, node1 == node2);
-                    if (typeof edgeAngle !== 'undefined') {
-                        traversingBusEdgesAngles.push(edgeAngle);
-                    }
-                    // redraw only if there is an edge going to another voltage level
-                    if (node1 != node2) {
-                        // redraw only if the edge has been moved
-                        if (movedEdges != null) {
-                            movedEdges.forEach((movedEdge) => {
-                                const movedEdgeId = movedEdge.getAttribute('svgid');
-                                if (edgeId == movedEdgeId) {
-                                    redraw = true;
-                                }
-                            });
-                        } else {
-                            // movedEdges == null -> all edges have been moved
-                            redraw = true;
-                        }
-                    }
-                });
-            }
-        }
-    }
-
-    private getEdgeAngle(busNode: SVGGraphicsElement, edge: SVGGraphicsElement, edgeId: string, isLoopEdge: boolean) {
-        const busId = busNode.getAttribute('svgid') ?? '-2';
-        const busNode1 = edge.getAttribute('busnode1') ?? '-1';
-        const angleId = busId == busNode1 ? edgeId + '.1' : edgeId + '.2';
-        if (!this.edgeAngles.has(angleId)) {
-            // if not yet stored in angle map -> compute and store it
-            const edgeNode: SVGGraphicsElement | null = this.container.querySelector("[id='" + edgeId + "']");
-            if (edgeNode) {
-                const side = busId == busNode1 ? 0 : 1;
-                const halfEdge: HTMLElement = <HTMLElement>edgeNode.children.item(side)?.firstElementChild;
-                if (halfEdge != null) {
-                    const angle = isLoopEdge
-                        ? DiagramUtils.getPathAngle(halfEdge)
-                        : DiagramUtils.getPolylineAngle(halfEdge);
-                    if (angle != null) {
-                        this.edgeAngles.set(angleId, angle);
-                    }
-                }
-            }
-        }
-        return this.edgeAngles.get(angleId);
-    }
-
-    private redrawBusNode(
-        node: SVGGraphicsElement,
-        busNode: SVGGraphicsElement,
-        busIndex: number,
-        traversingBusEdgesAngles: number[]
-    ) {
-        const nbNeighbours = busNode.getAttribute('nbneighbours');
-        const busNodeRadius = DiagramUtils.getNodeRadius(
-            nbNeighbours == null ? 0 : +nbNeighbours,
-            this.svgParameters.getVoltageLevelCircleRadius(),
-            busIndex,
-            this.svgParameters.getInterAnnulusSpace()
-        );
-        const edgeAngles = Object.assign(
-            [],
-            traversingBusEdgesAngles.sort(function (a, b) {
-                return a - b;
-            })
-        );
-        edgeAngles.push(edgeAngles[0] + 2 * Math.PI);
-        const path: string = DiagramUtils.getFragmentedAnnulusPath(
-            edgeAngles,
-            busNodeRadius,
-            this.svgParameters.getNodeHollowWidth()
-        );
-        const busElement: HTMLElement | null = <HTMLElement>node.children.item(busIndex);
-        if (busElement != null) {
-            busElement.setAttribute('d', path);
-        }
-    }
-
-    private redrawOtherVoltageLevelNode(otherNode: SVGGraphicsElement | null, movedEdges: SVGGraphicsElement[]) {
-        if (otherNode != null) {
-            // get other voltage level node edges
-            const edges: NodeListOf<SVGGraphicsElement> = this.container.querySelectorAll(
-                'nad\\:edge[node1="' + (otherNode?.id ?? -1) + '"], nad\\:edge[node2="' + (otherNode?.id ?? -1) + '"]'
-            );
-            // group other voltage level node edges by bus node
-            const busNodeEdges: Map<string, SVGGraphicsElement[]> = new Map<string, SVGGraphicsElement[]>();
-            edges.forEach((edge) => {
-                const node1 = edge.getAttribute('node1') ?? '-1';
-                const node2 = edge.getAttribute('node2') ?? '-1';
-                if (node1 == node2) {
-                    // loop edge
-                    const busNodeId1 = edge.getAttribute('busnode1');
-                    this.addBusNodeEdge(busNodeId1, edge, busNodeEdges);
-                    const busNodeId2 = edge.getAttribute('busnode2');
-                    this.addBusNodeEdge(busNodeId2, edge, busNodeEdges);
-                } else {
-                    const busNodeId =
-                        edge.getAttribute('node1') == otherNode?.id
-                            ? edge.getAttribute('busnode1')
-                            : edge.getAttribute('busnode2');
-                    this.addBusNodeEdge(busNodeId, edge, busNodeEdges);
-                }
-            });
-            // redraw other voltage level node
-            this.redrawVoltageLevelNode(otherNode, busNodeEdges, movedEdges);
-        }
-    }
-
-    private moveThreeWtEdge(edge: SVGGraphicsElement, edgeNode: SVGGraphicsElement, mousePosition: Point) {
-        const twtEdge: HTMLElement = <HTMLElement>edgeNode.firstElementChild;
-        if (twtEdge != null) {
-            const points = DiagramUtils.getPolylinePoints(twtEdge);
-            if (points != null) {
-                // compute polyline points
-                const edgeNodes = this.getEdgeNodes(edge);
-                const threeWtMoved = edgeNodes[1]?.id == this.selectedElement?.id;
-                const busNodeId1 = edge.getAttribute('busnode1');
-                const nodeRadius1 = this.getNodeRadius(busNodeId1 != null ? +busNodeId1 : -1);
-                const edgeStart = this.getEdgeStart(busNodeId1, nodeRadius1[1], edgeNodes[0], edgeNodes[1]);
-                const translation = this.getTranslation(mousePosition);
-                const edgeEnd = threeWtMoved
-                    ? new Point(
-                          points[points.length - 1].x + translation.x,
-                          points[points.length - 1].y + translation.y
-                      )
-                    : points[points.length - 1];
-                // move polyline
-                const polylinePoints: string = DiagramUtils.getFormattedPolyline(edgeStart, null, edgeEnd);
-                twtEdge.setAttribute('points', polylinePoints);
-                // move edge arrow and label
-                if (edgeNode.children.length > 1) {
-                    this.moveEdgeArrowAndLabel(edgeNode, edgeStart, null, edgeEnd, nodeRadius1);
-                }
-                // store edge angles, to use them for bus node redrawing
-                this.edgeAngles.set(edgeNode.id + '.1', DiagramUtils.getAngle(edgeStart, edgeEnd));
-                // redraw voltage level node connected to three windings transformer
-                if (threeWtMoved) {
-                    this.redrawOtherVoltageLevelNode(edgeNodes[0], [edge]);
-                }
-            }
-        }
-    }
-
-    private redrawBoundaryNode(node: SVGGraphicsElement | null, edgeStartAngle: number, busOuterRadius: number) {
-        if (node != null) {
-            const path: string = DiagramUtils.getBoundarySemicircle(edgeStartAngle, busOuterRadius);
-            const pathElement: HTMLElement | null = <HTMLElement>node.firstElementChild;
-            if (pathElement != null && pathElement.tagName == 'path') {
-                pathElement.setAttribute('d', path);
-            }
-        }
-    }
-
-    private updateNodeMetadataCallCallback(mousePosition: Point) {
-        // get moved node from metadata
-        const node: SVGGraphicsElement | null = this.container.querySelector(
-            'nad\\:node[svgid="' + this.selectedElement?.id + '"]'
-        );
-        if (node != null) {
-            const nodeMove = DiagramUtils.getNodeMove(node, mousePosition);
-            // update node position in metadata
-            node.setAttribute('x', nodeMove.xNew);
-            node.setAttribute('y', nodeMove.yNew);
-            // call the node move callback, if defined
-            if (this.onMoveNodeCallback != null) {
-                this.onMoveNodeCallback(
-                    node.getAttribute('equipmentid') ?? '',
-                    node.getAttribute('svgid') ?? '',
-                    +nodeMove.xNew,
-                    +nodeMove.yNew,
-                    +nodeMove.xOrig,
-                    +nodeMove.yOrig
-                );
-            }
-        }
-    }
-
-    private callMoveTextNodeCallback(mousePosition: Point) {
-        if (this.onMoveTextNodeCallback != null) {
-            // get from metadata node connected to moved text node
-            const node: SVGGraphicsElement | null = this.container.querySelector(
-                'nad\\:node[svgid="' + DiagramUtils.getVoltageLevelNodeId(this.selectedElement?.id) + '"]'
-            );
-            if (node != null) {
-                // get new text node position
-                const textPosition = DiagramUtils.getTextNodeAngleFromCentre(this.selectedElement, mousePosition);
-                const textNodeMove = DiagramUtils.getTextNodeMove(this.initialTextNodePosition, textPosition, node);
-                const textConnectionMove = DiagramUtils.getTextNodeMove(
-                    this.initialEndTextEdge,
-                    this.endTextEdge,
-                    node
-                );
-                // call the node move callback, if defined
-                this.onMoveTextNodeCallback(
-                    node.getAttribute('equipmentid') ?? '',
-                    node.getAttribute('svgid') ?? '',
-                    this.selectedElement?.id ?? '',
-                    +textNodeMove.xNew,
-                    +textNodeMove.yNew,
-                    +textNodeMove.xOrig,
-                    +textNodeMove.yOrig,
-                    +textConnectionMove.xNew,
-                    +textConnectionMove.yNew,
-                    +textConnectionMove.xOrig,
-                    +textConnectionMove.yOrig
-                );
-            }
-        }
-    }
-
-    private callSelectNodeCallback() {
-        // call the select node callback, if defined
-        if (this.onSelectNodeCallback != null) {
-            // get selected node from metadata
-            const node: SVGGraphicsElement | null = this.container.querySelector(
-                'nad\\:node[svgid="' + this.selectedElement?.id + '"]'
-            );
-            if (node != null) {
-                this.onSelectNodeCallback(node.getAttribute('equipmentid') ?? '', node.getAttribute('svgid') ?? '');
-            }
-        }
-    }
 }