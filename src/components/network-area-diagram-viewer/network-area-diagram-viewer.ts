/**
 * Copyright (c) 2022-2024, RTE (http://www.rte-france.com)
 * This Source Code Form is subject to the terms of the Mozilla Public
 * License, v. 2.0. If a copy of the MPL was not distributed with this
 * file, You can obtain one at http://mozilla.org/MPL/2.0/.
 */

import { Point, SVG, ViewBoxLike, Svg } from '@svgdotjs/svg.js';
import '@svgdotjs/svg.panzoom.js';
import * as DiagramUtils from './diagram-utils';
import { SvgParameters, EdgeInfoEnum } from './svg-parameters';
import { LayoutParameters } from './layout-parameters';
import { DiagramMetadata, EdgeMetadata, BusNodeMetadata, NodeMetadata, TextNodeMetadata } from './diagram-metadata';
import { CSS_DECLARATION, CSS_RULE, THRESHOLD_STATUS, DEFAULT_DYNAMIC_CSS_RULES } from './dynamic-css-utils';
import { debounce } from '@mui/material';

type DIMENSIONS = { width: number; height: number; viewbox: VIEWBOX };
type VIEWBOX = { x: number; y: number; width: number; height: number };
export type BranchState = {
    branchId: string;
    value1: number | string;
    value2: number | string;
    connected1: boolean;
    connected2: boolean;
};

export type OnMoveNodeCallbackType = (
    equipmentId: string,
    nodeId: string,
    x: number,
    y: number,
    XOrig: number,
    yOrig: number
) => void;

export type OnMoveTextNodeCallbackType = (
    equipmentId: string,
    vlNodeId: string,
    textNodeId: string,
    shiftX: number,
    shiftY: number,
    shiftXOrig: number,
    shiftYOrig: number,
    connectionShiftX: number,
    connectionShiftY: number,
    connectionShiftXOrig: number,
    connectionShiftYOrig: number
) => void;

export type OnSelectNodeCallbackType = (equipmentId: string, nodeId: string) => void;
export type OnToggleNadHoverCallbackType = (
    hovered: boolean,
    mousePosition: Point | null,
    equipmentId: string,
    equipmentType: string
) => void;

// update css rules when zoom changes by this amount. This allows to not
// update when only translating (when translating, round errors lead to
// epsilon changes in the float values), or not too often a bit when smooth
// scrolling (the update may be entirely missed when smooth scrolling if
// you don't go over the threshold but that's ok, the user doesn't see rule
// threshold values so he will continue to zoom in or out to trigger the
// rule update. Using a debounce that ensure the last update is done
// eventually may be even worse as it could introduce flicker after the
// delay after the last zoom change.  We need a value that gives good
// performance but doesn't change the user experience
const dynamicCssRulesUpdateThreshold = 0.01;

export class NetworkAreaDiagramViewer {
    container: HTMLElement;
    svgContent: string;
    diagramMetadata: DiagramMetadata | null;
    width: number;
    height: number;
    originalWidth: number;
    originalHeight: number;
    svgDraw: Svg | undefined;
    ratio = 1;
    selectedElement: SVGGraphicsElement | null = null;
    draggedElement: SVGGraphicsElement | null = null;
    transform: SVGTransform | undefined;
    ctm: DOMMatrix | null | undefined = null;
    initialPosition: Point = new Point(0, 0);
    svgParameters: SvgParameters;
    layoutParameters: LayoutParameters;
    edgeAngles: Map<string, number> = new Map<string, number>();
    textNodeSelected: boolean = false;
    endTextEdge: Point = new Point(0, 0);
    onMoveNodeCallback: OnMoveNodeCallbackType | null;
    onMoveTextNodeCallback: OnMoveTextNodeCallbackType | null;
    onSelectNodeCallback: OnSelectNodeCallbackType | null;
    dynamicCssRules: CSS_RULE[];
    onToggleHoverCallback: OnToggleNadHoverCallbackType | null;
<<<<<<< HEAD
    edgesMap: Map<string, EdgeMetadata> = new Map<string, EdgeMetadata>();
=======
    previousMaxDisplayedSize: number;
>>>>>>> 612cae31

    constructor(
        container: HTMLElement,
        svgContent: string,
        diagramMetadata: DiagramMetadata | null,
        minWidth: number,
        minHeight: number,
        maxWidth: number,
        maxHeight: number,
        onMoveNodeCallback: OnMoveNodeCallbackType | null,
        onMoveTextNodeCallback: OnMoveTextNodeCallbackType | null,
        onSelectNodeCallback: OnSelectNodeCallbackType | null,
        enableNodeInteraction: boolean,
        enableLevelOfDetail: boolean,
        customDynamicCssRules: CSS_RULE[] | null,
        onToggleHoverCallback: OnToggleNadHoverCallbackType | null
    ) {
        this.container = container;
        this.svgContent = svgContent;
        this.diagramMetadata = diagramMetadata;
        this.width = 0;
        this.height = 0;
        this.originalWidth = 0;
        this.originalHeight = 0;
        this.dynamicCssRules = customDynamicCssRules ?? DEFAULT_DYNAMIC_CSS_RULES;
        this.init(
            minWidth,
            minHeight,
            maxWidth,
            maxHeight,
            enableNodeInteraction,
            enableLevelOfDetail,
            diagramMetadata !== null
        );
        this.svgParameters = new SvgParameters(diagramMetadata?.svgParameters);
        this.layoutParameters = new LayoutParameters(diagramMetadata?.layoutParameters);
        this.onMoveNodeCallback = onMoveNodeCallback;
        this.onMoveTextNodeCallback = onMoveTextNodeCallback;
        this.onSelectNodeCallback = onSelectNodeCallback;
        this.onToggleHoverCallback = onToggleHoverCallback;
        this.previousMaxDisplayedSize = 0;
    }

    public setWidth(width: number): void {
        this.width = width;
    }

    public setOriginalWidth(originalWidth: number): void {
        this.originalWidth = originalWidth;
    }

    public setHeight(height: number): void {
        this.height = height;
    }

    public setOriginalHeight(originalHeight: number): void {
        this.originalHeight = originalHeight;
    }

    public setContainer(container: HTMLElement): void {
        this.container = container;
    }

    public setSvgContent(svgContent: string): void {
        this.svgContent = svgContent;
    }

    public getWidth(): number {
        return this.width;
    }

    public getOriginalWidth(): number {
        return this.originalWidth;
    }

    public getHeight(): number {
        return this.height;
    }

    public getOriginalHeight(): number {
        return this.originalHeight;
    }

    public getContainer(): HTMLElement {
        return this.container;
    }

    public getSvgContent(): string {
        return this.svgContent;
    }

    public getViewBox(): ViewBoxLike | undefined {
        return this.svgDraw?.viewbox();
    }

    public setViewBox(viewBox: ViewBoxLike): void {
        this.svgDraw?.viewbox(viewBox);
    }

    public setPreviousMaxDisplayedSize(previousMaxDisplayedSize: number): void {
        this.previousMaxDisplayedSize = previousMaxDisplayedSize;
    }

    public getPreviousMaxDisplayedSize(): number {
        return this.previousMaxDisplayedSize;
    }

    public getDynamicCssRules() {
        return this.dynamicCssRules;
    }

    private getNodeIdFromEquipmentId(equipmentId: string) {
        const node: NodeMetadata | undefined = this.diagramMetadata?.nodes.find(
            (node) => node.equipmentId == equipmentId
        );
        return node?.svgId || null;
    }

    public moveNodeToCoordinates(equipmentId: string, x: number, y: number) {
        const nodeId = this.getNodeIdFromEquipmentId(equipmentId);
        if (nodeId != null) {
            const elemToMove: SVGElement | null = this.container.querySelector('[id="' + nodeId + '"]');
            if (elemToMove) {
                const newPosition = new Point(x, y);
                this.onDragStart(elemToMove);
                this.onDragEnd(newPosition, false);
            }
        }
    }

    public init(
        minWidth: number,
        minHeight: number,
        maxWidth: number,
        maxHeight: number,
        enableNodeInteraction: boolean,
        enableLevelOfDetail: boolean,
        hasMetadata: boolean
    ): void {
        if (!this.container || !this.svgContent) {
            return;
        }

        const dimensions: DIMENSIONS | null = this.getDimensionsFromSvg();
        if (!dimensions) {
            return;
        }

        // clear the previous svg in div element before replacing
        this.container.innerHTML = '';

        // set dimensions
        this.setOriginalWidth(dimensions.width);
        this.setOriginalHeight(dimensions.height);
        this.setWidth(dimensions.width < minWidth ? minWidth : Math.min(dimensions.width, maxWidth));
        this.setHeight(dimensions.height < minHeight ? minHeight : Math.min(dimensions.height, maxHeight));

        // set the SVG
        this.svgDraw = SVG()
            .addTo(this.container)
            .size(this.width, this.height)
            .viewbox(dimensions.viewbox.x, dimensions.viewbox.y, dimensions.viewbox.width, dimensions.viewbox.height);
        const drawnSvg: HTMLElement = <HTMLElement>this.svgDraw.svg(this.svgContent).node.firstElementChild;
        drawnSvg.style.overflow = 'visible';

        // add events
        if (enableNodeInteraction && hasMetadata) {
            this.svgDraw.on('mousedown', (e: Event) => {
                if ((e as MouseEvent).button == 0) {
                    this.onMouseLeftDown(e as MouseEvent);
                }
            });
            this.svgDraw.on('mousemove', (e: Event) => {
                this.onMouseMove(e as MouseEvent);
            });
            this.svgDraw.on('mouseup mouseleave', (e: Event) => {
                if ((e as MouseEvent).button == 0) {
                    this.onMouseLeftUpOrLeave(e as MouseEvent);
                }
            });
        }
        if (hasMetadata) {
            this.svgDraw.on('mouseover', (e: Event) => {
                this.onHover(e as MouseEvent);
            });

            this.svgDraw.on('mouseout', () => {
                this.onToggleHoverCallback?.(false, null, '', '');
            });
        }
        this.svgDraw.on('panStart', function () {
            if (drawnSvg.parentElement != undefined) {
                drawnSvg.parentElement.style.cursor = 'move';
            }
        });
        this.svgDraw.on('panEnd', function () {
            if (drawnSvg.parentElement != undefined) {
                drawnSvg.parentElement.style.removeProperty('cursor');
            }
        });

        // add pan and zoom to the SVG
        // we check if there is an "initial zoom" by checking ratio of width and height of the nad compared with viewBox sizes
        const widthRatio = dimensions.viewbox.width / this.getWidth();
        const heightRatio = dimensions.viewbox.height / this.getHeight();
        this.ratio = Math.max(widthRatio, heightRatio);
        this.enablePanzoom();
        // PowSyBl NAD introduced server side calculated SVG viewbox. This viewBox attribute can be removed as it is copied in the panzoom svg tag.
        const firstChild: HTMLElement = <HTMLElement>this.svgDraw.node.firstChild;
        firstChild.removeAttribute('viewBox');
        firstChild.removeAttribute('width');
        firstChild.removeAttribute('height');

        if (enableLevelOfDetail) {
            // We insert custom CSS to hide details before first load, in order to improve performances
            this.initializeDynamicCssRules(Math.max(dimensions.viewbox.width, dimensions.viewbox.height));
            this.injectDynamicCssRules(firstChild);
            this.svgDraw.fire('zoom'); // Forces a new dynamic zoom check to correctly update the dynamic CSS

            // We add an observer to track when the SVG's viewBox is updated by panzoom
            // (we have to do this instead of using panzoom's 'zoom' event to have accurate viewBox updates)
            const targetNode: SVGSVGElement = this.svgDraw.node;
            // Callback function to execute when mutations are observed
            const observerCallback = (mutationList: MutationRecord[]) => {
                for (const mutation of mutationList) {
                    if (mutation.attributeName === 'viewBox') {
                        this.checkAndUpdateLevelOfDetail(targetNode);
                    }
                }
            };

            // Create a debounced version of the observer callback to limit the frequency of calls when the 'viewBox' attribute changes,
            // particularly during zooming operations, improving performance and avoiding redundant updates.
            const debouncedObserverCallback = debounce(observerCallback, 50);
            const observer = new MutationObserver(debouncedObserverCallback);
            observer.observe(targetNode, { attributeFilter: ['viewBox'] });
        }

        if (enableNodeInteraction && hasMetadata) {
            // fill empty elements: unknown buses and three windings transformers
            const emptyElements: NodeListOf<SVGGraphicsElement> = this.container.querySelectorAll(
                '.nad-unknown-busnode, .nad-3wt-nodes .nad-winding'
            );
            emptyElements.forEach((emptyElement) => {
                emptyElement.style.fill = '#0000';
            });
        }
    }

    public getDimensionsFromSvg(): DIMENSIONS | null {
        // Dimensions are set in the main svg tag attributes. We want to parse those data without loading the whole svg in the DOM.
        const result = this.svgContent.match('<svg[^>]*>');
        if (result === null || result.length === 0) {
            return null;
        }
        const emptiedSvgContent = result[0] + '</svg>';
        const svg: SVGSVGElement = new DOMParser()
            .parseFromString(emptiedSvgContent, 'image/svg+xml')
            .getElementsByTagName('svg')[0];
        const width = Number(svg.getAttribute('width'));
        const height = Number(svg.getAttribute('height'));
        const viewbox: VIEWBOX = svg.viewBox.baseVal;
        return { width: width, height: height, viewbox: viewbox };
    }

    private enablePanzoom() {
        this.svgDraw?.panZoom({
            panning: true,
            zoomMin: 0.5 / this.ratio, // maximum zoom OUT ratio (0.5 = at best, the displayed area is twice the SVG's size)
            zoomMax: 20 * this.ratio, // maximum zoom IN ratio (20 = at best, the displayed area is only 1/20th of the SVG's size)
            zoomFactor: 0.2,
        });
    }

    private disablePanzoom() {
        this.svgDraw?.panZoom({
            panning: false,
        });
    }

    private onMouseLeftDown(event: MouseEvent) {
        // check dragging vs. selection
        if (event.shiftKey) {
            // selecting node
            this.onSelectStart(DiagramUtils.getSelectableFrom(event.target as SVGElement));
        } else {
            // moving node
            this.onDragStart(DiagramUtils.getDraggableFrom(event.target as SVGElement));
        }
    }

    private onSelectStart(selectableElem: SVGElement | undefined) {
        if (!selectableElem) {
            return;
        }
        this.disablePanzoom(); // to avoid panning the whole SVG when moving or selecting a node
        this.selectedElement = selectableElem as SVGGraphicsElement; // element to be selected
    }

    private onDragStart(draggableElem: SVGElement | undefined) {
        if (!draggableElem) {
            return;
        }

        // change cursor style
        const svg: HTMLElement = <HTMLElement>this.svgDraw?.node.firstElementChild?.parentElement;
        svg.style.cursor = 'grabbing';

        this.disablePanzoom(); // to avoid panning the whole SVG when moving or selecting a node
        this.draggedElement = draggableElem as SVGGraphicsElement; // element to be moved
        this.ctm = this.svgDraw?.node.getScreenCTM(); // used to compute mouse movement
        this.initialPosition = DiagramUtils.getPosition(this.draggedElement); // used for the offset
        this.edgeAngles = new Map<string, number>(); // used for node redrawing

        // check if I'm moving a text node
        this.textNodeSelected = DiagramUtils.isTextNode(this.draggedElement);
        if (this.textNodeSelected) {
            this.endTextEdge = new Point(0, 0);
        }
    }

    private onMouseMove(event: MouseEvent) {
        if (this.draggedElement) {
            event.preventDefault();
            this.ctm = this.svgDraw?.node.getScreenCTM(); // used to compute SVG transformations
            const newPosition = this.getMousePosition(event);
            this.drag(newPosition);
        }
    }

    private drag(newPosition: Point) {
        if (this.textNodeSelected) {
            this.dragVoltageLevelText(newPosition);
        } else {
            this.dragVoltageLevelNode(newPosition);
        }
        this.initialPosition = DiagramUtils.getPosition(this.draggedElement);
    }

    private onHover(mouseEvent: MouseEvent) {
        if (this.onToggleHoverCallback == null) {
            return;
        }

        const hoverableElem = DiagramUtils.getHoverableFrom(mouseEvent.target as SVGElement);
        if (!hoverableElem) {
            this.onToggleHoverCallback(false, null, '', '');
            return;
        }

        //get edge by svgId
        const edge: EdgeMetadata | undefined = this.diagramMetadata?.edges.find(
            (edge) => edge.svgId == hoverableElem?.id
        );

        if (edge) {
            const mousePosition = this.getMousePosition(mouseEvent);
            const equipmentId = edge?.equipmentId ?? '';
            const edgeType = DiagramUtils.getStringEdgeType(edge) ?? '';
            this.onToggleHoverCallback(true, mousePosition, equipmentId, edgeType);
        } else {
            this.onToggleHoverCallback(false, null, '', '');
        }
    }

    private onMouseLeftUpOrLeave(event: MouseEvent) {
        // check if I moved or selected an element
        if (this.draggedElement) {
            // moving node
            this.onDragEnd(this.getMousePosition(event), true);
        } else if (this.selectedElement) {
            // selecting node
            this.onSelectEnd();
        }
    }

    private onDragEnd(newPosition: Point, callMoveNodeCallback: boolean) {
        if (this.textNodeSelected) {
            this.dragVoltageLevelText(newPosition);
            this.updateTextNodeMetadataCallCallback(newPosition);
        } else {
            this.dragVoltageLevelNode(newPosition);
            this.updateNodeMetadataCallCallback(newPosition, callMoveNodeCallback);
        }
        // reset data
        this.draggedElement = null;
        this.ctm = null;
        this.enablePanzoom();

        // change cursor style back to normal
        const svg: HTMLElement = <HTMLElement>this.svgDraw?.node.firstElementChild?.parentElement;
        svg.style.removeProperty('cursor');
    }

    private onSelectEnd() {
        this.callSelectNodeCallback();
        this.selectedElement = null;
        this.enablePanzoom();
    }

    // position w.r.t the SVG box
    private getMousePosition(event: MouseEvent): Point {
        return new Point(
            (event.clientX - (this.ctm?.e ?? 0)) / (this.ctm?.a ?? 1),
            (event.clientY - (this.ctm?.f ?? 0)) / (this.ctm?.d ?? 1)
        );
    }

    // translation w.r.t. the initial position
    private getTranslation(mousePosition: Point): Point {
        return new Point(mousePosition.x - this.initialPosition.x, mousePosition.y - this.initialPosition.y);
    }

    private dragVoltageLevelText(mousePosition: Point) {
        window.getSelection()?.empty(); // to avoid text highlighting in firefox
        const vlNode: SVGGraphicsElement | null = this.container.querySelector(
            "[id='" + DiagramUtils.getVoltageLevelNodeId(this.draggedElement?.id) + "']"
        );
        this.moveText(this.draggedElement, vlNode, mousePosition, DiagramUtils.getTextNodeAngleFromCentre);
    }

    private dragVoltageLevelNode(mousePosition: Point) {
        this.moveNode(mousePosition);
        const textNode: SVGGraphicsElement | null = this.container.querySelector(
            "[id='" + DiagramUtils.getTextNodeId(this.draggedElement?.id) + "']"
        );
        this.moveText(
            textNode,
            this.draggedElement,
            this.getTranslation(mousePosition),
            DiagramUtils.getTextNodeTranslatedPosition
        );
        this.moveEdges(mousePosition);
    }

    private moveNode(mousePosition: Point) {
        this.draggedElement?.setAttribute(
            'transform',
            'translate(' + DiagramUtils.getFormattedPoint(mousePosition) + ')'
        );
    }

    private moveText(
        textNode: SVGGraphicsElement | null,
        vlNode: SVGGraphicsElement | null,
        position: Point,
        getPosition: (node: SVGGraphicsElement | null, position: Point) => Point
    ) {
        // compute text node new position
        const textNodeNewPosition = getPosition(textNode, position);
        // move text node
        this.moveTextNode(textNode, textNodeNewPosition);
        if (vlNode != null) {
            // move text edge
            this.moveTextEdge(
                DiagramUtils.getTextEdgeId(vlNode?.id),
                textNodeNewPosition,
                vlNode,
                textNode?.firstElementChild?.scrollHeight ?? 0,
                textNode?.firstElementChild?.scrollWidth ?? 0
            );
        }
    }

    private moveTextNode(textElement: SVGGraphicsElement | null, point: Point) {
        if (textElement != null) {
            textElement.setAttribute('x', DiagramUtils.getFormattedValue(point.x));
            textElement.setAttribute('y', DiagramUtils.getFormattedValue(point.y));
        }
    }

    private moveTextEdge(
        textEdgeId: string,
        textNodePosition: Point,
        vlNode: SVGGraphicsElement,
        textHeight: number,
        textWidth: number
    ) {
        const textEdge: SVGGraphicsElement | null = this.container.querySelector("[id='" + textEdgeId + "']");
        if (textEdge != null) {
            // compute voltage level circle radius
            const busNodes: BusNodeMetadata[] | undefined = this.diagramMetadata?.busNodes.filter(
                (busNode) => busNode.vlNode == vlNode.id
            );
            const nbNeighbours = busNodes !== undefined && busNodes.length > 1 ? busNodes.length - 1 : 0;
            const voltageLevelCircleRadius = DiagramUtils.getVoltageLevelCircleRadius(
                nbNeighbours,
                DiagramUtils.isVlNodeFictitious(vlNode.id, this.diagramMetadata?.nodes)
                    ? this.svgParameters.getFictitiousVoltageLevelCircleRadius()
                    : this.svgParameters.getVoltageLevelCircleRadius()
            );
            // compute text edge start and end
            const vlNodePosition = DiagramUtils.getPosition(vlNode);
            this.endTextEdge = DiagramUtils.getTextEdgeEnd(
                textNodePosition,
                vlNodePosition,
                this.layoutParameters.getTextNodeEdgeConnectionYShift(),
                textHeight,
                textWidth
            );
            const startTextEdge = DiagramUtils.getPointAtDistance(
                vlNodePosition,
                this.endTextEdge,
                voltageLevelCircleRadius
            );
            // update text edge polyline
            const polyline = DiagramUtils.getFormattedPolyline(startTextEdge, null, this.endTextEdge);
            textEdge.setAttribute('points', polyline);
        }
    }

    private moveSvgElement(svgElementId: string, translation: Point) {
        const svgElement: SVGGraphicsElement | null = this.container.querySelector("[id='" + svgElementId + "']");
        if (svgElement) {
            const transform = DiagramUtils.getTransform(svgElement);
            const totalTranslation = new Point(
                (transform?.matrix.e ?? 0) + translation.x,
                (transform?.matrix.f ?? 0) + translation.y
            );
            svgElement?.setAttribute(
                'transform',
                'translate(' + DiagramUtils.getFormattedPoint(totalTranslation) + ')'
            );
        }
    }

    private moveEdges(mousePosition: Point) {
        // get edges connected to the the node we are moving
        const edges: EdgeMetadata[] | undefined = this.diagramMetadata?.edges.filter(
            (edge) => edge.node1 == this.draggedElement?.id || edge.node2 == this.draggedElement?.id
        );
        // group edges, to have multibranches - branches connecting the same nodes - together
        const groupedEdges: Map<string, EdgeMetadata[]> = new Map<string, EdgeMetadata[]>();
        const loopEdges: Map<string, EdgeMetadata[]> = new Map<string, EdgeMetadata[]>();
        const busNodeEdges: Map<string, EdgeMetadata[]> = new Map<string, EdgeMetadata[]>();
        edges?.forEach((edge) => {
            let edgeGroup: EdgeMetadata[] = [];
            if (edge.node1 == edge.node2) {
                // loop edge
                if (loopEdges.has(edge.node1)) {
                    edgeGroup = loopEdges.get(edge.node1) ?? [];
                }
                edgeGroup.push(edge);
                loopEdges.set(edge.node1, edgeGroup);
                this.addBusNodeEdge(edge.busNode1, edge, busNodeEdges);
                this.addBusNodeEdge(edge.busNode2, edge, busNodeEdges);
            } else {
                const edgeGroupId = edge.node1.concat('_', edge.node2);
                if (groupedEdges.has(edgeGroupId)) {
                    edgeGroup = groupedEdges.get(edgeGroupId) ?? [];
                }
                edgeGroup.push(edge);
                groupedEdges.set(edgeGroupId, edgeGroup);
                const busNodeId = edge.node1 == this.draggedElement?.id ? edge.busNode1 : edge.busNode2;
                this.addBusNodeEdge(busNodeId, edge, busNodeEdges);
            }
        });
        // move grouped edges
        for (const edgeGroup of groupedEdges.values()) {
            this.moveEdgeGroup(edgeGroup, mousePosition);
        }
        // move loop edges
        for (const edgeGroup of loopEdges.values()) {
            this.moveLoopEdgeGroup(edgeGroup, mousePosition);
        }
        // redraw node
        this.redrawVoltageLevelNode(this.draggedElement, busNodeEdges, null);
    }

    private addBusNodeEdge(busNodeId: string | null, edge: EdgeMetadata, busNodeEdges: Map<string, EdgeMetadata[]>) {
        let busEdgeGroup: EdgeMetadata[] = [];
        if (busNodeId != null) {
            if (busNodeEdges.has(busNodeId)) {
                busEdgeGroup = busNodeEdges.get(busNodeId) ?? [];
            }
            busEdgeGroup.push(edge);
            busNodeEdges.set(busNodeId, busEdgeGroup);
        }
    }

    // get the nodes at the sides of an edge
    private getEdgeNodes(edge: EdgeMetadata): [SVGGraphicsElement | null, SVGGraphicsElement | null] {
        const otherNodeId = this.draggedElement?.id === edge.node1 ? edge.node2 : edge.node1;
        const otherNode: SVGGraphicsElement | null = this.container.querySelector("[id='" + otherNodeId + "']");
        const node1 = this.draggedElement?.id === edge.node1 ? this.draggedElement : otherNode;
        const node2 = otherNode?.id === edge.node1 ? this.draggedElement : otherNode;
        return [node1, node2];
    }

    private getOtherNode(edgeNodes: [SVGGraphicsElement | null, SVGGraphicsElement | null]): SVGGraphicsElement | null {
        return edgeNodes[0]?.id == this.draggedElement?.id ? edgeNodes[1] : edgeNodes[0];
    }

    private getNodeRadius(busNodeId: string, vlNodeId: string): [number, number, number] {
        const busNode: BusNodeMetadata | undefined = this.diagramMetadata?.busNodes.find(
            (busNode) => busNode.svgId == busNodeId
        );
        return DiagramUtils.getNodeRadius(
            busNode?.nbNeighbours ?? 0,
            DiagramUtils.isVlNodeFictitious(vlNodeId, this.diagramMetadata?.nodes)
                ? this.svgParameters.getFictitiousVoltageLevelCircleRadius()
                : this.svgParameters.getVoltageLevelCircleRadius(),
            busNode?.index ?? 0,
            this.svgParameters.getInterAnnulusSpace()
        );
    }

    private moveEdgeGroup(edges: EdgeMetadata[], mousePosition: Point) {
        if (edges.length == 1) {
            this.moveStraightEdge(edges[0], mousePosition); // 1 edge in the group -> straight line
        } else {
            const edgeNodes = this.getEdgeNodes(edges[0]);
            const point1 = DiagramUtils.getPosition(edgeNodes[0]);
            const point2 = DiagramUtils.getPosition(edgeNodes[1]);
            const angle = DiagramUtils.getAngle(point1, point2);
            const nbForks = edges.length;
            const angleStep = this.svgParameters.getEdgesForkAperture() / (nbForks - 1);
            let i = 0;
            edges.forEach((edge) => {
                if (2 * i + 1 == nbForks) {
                    this.moveStraightEdge(edge, mousePosition); // central edge, if present -> straight line
                } else {
                    // get edge type
                    const edgeType = DiagramUtils.getEdgeType(edge);
                    if (edgeType == DiagramUtils.EdgeType.UNKNOWN) {
                        return;
                    }
                    if (edgeNodes[0] == null || edgeNodes[1] == null) {
                        // only 1 side of the edge is in the SVG
                        this.moveSvgElement(edge.svgId, this.getTranslation(mousePosition));
                        return;
                    }
                    // get edge element
                    const edgeNode: SVGGraphicsElement | null = this.container.querySelector(
                        "[id='" + edge.svgId + "']"
                    );
                    if (!edgeNode) {
                        return;
                    }
                    // compute moved edge data: polyline points
                    const alpha = -this.svgParameters.getEdgesForkAperture() / 2 + i * angleStep;
                    const angleFork1 = angle - alpha;
                    const angleFork2 = angle + Math.PI + alpha;
                    const edgeFork1 = DiagramUtils.getEdgeFork(
                        point1,
                        this.svgParameters.getEdgesForkLength(),
                        angleFork1
                    );
                    const edgeFork2 = DiagramUtils.getEdgeFork(
                        point2,
                        this.svgParameters.getEdgesForkLength(),
                        angleFork2
                    );
                    const unknownBusNode1 = edge.busNode1 != null && edge.busNode1.length == 0;
                    const nodeRadius1 = this.getNodeRadius(edge.busNode1 ?? '-1', edge.node1 ?? '-1');
                    const edgeStart1 = DiagramUtils.getPointAtDistance(
                        DiagramUtils.getPosition(edgeNodes[0]),
                        edgeFork1,
                        unknownBusNode1
                            ? nodeRadius1[1] + this.svgParameters.getUnknownBusNodeExtraRadius()
                            : nodeRadius1[1]
                    );
                    const unknownBusNode2 = edge.busNode2 != null && edge.busNode2.length == 0;
                    const nodeRadius2 = this.getNodeRadius(edge.busNode2 ?? '-1', edge.node2 ?? '-1');
                    const edgeStart2 = DiagramUtils.getPointAtDistance(
                        DiagramUtils.getPosition(edgeNodes[1]),
                        edgeFork2,
                        unknownBusNode2
                            ? nodeRadius2[1] + this.svgParameters.getUnknownBusNodeExtraRadius()
                            : nodeRadius2[1]
                    );
                    const edgeMiddle = DiagramUtils.getMidPosition(edgeFork1, edgeFork2);
                    // move edge
                    this.moveEdge(
                        edgeNode,
                        edgeStart1,
                        edgeFork1,
                        edgeStart2,
                        edgeFork2,
                        edgeMiddle,
                        nodeRadius1,
                        nodeRadius2,
                        edgeType
                    );
                }
                i++;
            });
            // redraw other voltage level node
            const otherNode: SVGGraphicsElement | null = this.getOtherNode(edgeNodes);
            this.redrawOtherVoltageLevelNode(otherNode, edges);
        }
    }

    private moveStraightEdge(edge: EdgeMetadata, mousePosition: Point) {
        // get edge type
        const edgeType = DiagramUtils.getEdgeType(edge);
        if (edgeType == DiagramUtils.EdgeType.UNKNOWN) {
            return;
        }
        const edgeNodes = this.getEdgeNodes(edge);
        if (edgeNodes[0] == null || edgeNodes[1] == null) {
            // only 1 side of the edge is in the SVG
            this.moveSvgElement(edge.svgId, this.getTranslation(mousePosition));
            return;
        }
        // get edge element
        const edgeNode: SVGGraphicsElement | null = this.container.querySelector("[id='" + edge.svgId + "']");
        if (!edgeNode) {
            return;
        }
        if (edgeType == DiagramUtils.EdgeType.THREE_WINDINGS_TRANSFORMER) {
            this.moveThreeWtEdge(edge, edgeNode, mousePosition);
            return;
        }
        // compute moved edge data: polyline points
        const nodeRadius1 = this.getNodeRadius(edge.busNode1 ?? '-1', edge.node1 ?? '-1');
        const edgeStart1 = this.getEdgeStart(edge.busNode1, nodeRadius1[1], edgeNodes[0], edgeNodes[1]);
        const nodeRadius2 = this.getNodeRadius(edge.busNode2 ?? '-1', edge.node2 ?? '-1');
        const edgeStart2 = this.getEdgeStart(edge.busNode2, nodeRadius2[1], edgeNodes[1], edgeNodes[0]);
        const edgeMiddle = DiagramUtils.getMidPosition(edgeStart1, edgeStart2);
        // move edge
        this.moveEdge(edgeNode, edgeStart1, null, edgeStart2, null, edgeMiddle, nodeRadius1, nodeRadius2, edgeType);
        // if dangling line edge -> redraw boundary node
        if (edgeType == DiagramUtils.EdgeType.DANGLING_LINE) {
            this.redrawBoundaryNode(edgeNodes[1], DiagramUtils.getAngle(edgeStart2, edgeMiddle), nodeRadius2[1]);
            if (this.draggedElement?.id == edgeNodes[1]?.id) {
                // if boundary node moved -> redraw other voltage level node
                this.redrawOtherVoltageLevelNode(edgeNodes[0], [edge]);
            }
        } else {
            // redraw other voltage level node
            const otherNode: SVGGraphicsElement | null = this.getOtherNode(edgeNodes);
            this.redrawOtherVoltageLevelNode(otherNode, [edge]);
        }
    }

    private getEdgeStart(
        busNodeId: string | null,
        outerRadius: number,
        point1: SVGGraphicsElement | null,
        point2: SVGGraphicsElement | null
    ): Point {
        const unknownBusNode = busNodeId != null && busNodeId.length == 0;
        return DiagramUtils.getPointAtDistance(
            DiagramUtils.getPosition(point1),
            DiagramUtils.getPosition(point2),
            unknownBusNode ? outerRadius + this.svgParameters.getUnknownBusNodeExtraRadius() : outerRadius
        );
    }

    private moveEdge(
        edgeNode: SVGGraphicsElement,
        edgeStart1: Point,
        edgeFork1: Point | null, // if null -> straight line
        edgeStart2: Point,
        edgeFork2: Point | null, // if null -> straight line
        edgeMiddle: Point,
        nodeRadius1: [number, number, number],
        nodeRadius2: [number, number, number],
        edgeType: DiagramUtils.EdgeType
    ) {
        const isTransformerEdge =
            edgeType == DiagramUtils.EdgeType.TWO_WINDINGS_TRANSFORMER ||
            edgeType == DiagramUtils.EdgeType.PHASE_SHIFT_TRANSFORMER;
        const isHVDCLineEdge = edgeType == DiagramUtils.EdgeType.HVDC_LINE;
        this.moveHalfEdge(edgeNode, '1', edgeStart1, edgeFork1, edgeMiddle, isTransformerEdge, nodeRadius1);
        this.moveHalfEdge(edgeNode, '2', edgeStart2, edgeFork2, edgeMiddle, isTransformerEdge, nodeRadius2);
        if (isTransformerEdge) {
            this.moveTransformer(
                edgeNode,
                edgeFork1 == null ? edgeStart1 : edgeFork1,
                edgeMiddle,
                edgeFork2 == null ? edgeStart2 : edgeFork2,
                edgeMiddle,
                edgeType
            );
        } else if (isHVDCLineEdge) {
            this.moveConverterStation(
                edgeNode,
                edgeFork1 == null ? edgeStart1 : edgeFork1,
                edgeMiddle,
                edgeFork2 == null ? edgeStart2 : edgeFork2,
                edgeMiddle
            );
        }
        // if present, move edge name
        if (this.svgParameters.getEdgeNameDisplayed()) {
            this.moveEdgeName(edgeNode, edgeMiddle, edgeFork1 == null ? edgeStart1 : edgeFork1);
        }
        // store edge angles, to use them for bus node redrawing
        this.edgeAngles.set(
            edgeNode.id + '.1',
            DiagramUtils.getAngle(edgeStart1, edgeFork1 == null ? edgeMiddle : edgeFork1)
        );
        this.edgeAngles.set(
            edgeNode.id + '.2',
            DiagramUtils.getAngle(edgeStart2, edgeFork2 == null ? edgeMiddle : edgeFork2)
        );
    }

    private moveHalfEdge(
        edgeNode: SVGGraphicsElement,
        side: string,
        startPolyline: Point,
        middlePolyline: Point | null, // if null -> straight line
        endPolyline: Point,
        transformerEdge: boolean,
        nodeRadius: [number, number, number]
    ) {
        // get half edge element
        const halfEdge: SVGGraphicsElement | null = edgeNode.querySelector("[id='" + edgeNode.id + '.' + side + "']");
        // move edge polyline
        const polyline: SVGGraphicsElement | null | undefined = halfEdge?.querySelector('polyline');
        // if transformer edge reduce edge polyline, leaving space for the transformer
        endPolyline = transformerEdge
            ? DiagramUtils.getPointAtDistance(
                  endPolyline,
                  middlePolyline == null ? startPolyline : middlePolyline,
                  1.5 * this.svgParameters.getTransformerCircleRadius()
              )
            : endPolyline;
        const polylinePoints: string = DiagramUtils.getFormattedPolyline(startPolyline, middlePolyline, endPolyline);
        polyline?.setAttribute('points', polylinePoints);
        // move edge arrow and label
        if (halfEdge != null && halfEdge.children.length > 1) {
            this.moveEdgeArrowAndLabel(halfEdge, startPolyline, middlePolyline, endPolyline, nodeRadius);
        }
    }

    private moveEdgeArrowAndLabel(
        edgeNode: SVGGraphicsElement,
        startPolyline: Point,
        middlePolyline: Point | null, // if null -> straight line
        endPolyline: Point,
        nodeRadius: [number, number, number]
    ) {
        // move edge arrow
        const arrowCenter = DiagramUtils.getPointAtDistance(
            middlePolyline == null ? startPolyline : middlePolyline,
            endPolyline,
            middlePolyline == null
                ? this.svgParameters.getArrowShift() + (nodeRadius[2] - nodeRadius[1])
                : this.svgParameters.getArrowShift()
        );
        const arrowElement = edgeNode.lastElementChild as SVGGraphicsElement;
        arrowElement?.setAttribute('transform', 'translate(' + DiagramUtils.getFormattedPoint(arrowCenter) + ')');
        const arrowAngle = DiagramUtils.getArrowAngle(
            middlePolyline == null ? startPolyline : middlePolyline,
            endPolyline
        );
        const arrowRotationElement = arrowElement.firstElementChild?.firstElementChild as SVGGraphicsElement;
        arrowRotationElement.setAttribute('transform', 'rotate(' + DiagramUtils.getFormattedValue(arrowAngle) + ')');
        // move edge label
        const labelData = DiagramUtils.getLabelData(
            middlePolyline == null ? startPolyline : middlePolyline,
            endPolyline,
            this.svgParameters.getArrowLabelShift()
        );
        const labelRotationElement = arrowElement.firstElementChild?.lastElementChild as SVGGraphicsElement;
        labelRotationElement.setAttribute('transform', 'rotate(' + DiagramUtils.getFormattedValue(labelData[0]) + ')');
        labelRotationElement.setAttribute('x', DiagramUtils.getFormattedValue(labelData[1]));
        if (labelData[2]) {
            labelRotationElement.setAttribute('style', labelData[2]);
        } else if (labelRotationElement.hasAttribute('style')) {
            labelRotationElement.removeAttribute('style');
        }
    }

    private moveTransformer(
        edgeNode: SVGGraphicsElement,
        startPolyline1: Point,
        endPolyline1: Point,
        startPolyline2: Point,
        endPolyline2: Point,
        edgeType: DiagramUtils.EdgeType
    ) {
        const transformerElement: SVGGraphicsElement = edgeNode.lastElementChild as SVGGraphicsElement;
        // move transformer circles
        const transformerCircles: NodeListOf<SVGGraphicsElement> = transformerElement?.querySelectorAll('circle');
        this.moveTransformerCircle(
            transformerCircles.item(0),
            startPolyline1,
            DiagramUtils.getPointAtDistance(
                endPolyline1,
                startPolyline1,
                1.5 * this.svgParameters.getTransformerCircleRadius()
            )
        );
        this.moveTransformerCircle(
            transformerCircles.item(1),
            startPolyline2,
            DiagramUtils.getPointAtDistance(
                endPolyline2,
                startPolyline2,
                1.5 * this.svgParameters.getTransformerCircleRadius()
            )
        );
        // if phase shifting transformer move transformer arrow
        const isPSTransformerEdge = edgeType == DiagramUtils.EdgeType.PHASE_SHIFT_TRANSFORMER;
        if (isPSTransformerEdge) {
            this.moveTransformerArrow(
                transformerElement,
                startPolyline1,
                endPolyline1,
                DiagramUtils.getMidPosition(endPolyline1, endPolyline2)
            );
        }
    }

    private moveTransformerCircle(transformerCircle: SVGGraphicsElement, startPolyline: Point, endPolyline: Point) {
        const circleCenter: Point = DiagramUtils.getPointAtDistance(
            endPolyline,
            startPolyline,
            -this.svgParameters.getTransformerCircleRadius()
        );
        transformerCircle.setAttribute('cx', DiagramUtils.getFormattedValue(circleCenter.x));
        transformerCircle.setAttribute('cy', DiagramUtils.getFormattedValue(circleCenter.y));
    }

    private moveTransformerArrow(
        transformerElement: SVGGraphicsElement,
        startPolyline: Point,
        endPolyline: Point,
        transformerCenter: Point
    ) {
        const arrowPath: SVGGraphicsElement | null = transformerElement.querySelector('path');
        const matrix: string = DiagramUtils.getTransformerArrowMatrixString(
            startPolyline,
            endPolyline,
            transformerCenter,
            this.svgParameters.getTransformerCircleRadius()
        );
        arrowPath?.setAttribute('transform', 'matrix(' + matrix + ')');
    }

    private moveConverterStation(
        edgeNode: SVGGraphicsElement,
        startPolyline1: Point,
        endPolyline1: Point,
        startPolyline2: Point,
        endPolyline2: Point
    ) {
        const converterStationElement: SVGGraphicsElement = edgeNode.lastElementChild as SVGGraphicsElement;
        const polylinePoints: string = DiagramUtils.getConverterStationPolyline(
            startPolyline1,
            endPolyline1,
            startPolyline2,
            endPolyline2,
            this.svgParameters.getConverterStationWidth()
        );
        const polyline: SVGGraphicsElement | null = converterStationElement.querySelector('polyline');
        polyline?.setAttribute('points', polylinePoints);
    }

    private moveLoopEdgeGroup(edges: EdgeMetadata[], mousePosition: Point) {
        edges.forEach((edge) => {
            // get edge element
            if (!edge.svgId) {
                return;
            }
            this.moveSvgElement(edge.svgId, this.getTranslation(mousePosition));
        });
    }

    private moveEdgeName(edgeNode: SVGGraphicsElement, anchorPoint: Point, edgeStart: Point) {
        const positionElement: SVGGraphicsElement | null = edgeNode.querySelector(
            '.nad-edge-label'
        ) as SVGGraphicsElement;
        if (positionElement != null) {
            // move edge name position
            positionElement.setAttribute('transform', 'translate(' + DiagramUtils.getFormattedPoint(anchorPoint) + ')');
            const angleElement: SVGGraphicsElement | null = positionElement.querySelector('text') as SVGGraphicsElement;
            if (angleElement != null) {
                // change edge name angle
                const edgeNameAngle = DiagramUtils.getEdgeNameAngle(edgeStart, anchorPoint);
                angleElement.setAttribute('transform', 'rotate(' + DiagramUtils.getFormattedValue(edgeNameAngle) + ')');
            }
        }
    }

    private redrawVoltageLevelNode(
        node: SVGGraphicsElement | null,
        busNodeEdges: Map<string, EdgeMetadata[]>,
        movedEdges: EdgeMetadata[] | null // list of moved edges, null = all edges
    ) {
        if (node != null) {
            // get buses belonging to voltage level
            const busNodes: BusNodeMetadata[] | undefined = this.diagramMetadata?.busNodes.filter(
                (busNode) => busNode.vlNode == node.id
            );
            // if single bus voltage level -> do not redraw anything
            if (busNodes !== undefined && busNodes.length <= 1) {
                return;
            }
            // sort buses by index
            const sortedBusNodes: BusNodeMetadata[] = DiagramUtils.getSortedBusNodes(busNodes);
            const traversingBusEdgesAngles: number[] = [];
            let redraw = false;
            for (let index = 0; index < sortedBusNodes.length; index++) {
                const busNode = sortedBusNodes[index];
                // skip redrawing of first bus
                if (index > 0 && redraw) {
                    this.redrawBusNode(node, busNode, index, traversingBusEdgesAngles);
                }
                // add angles of edges starting from bus to traversing edges angles
                const busEdges = busNodeEdges.get(busNode.svgId) ?? [];
                busEdges.forEach((edge) => {
                    const edgeAngle = this.getEdgeAngle(busNode, edge, edge.svgId, edge.node1 == edge.node2);
                    if (typeof edgeAngle !== 'undefined') {
                        traversingBusEdgesAngles.push(edgeAngle);
                    }
                    // redraw only if there is an edge going to another voltage level
                    if (edge.node1 != edge.node2) {
                        // redraw only if the edge has been moved
                        if (movedEdges != null) {
                            movedEdges.forEach((movedEdge) => {
                                if (edge.svgId == movedEdge.svgId) {
                                    redraw = true;
                                }
                            });
                        } else {
                            // movedEdges == null -> all edges have been moved
                            redraw = true;
                        }
                    }
                });
            }
        }
    }

    private getEdgeAngle(busNode: BusNodeMetadata, edge: EdgeMetadata, edgeId: string, isLoopEdge: boolean) {
        const angleId = busNode.svgId == edge.busNode1 ? edgeId + '.1' : edgeId + '.2';
        if (!this.edgeAngles.has(angleId)) {
            // if not yet stored in angle map -> compute and store it
            const edgeNode: SVGGraphicsElement | null = this.container.querySelector("[id='" + edgeId + "']");
            if (edgeNode) {
                const side = busNode.svgId == edge.busNode1 ? 0 : 1;
                const halfEdge: HTMLElement = <HTMLElement>edgeNode.children.item(side)?.firstElementChild;
                if (halfEdge != null) {
                    const angle = isLoopEdge
                        ? DiagramUtils.getPathAngle(halfEdge)
                        : DiagramUtils.getPolylineAngle(halfEdge);
                    if (angle != null) {
                        this.edgeAngles.set(angleId, angle);
                    }
                }
            }
        }
        return this.edgeAngles.get(angleId);
    }

    private redrawBusNode(
        node: SVGGraphicsElement,
        busNode: BusNodeMetadata,
        busIndex: number,
        traversingBusEdgesAngles: number[]
    ) {
        const busNodeRadius = DiagramUtils.getNodeRadius(
            busNode.nbNeighbours == null ? 0 : busNode.nbNeighbours,
            this.svgParameters.getVoltageLevelCircleRadius(),
            busIndex,
            this.svgParameters.getInterAnnulusSpace()
        );
        const edgeAngles = Object.assign(
            [],
            traversingBusEdgesAngles.sort(function (a, b) {
                return a - b;
            })
        );
        edgeAngles.push(edgeAngles[0] + 2 * Math.PI);
        const path: string = DiagramUtils.getFragmentedAnnulusPath(
            edgeAngles,
            busNodeRadius,
            this.svgParameters.getNodeHollowWidth()
        );
        const busElement: HTMLElement | null = <HTMLElement>node.children.item(busIndex);
        if (busElement != null) {
            busElement.setAttribute('d', path);
        }
    }

    private redrawOtherVoltageLevelNode(otherNode: SVGGraphicsElement | null, movedEdges: EdgeMetadata[]) {
        if (otherNode != null) {
            // get other voltage level node edges
            const edges: EdgeMetadata[] | undefined = this.diagramMetadata?.edges.filter(
                (edge) => edge.node1 == (otherNode?.id ?? -1) || edge.node2 == (otherNode?.id ?? -1)
            );
            // group other voltage level node edges by bus node
            const busNodeEdges: Map<string, EdgeMetadata[]> = new Map<string, EdgeMetadata[]>();
            edges?.forEach((edge) => {
                if (edge.node1 == edge.node2) {
                    // loop edge
                    this.addBusNodeEdge(edge.busNode1, edge, busNodeEdges);
                    this.addBusNodeEdge(edge.busNode2, edge, busNodeEdges);
                } else {
                    const busNodeId = edge.node1 == otherNode?.id ? edge.busNode1 : edge.busNode2;
                    this.addBusNodeEdge(busNodeId, edge, busNodeEdges);
                }
            });
            // redraw other voltage level node
            this.redrawVoltageLevelNode(otherNode, busNodeEdges, movedEdges);
        }
    }

    private moveThreeWtEdge(edge: EdgeMetadata, edgeNode: SVGGraphicsElement, mousePosition: Point) {
        const twtEdge: HTMLElement = <HTMLElement>edgeNode.firstElementChild;
        if (twtEdge != null) {
            const points = DiagramUtils.getPolylinePoints(twtEdge);
            if (points != null) {
                // compute polyline points
                const edgeNodes = this.getEdgeNodes(edge);
                const threeWtMoved = edgeNodes[1]?.id == this.draggedElement?.id;
                const nodeRadius1 = this.getNodeRadius(edge.busNode1 ?? '-1', edge.node1 ?? '-1');
                const edgeStart = this.getEdgeStart(edge.busNode1, nodeRadius1[1], edgeNodes[0], edgeNodes[1]);
                const translation = this.getTranslation(mousePosition);
                const edgeEnd = threeWtMoved
                    ? new Point(
                          points[points.length - 1].x + translation.x,
                          points[points.length - 1].y + translation.y
                      )
                    : points[points.length - 1];
                // move polyline
                const polylinePoints: string = DiagramUtils.getFormattedPolyline(edgeStart, null, edgeEnd);
                twtEdge.setAttribute('points', polylinePoints);
                // move edge arrow and label
                if (edgeNode.children.length > 1) {
                    this.moveEdgeArrowAndLabel(edgeNode, edgeStart, null, edgeEnd, nodeRadius1);
                }
                // store edge angles, to use them for bus node redrawing
                this.edgeAngles.set(edgeNode.id + '.1', DiagramUtils.getAngle(edgeStart, edgeEnd));
                // redraw voltage level node connected to three windings transformer
                if (threeWtMoved) {
                    this.redrawOtherVoltageLevelNode(edgeNodes[0], [edge]);
                }
            }
        }
    }

    private redrawBoundaryNode(node: SVGGraphicsElement | null, edgeStartAngle: number, busOuterRadius: number) {
        if (node != null) {
            const path: string = DiagramUtils.getBoundarySemicircle(edgeStartAngle, busOuterRadius);
            const pathElement: HTMLElement | null = <HTMLElement>node.firstElementChild;
            if (pathElement != null && pathElement.tagName == 'path') {
                pathElement.setAttribute('d', path);
            }
        }
    }

    private updateNodeMetadataCallCallback(mousePosition: Point, callMoveNodeCallback: boolean) {
        // get moved node from metadata
        const node: NodeMetadata | undefined = this.diagramMetadata?.nodes.find(
            (node) => node.svgId == this.draggedElement?.id
        );
        if (node != null) {
            const nodeMove = DiagramUtils.getNodeMove(node, mousePosition);
            // update node position in metadata
            node.x = nodeMove.xNew;
            node.y = nodeMove.yNew;
            // call the node move callback, if defined
            if (this.onMoveNodeCallback != null && callMoveNodeCallback) {
                this.onMoveNodeCallback(
                    node.equipmentId,
                    node.svgId,
                    nodeMove.xNew,
                    nodeMove.yNew,
                    nodeMove.xOrig,
                    nodeMove.yOrig
                );
            }
        }
    }

    private updateTextNodeMetadataCallCallback(mousePosition: Point) {
        if (this.onMoveTextNodeCallback != null) {
            // get from metadata node connected to moved text node
            const node: NodeMetadata | undefined = this.diagramMetadata?.nodes.find(
                (node) => node.svgId == DiagramUtils.getVoltageLevelNodeId(this.draggedElement?.id)
            );
            const textNode: TextNodeMetadata | undefined = this.diagramMetadata?.textNodes.find(
                (textNode) => textNode.svgId == this.draggedElement?.id
            );
            if (node != null && textNode != null) {
                // get new text node position
                const textPosition = DiagramUtils.getTextNodeAngleFromCentre(this.draggedElement, mousePosition);
                const textNodeMoves = DiagramUtils.getTextNodeMoves(textNode, node, textPosition, this.endTextEdge);
                // update text node position in metadata
                textNode.shiftX = textNodeMoves[0].xNew;
                textNode.shiftY = textNodeMoves[0].yNew;
                textNode.connectionShiftX = textNodeMoves[1].xNew;
                textNode.connectionShiftY = textNodeMoves[1].yNew;
                // call the node move callback, if defined
                this.onMoveTextNodeCallback(
                    node.equipmentId,
                    node.svgId,
                    textNode.svgId,
                    textNodeMoves[0].xNew,
                    textNodeMoves[0].yNew,
                    textNodeMoves[0].xOrig,
                    textNodeMoves[0].yOrig,
                    textNodeMoves[1].xNew,
                    textNodeMoves[1].yNew,
                    textNodeMoves[1].xOrig,
                    textNodeMoves[1].yOrig
                );
            }
        }
    }

    private callSelectNodeCallback() {
        // call the select node callback, if defined
        if (this.onSelectNodeCallback != null) {
            // get selected node from metadata
            const node: NodeMetadata | undefined = this.diagramMetadata?.nodes.find(
                (node) => node.svgId == this.selectedElement?.id
            );
            if (node != null) {
                this.onSelectNodeCallback(node.equipmentId, node.svgId);
            }
        }
    }

    // Will explore the SVG's <style> tags to find the css rule associated with "cssSelector" and update the
    // rule using "cssDeclaration".
    // Will create a style tag or/and new css rule if not found in the SVG.
    public updateSvgCssDisplayValue(svg: SVGSVGElement, cssSelector: string, cssDeclaration: CSS_DECLARATION) {
        const innerSvg = svg.querySelector('svg');
        if (!innerSvg) {
            console.error('Cannot find the SVG to update!');
            return;
        }

        let ruleFound = false;

        let svgStyles = innerSvg.querySelectorAll('style');

        if (svgStyles) {
            for (const svgStyle of svgStyles) {
                if (!svgStyle?.sheet?.cssRules) {
                    continue;
                }
                for (const rule of svgStyle.sheet.cssRules) {
                    const styleRule = rule as CSSStyleRule;
                    if (styleRule.selectorText === cssSelector) {
                        const key = Object.keys(cssDeclaration)[0];
                        const value = cssDeclaration[key];
                        styleRule.style.setProperty(key, value);
                        ruleFound = true;
                        break;
                    }
                }
                if (ruleFound) {
                    break;
                }
            }
        } else {
            innerSvg.appendChild(document.createElement('style'));
            console.debug('[updateSvgCssDisplayValue] Style tag missing from SVG file. It has been created.');
            svgStyles = innerSvg.querySelectorAll('style');
            if (!svgStyles) {
                console.error('Failed to create a style tag in the SVG!');
                return;
            }
        }

        if (!ruleFound) {
            const key = Object.keys(cssDeclaration)[0];
            const value = cssDeclaration[key];
            const styleTag = svgStyles[svgStyles.length - 1]; // Adds the new rule to the last <style> tag in the SVG
            styleTag.textContent = `${cssSelector} {${key}: ${value};}\n` + styleTag.textContent;
        }
    }

    public initializeDynamicCssRules(maxDisplayedSize: number) {
        this.getDynamicCssRules().forEach((rule) => {
            rule.thresholdStatus = maxDisplayedSize < rule.threshold ? THRESHOLD_STATUS.BELOW : THRESHOLD_STATUS.ABOVE;
        });
    }

    public injectDynamicCssRules(htmlElementSvg: HTMLElement) {
        const rules = this.getDynamicCssRules()
            .map((rule) => {
                const ruleToInject =
                    rule.thresholdStatus === THRESHOLD_STATUS.BELOW
                        ? rule.belowThresholdCssDeclaration
                        : rule.aboveThresholdCssDeclaration;
                const key = Object.keys(ruleToInject)[0];
                const value = ruleToInject[key];
                return `${rule.cssSelector} {${key}: ${value};}`;
            })
            .join('\n');

        let styleTag = htmlElementSvg.querySelector('style');
        if (!styleTag) {
            htmlElementSvg.appendChild(document.createElement('style'));
            console.debug('[injectDynamicCssRules] Style tag missing from SVG file. It has been created.');
            styleTag = htmlElementSvg.querySelector('style');
        }
        if (styleTag && 'textContent' in styleTag) {
            styleTag.textContent = rules + styleTag.textContent;
        } else {
            console.error('Failed to create Style tag in SVG file!');
        }
    }

    public getCurrentlyMaxDisplayedSize(): number {
        const viewbox = this.getViewBox();
        return Math.max(viewbox?.height || 0, viewbox?.width || 0);
    }

    public checkAndUpdateLevelOfDetail(svg: SVGSVGElement) {
        const maxDisplayedSize = this.getCurrentlyMaxDisplayedSize();
        const previousMaxDisplayedSize = this.getPreviousMaxDisplayedSize();
        // in case of bad or unset values NaN or Infinity, this condition is skipped and the function behaves as if zoom changed
        if (
            Math.abs(previousMaxDisplayedSize - maxDisplayedSize) / previousMaxDisplayedSize <
            dynamicCssRulesUpdateThreshold
        ) {
            return;
        }
        this.setPreviousMaxDisplayedSize(maxDisplayedSize);
        // We will check each dynamic css rule to see if we crossed a zoom threshold. If this is the case, we
        // update the rule's threshold status and trigger the CSS change in the SVG.
        this.getDynamicCssRules().forEach((rule) => {
            if (rule.thresholdStatus === THRESHOLD_STATUS.ABOVE && maxDisplayedSize < rule.threshold) {
                console.debug(
                    'CSS Rule ' + rule.cssSelector + ' below threshold ' + maxDisplayedSize + ' < ' + rule.threshold
                );
                rule.thresholdStatus = THRESHOLD_STATUS.BELOW;
                this.updateSvgCssDisplayValue(svg, rule.cssSelector, rule.belowThresholdCssDeclaration);
            } else if (rule.thresholdStatus === THRESHOLD_STATUS.BELOW && maxDisplayedSize >= rule.threshold) {
                console.debug(
                    'CSS Rule ' + rule.cssSelector + ' above threshold ' + maxDisplayedSize + ' >= ' + rule.threshold
                );
                rule.thresholdStatus = THRESHOLD_STATUS.ABOVE;
                this.updateSvgCssDisplayValue(svg, rule.cssSelector, rule.aboveThresholdCssDeclaration);
            }
        });
        //Workaround chromium (tested on edge and google-chrome 131) doesn't
        //redraw things with percentages on viewbox changes but it should, so
        //we force it. This is not strictly related to the enableLevelOfDetail
        //and dynamic css feature, but it turns out that we use percentages in
        //css only in the case where enableLevelOfDetail=true, so we can do the
        //workaround here at each viewbox change until we have other needs or
        //until we remove the workaround entirely. Firefox does correctly
        //redraw, but we force for everyone to have the same behavior
        //everywhere and detect problems more easily. We can't use
        //innerHtml+='' on the <style> tags because values set with
        //setProperty(key, value) in updateSvgCssDisplayValue are not reflected
        //in the html text so the innerHTML trick has the effect of resetting
        //them. So instead of doing it on the svg, we do it on all its children
        //that are not style elements. This won't work if there are deeply
        //nested style elements that need dynamic css rules but in practice
        //only the root style element has dynamic rules so it's ok.
        //TODO Remove this when chromium fixes their bug.
        //TODO If this workaround causes problems, we can find a better way to
        //force a redraw that doesnt change the elements in the dom.
        const innerSvg = svg.querySelector('svg');
        if (innerSvg) {
            for (const child of innerSvg.children) {
                // annoying, sometimes lowercase (html), sometimes uppercase (xml in xhtml or svg))
                if (child.nodeName.toUpperCase() != 'STYLE') {
                    child.innerHTML += '';
                }
            }
        }
    }

    public setJsonBranchStates(branchStates: string) {
        const branchStatesArray: BranchState[] = JSON.parse(branchStates);
        this.setBranchStates(branchStatesArray);
    }

    public setBranchStates(branchStates: BranchState[]) {
        branchStates.forEach((branchState) => {
            if (!this.edgesMap.has(branchState.branchId)) {
                const edge: EdgeMetadata | undefined = this.diagramMetadata?.edges.find(
                    (edge) => edge.equipmentId == branchState.branchId
                );
                if (edge === undefined) {
                    console.warn('Skipping updating branch ' + branchState.branchId + ' labels: branch not found');
                    return;
                }
                this.edgesMap.set(branchState.branchId, edge);
            }
            const edgeId = this.edgesMap.get(branchState.branchId)?.svgId ?? '-1';
            this.setBranchSideLabel(branchState.branchId, '1', edgeId, branchState.value1);
            this.setBranchSideLabel(branchState.branchId, '2', edgeId, branchState.value2);
            this.setBranchSideConnection(branchState.branchId, '1', edgeId, branchState.connected1);
            this.setBranchSideConnection(branchState.branchId, '2', edgeId, branchState.connected2);
        });
    }

    private setBranchSideLabel(branchId: string, side: string, edgeId: string, value: number | string) {
        const arrowGElement: SVGGraphicsElement | null = this.container.querySelector(
            "[id='" + edgeId + '.' + side + "'] .nad-edge-infos g"
        );
        if (arrowGElement !== null) {
            arrowGElement.classList.remove('nad-state-in', 'nad-state-out');
            if (typeof value === 'number') {
                arrowGElement.classList.add(DiagramUtils.getArrowClass(value));
            }
            const branchLabelElement = arrowGElement.querySelector('text');
            if (branchLabelElement !== null && branchLabelElement !== undefined) {
                branchLabelElement.innerHTML =
                    typeof value === 'number' ? value.toFixed(this.getValuePrecision()) : value;
            } else {
                console.warn('Skipping updating branch ' + branchId + ' side ' + side + ' label: text not found');
            }
        } else {
            console.warn('Skipping updating branch ' + branchId + ' side ' + side + ' label: label not found');
        }
    }

    private getValuePrecision() {
        const edgeInfoDisplayed = this.svgParameters.getEdgeInfoDisplayed();
        switch (edgeInfoDisplayed) {
            case EdgeInfoEnum.ACTIVE_POWER:
            case EdgeInfoEnum.REACTIVE_POWER:
                return this.svgParameters.getPowerValuePrecision();
            case EdgeInfoEnum.CURRENT:
                return this.svgParameters.getCurrentValuePrecision();
            default:
                return 0;
        }
    }

    private setBranchSideConnection(branchId: string, side: string, edgeId: string, connected: boolean) {
        const halfEdge: SVGGraphicsElement | null = this.container.querySelector("[id='" + edgeId + '.' + side + "']");
        if (halfEdge !== null && halfEdge != undefined) {
            if (connected == undefined || connected) {
                halfEdge.classList.remove('nad-disconnected');
            } else {
                halfEdge.classList.add('nad-disconnected');
            }
        } else {
            console.warn('Skipping updating branch ' + branchId + ' side ' + side + ' status: edge not found');
        }
    }
}<|MERGE_RESOLUTION|>--- conflicted
+++ resolved
@@ -92,11 +92,8 @@
     onSelectNodeCallback: OnSelectNodeCallbackType | null;
     dynamicCssRules: CSS_RULE[];
     onToggleHoverCallback: OnToggleNadHoverCallbackType | null;
-<<<<<<< HEAD
+    previousMaxDisplayedSize: number;
     edgesMap: Map<string, EdgeMetadata> = new Map<string, EdgeMetadata>();
-=======
-    previousMaxDisplayedSize: number;
->>>>>>> 612cae31
 
     constructor(
         container: HTMLElement,
