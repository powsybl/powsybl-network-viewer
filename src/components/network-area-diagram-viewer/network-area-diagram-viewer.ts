/**
 * Copyright (c) 2022-2024, RTE (http://www.rte-france.com)
 * This Source Code Form is subject to the terms of the Mozilla Public
 * License, v. 2.0. If a copy of the MPL was not distributed with this
 * file, You can obtain one at http://mozilla.org/MPL/2.0/.
 */

import { Point, SVG, ViewBoxLike, Svg, Polyline } from '@svgdotjs/svg.js';
import '@svgdotjs/svg.panzoom.js';
import * as DiagramUtils from './diagram-utils';
import { ElementType, isTextNode, isVoltageLevelElement } from './diagram-utils';
import { SvgParameters, EdgeInfoEnum, CssLocationEnum } from './svg-parameters';
import { LayoutParameters } from './layout-parameters';
import {
    DiagramMetadata,
    EdgeMetadata,
    BusNodeMetadata,
    NodeMetadata,
    TextNodeMetadata,
    InjectionMetadata,
} from './diagram-metadata';
import { debounce } from '@mui/material';
import {
    OnMoveNodeCallbackType,
    OnMoveTextNodeCallbackType,
    OnRightClickCallbackType,
    OnSelectNodeCallbackType,
    OnToggleNadHoverCallbackType,
    NadViewerParameters,
    NadViewerParametersOptions,
} from './nad-viewer-parameters';

export type BranchState = {
    branchId: string;
    value1: number | string;
    value2: number | string;
    connected1: boolean;
    connected2: boolean;
    connectedBus1: string;
    connectedBus2: string;
};
export type VoltageLevelState = {
    voltageLevelId: string;
    busValue: {
        busId: string;
        voltage: number;
        angle: number;
    }[];
};

// update css rules when zoom changes by this amount. This allows to not
// update when only translating (when translating, round errors lead to
// epsilon changes in the float values), or not too often a bit when smooth
// scrolling (the update may be entirely missed when smooth scrolling if
// you don't go over the threshold but that's ok, the user doesn't see rule
// threshold values so he will continue to zoom in or out to trigger the
// rule update. Using a debounce that ensure the last update is done
// eventually may be even worse as it could introduce flicker after the
// delay after the last zoom change.  We need a value that gives good
// performance but doesn't change the user experience
const dynamicCssRulesUpdateThreshold = 0.01;

export class NetworkAreaDiagramViewer {
    static readonly DEFAULT_PNG_BACKGROUND_COLOR = 'white';

    container: HTMLElement;
    svgDiv: HTMLElement;
    svgContent: string;
    diagramMetadata: DiagramMetadata | null;
    width: number;
    height: number;
    originalWidth: number;
    originalHeight: number;
    svgDraw: Svg | undefined;
    ratio = 1;
    selectedElement: SVGGraphicsElement | null = null;
    draggedElement: SVGGraphicsElement | null = null;
    edgeMask: Polyline | null = null;
    maskId: string;
    containerId: string;
    transform: SVGTransform | undefined;
    ctm: DOMMatrix | null | undefined = null;
    initialPosition: Point = new Point(0, 0);
    svgParameters: SvgParameters;
    layoutParameters: LayoutParameters;
    nadViewerParameters: NadViewerParameters;
    edgeAngles: Map<string, number> = new Map<string, number>();
    textNodeSelected: boolean = false;
    enableDragInteraction: boolean = false;
    isDragging: boolean = false;
    endTextEdge: Point = new Point(0, 0);
    onMoveNodeCallback: OnMoveNodeCallbackType | null;
    onMoveTextNodeCallback: OnMoveTextNodeCallbackType | null;
    onSelectNodeCallback: OnSelectNodeCallbackType | null;
    onToggleHoverCallback: OnToggleNadHoverCallbackType | null;
    previousMaxDisplayedSize: number;
    edgesMap: Map<string, EdgeMetadata> = new Map<string, EdgeMetadata>();
    onRightClickCallback: OnRightClickCallbackType | null;
    originalNodePosition: Point = new Point(0, 0);
    originalTextNodeShift: Point = new Point(0, 0);
    originalTextNodeConnectionShift: Point = new Point(0, 0);
    lastZoomLevel: number = 0;
    zoomLevels: number[] = [0, 1000, 2200, 2500, 3000, 4000, 9000, 12000, 20000];

    static readonly ZOOM_CLASS_PREFIX = 'nad-zoom-';

    private randomId(): string {
        const uint32 = globalThis.crypto.getRandomValues(new Uint32Array(1))[0];
        return uint32.toString(16);
    }

    /**
     * @param container - The HTML element that will contain the SVG diagram.
     * @param svgContent - The SVG content to be rendered in the viewer.
     * @param diagramMetadata - Metadata associated with the diagram, including nodes, edges, and other properties.
     * @param nadViewerParametersOptions - Parameters for the network area diagram viewer.
     */
    constructor(
        container: HTMLElement,
        svgContent: string,
        diagramMetadata: DiagramMetadata | null,
        nadViewerParametersOptions: NadViewerParametersOptions | null
    ) {
        this.container = container;
        const idTemp = this.randomId();
        this.maskId = 'mask' + idTemp;
        this.containerId = 'container' + idTemp;
        this.svgDiv = document.createElement('div');
        this.svgDiv.id = 'svg-container';
        this.svgContent = this.fixSvgContent(svgContent);
        this.diagramMetadata = diagramMetadata;
        this.nadViewerParameters = new NadViewerParameters(nadViewerParametersOptions ?? undefined);
        this.width = 0;
        this.height = 0;
        this.originalWidth = 0;
        this.originalHeight = 0;
        this.enableDragInteraction = this.nadViewerParameters.getEnableDragInteraction();
        this.onMoveNodeCallback = this.nadViewerParameters.getOnMoveNodeCallback();
        this.onMoveTextNodeCallback = this.nadViewerParameters.getOnMoveTextNodeCallback();
        this.onRightClickCallback = this.nadViewerParameters.getOnRightClickCallback();
        this.onSelectNodeCallback = this.nadViewerParameters.getOnSelectNodeCallback();
        this.onToggleHoverCallback = this.nadViewerParameters.getOnToggleHoverCallback();
        this.zoomLevels = this.nadViewerParameters.getZoomLevels();
        this.zoomLevels.sort((a, b) => b - a);
        this.init();
        this.svgParameters = new SvgParameters(this.diagramMetadata?.svgParameters);
        this.layoutParameters = new LayoutParameters(this.diagramMetadata?.layoutParameters);
        this.previousMaxDisplayedSize = 0;
    }

    private fixSvgContent(svgContent: string): string {
        // fix span in text boxes, for avoiding to include the following text
        return svgContent.replace(/(<span class=".*")(\/>)/g, '$1></span>');
    }

    public setWidth(width: number): void {
        this.width = width;
    }

    public setOriginalWidth(originalWidth: number): void {
        this.originalWidth = originalWidth;
    }

    public setHeight(height: number): void {
        this.height = height;
    }

    public setOriginalHeight(originalHeight: number): void {
        this.originalHeight = originalHeight;
    }

    public setContainer(container: HTMLElement): void {
        this.container = container;
    }

    public setSvgContent(svgContent: string): void {
        this.svgContent = this.fixSvgContent(svgContent);
    }

    public getWidth(): number {
        return this.width;
    }

    public getOriginalWidth(): number {
        return this.originalWidth;
    }

    public getHeight(): number {
        return this.height;
    }

    public getOriginalHeight(): number {
        return this.originalHeight;
    }

    public getContainer(): HTMLElement {
        return this.container;
    }

    public getSvgContent(): string {
        return this.svgContent;
    }

    public getViewBox(): ViewBoxLike | undefined {
        return this.svgDraw?.viewbox();
    }

    public setViewBox(viewBox: ViewBoxLike): void {
        this.svgDraw?.viewbox(viewBox);
    }

    public setPreviousMaxDisplayedSize(previousMaxDisplayedSize: number): void {
        this.previousMaxDisplayedSize = previousMaxDisplayedSize;
    }

    public getPreviousMaxDisplayedSize(): number {
        return this.previousMaxDisplayedSize;
    }

    private getNodeIdFromEquipmentId(equipmentId: string) {
        const node: NodeMetadata | undefined = this.diagramMetadata?.nodes.find(
            (node) => node.equipmentId == equipmentId
        );
        return node?.svgId || null;
    }

    private getTextNodeIdFromEquipmentId(equipmentId: string) {
        const node: TextNodeMetadata | undefined = this.diagramMetadata?.textNodes.find(
            (node) => node.equipmentId == equipmentId
        );
        return node?.svgId || null;
    }

    public moveNodeToCoordinates(equipmentId: string, x: number, y: number) {
        const nodeId = this.getNodeIdFromEquipmentId(equipmentId);
        if (nodeId != null) {
            const elemToMove: SVGGraphicsElement | null = this.svgDiv.querySelector('[id="' + nodeId + '"]');
            if (elemToMove) {
                // update metadata only
                this.updateNodeMetadata(elemToMove, new Point(x, y));
                // update and redraw element
                this.updateElement(elemToMove);
            }
        }
    }

    public moveTextNodeToCoordinates(
        equipmentId: string,
        shiftX: number,
        shiftY: number,
        connectionShiftX: number,
        connectionShiftY: number
    ) {
        const nodeId = this.getNodeIdFromEquipmentId(equipmentId);
        if (nodeId == null) {
            return;
        }
        const nodeElement: SVGGraphicsElement | null = this.svgDiv.querySelector('[id="' + nodeId + '"]');
        if (!nodeElement) {
            return;
        }
        const nodePosition: Point = DiagramUtils.getPosition(nodeElement);

        const textnodeId = this.getTextNodeIdFromEquipmentId(equipmentId);
        if (textnodeId == null) {
            return;
        }
        const elemToMove: SVGGraphicsElement | null = this.svgDiv.querySelector('[id="' + textnodeId + '"]');
        if (!elemToMove) {
            return;
        }
        this.endTextEdge = new Point(nodePosition.x + connectionShiftX, nodePosition.y + connectionShiftY);

        const textNodeTopLeftCornerPosition = new Point(nodePosition.x + shiftX, nodePosition.y + shiftY);

        // update metadata only
        this.updateTextNodeMetadata(elemToMove, textNodeTopLeftCornerPosition);

        //update and redraw element
        this.updateElement(elemToMove);
    }

    private hasNodeInteraction(): boolean {
        return this.enableDragInteraction || this.onRightClickCallback != null || this.onSelectNodeCallback != null;
    }

    public init(): void {
        if (!this.container || !this.svgContent) {
            return;
        }

        const dimensions: DiagramUtils.Dimensions | null = this.getDimensionsFromSvg();
        if (!dimensions) {
            return;
        }

        // clear the previous svg in div element before replacing
        this.container.innerHTML = '';

        // add nad viewer div
        const nadViewerDiv = document.createElement('div');
        nadViewerDiv.id = 'nad-viewer';
        nadViewerDiv.style.position = 'relative';
        this.container.appendChild(nadViewerDiv);

        // add buttons bar div
        if (this.nadViewerParameters.getAddButtons()) {
            nadViewerDiv.appendChild(this.getZoomButtonsBar());
            nadViewerDiv.appendChild(this.getActionButtonsBar());
        }

        // add svg div
        nadViewerDiv.appendChild(this.svgDiv);

        // set dimensions
        this.setOriginalWidth(dimensions.width);
        this.setOriginalHeight(dimensions.height);
        this.setWidth(
            dimensions.width < this.nadViewerParameters.getMinWidth()
                ? this.nadViewerParameters.getMinWidth()
                : Math.min(dimensions.width, this.nadViewerParameters.getMaxWidth())
        );
        this.setHeight(
            dimensions.height < this.nadViewerParameters.getMinHeight()
                ? this.nadViewerParameters.getMinHeight()
                : Math.min(dimensions.height, this.nadViewerParameters.getMaxHeight())
        );

        // set the SVG
        const viewBox: ViewBoxLike = this.nadViewerParameters.getInitialViewBox() ?? {
            x: dimensions.viewbox.x,
            y: dimensions.viewbox.y,
            width: dimensions.viewbox.width,
            height: dimensions.viewbox.height,
        };
        this.svgDraw = SVG().addTo(this.svgDiv).size(this.width, this.height).viewbox(viewBox);

        const drawnSvg: HTMLElement = <HTMLElement>this.svgDraw.svg(this.svgContent).node.firstElementChild;
        drawnSvg.style.overflow = 'visible';

        this.prepareHoverHelper();

        // add events
        const hasMetadata = this.diagramMetadata !== null;
        if (this.hasNodeInteraction() && hasMetadata) {
            this.svgDraw.on('mousedown', (e: Event) => {
                if ((e as MouseEvent).button == 0) {
                    this.onMouseLeftDown(e as MouseEvent);
                }
            });
            this.svgDraw.on('mousemove', (e: Event) => {
                this.onMouseMove(e as MouseEvent);
            });
            this.svgDraw.on('mouseup mouseleave', (e: Event) => {
                if ((e as MouseEvent).button == 0) {
                    this.onMouseLeftUpOrLeave(e as MouseEvent);
                }
            });
        }
        if (hasMetadata) {
            this.svgDraw.on('mouseover', (e: Event) => {
                this.onHover(e as MouseEvent);
            });

            this.svgDraw.on('mouseout', () => {
                this.handleHoverExit();
            });
        }
        if (this.onRightClickCallback != null && hasMetadata) {
            this.svgDraw.on('mousedown', (e: Event) => {
                if ((e as MouseEvent).button == 2) {
                    this.onMouseRightDown(e as MouseEvent);
                }
            });
        }
        this.svgDraw.on('panStart', function () {
            if (drawnSvg.parentElement != undefined) {
                drawnSvg.parentElement.style.cursor = 'move';
            }
        });
        this.svgDraw.on('panEnd', function () {
            if (drawnSvg.parentElement != undefined) {
                drawnSvg.parentElement.style.removeProperty('cursor');
            }
        });

        // add pan and zoom to the SVG
        // we check if there is an "initial zoom" by checking ratio of width and height of the nad compared with viewBox sizes
        const widthRatio = dimensions.viewbox.width / this.getWidth();
        const heightRatio = dimensions.viewbox.height / this.getHeight();
        this.ratio = Math.max(widthRatio, heightRatio);
        this.enablePanzoom();
        // PowSyBl NAD introduced server side calculated SVG viewbox. This viewBox attribute can be removed as it is copied in the panzoom svg tag.
        const firstChild: HTMLElement = <HTMLElement>this.svgDraw.node.firstChild;
        firstChild.removeAttribute('viewBox');
        firstChild.removeAttribute('width');
        firstChild.removeAttribute('height');

        this.prepareLevelOfDetail();

        if (this.hasNodeInteraction() && hasMetadata) {
            // fill empty elements: unknown buses and three windings transformers
            const emptyElements: NodeListOf<SVGGraphicsElement> = this.svgDiv.querySelectorAll(
                '.nad-unknown-busnode, .nad-3wt-nodes .nad-winding'
            );
            emptyElements.forEach((emptyElement) => {
                emptyElement.style.fill = '#0000';
            });
        }
        if (this.onRightClickCallback != null && hasMetadata) {
            // fill empty branch elements: two windings transformers
            const emptyElements: NodeListOf<SVGGraphicsElement> = this.svgDiv.querySelectorAll(
                '.nad-branch-edges .nad-winding'
            );
            emptyElements.forEach((emptyElement) => {
                emptyElement.style.fill = '#0000';
            });
        }
    }

    private prepareHoverHelper() {
        // Create a mask that is used to help the user hover over a line :
        // The trick is to enlarge the line when hovering, and use this mask as a way to visually hide the
        // enlargement. We only see the original line's shape through the mask, but the "real" line is thicker,
        // making it easier to keep under the user's mouse.
        if (this.nadViewerParameters.getEnableHoverHelper() && this.svgDraw) {
            const drawnSvg: HTMLElement = <HTMLElement>this.svgDraw.node?.firstElementChild;
            if (drawnSvg) {
                drawnSvg.id = this.containerId;
                this.svgDraw.addClass('hoverHelper');
                const style = document.createElementNS('http://www.w3.org/2000/svg', 'style');
                style.textContent = `#${this.containerId} .nad-edge-path:hover{mask:url(#${this.maskId});}`;
                drawnSvg.appendChild(style);
                const defs = this.svgDraw.defs();
                const mask = defs.mask().id(this.maskId);
                this.edgeMask = mask.polyline();
                this.edgeMask.fill('none');
                this.edgeMask.stroke({ color: 'white' });
            }
        }
    }

    private prepareLevelOfDetail() {
        if (this.nadViewerParameters.getEnableLevelOfDetail() && this.svgDraw) {
            this.svgDraw.fire('zoom'); // Forces a new dynamic zoom check to correctly update the dynamic CSS

            // We add an observer to track when the SVG's viewBox is updated by panzoom
            // (we have to do this instead of using panzoom's 'zoom' event to have accurate viewBox updates)
            const targetNode: SVGSVGElement = this.svgDraw.node;
            this.checkAndUpdateLevelOfDetail(targetNode);
            // Callback function to execute when mutations are observed
            const observerCallback = (mutationList: MutationRecord[]) => {
                for (const mutation of mutationList) {
                    if (mutation.attributeName === 'viewBox') {
                        this.checkAndUpdateLevelOfDetail(targetNode);
                    }
                }
            };

            // Create a debounced version of the observer callback to limit the frequency of calls when the 'viewBox' attribute changes,
            // particularly during zooming operations, improving performance and avoiding redundant updates.
            const debouncedObserverCallback = debounce(observerCallback, 50);
            const observer = new MutationObserver(debouncedObserverCallback);
            observer.observe(targetNode, { attributeFilter: ['viewBox'] });
        }
<<<<<<< HEAD
=======

        if (this.hasNodeInteraction() && hasMetadata) {
            // fill empty elements: unknown buses and three windings transformers
            const emptyElements: NodeListOf<SVGGraphicsElement> = this.svgDiv.querySelectorAll(
                '.nad-unknown-busnode, .nad-3wt-nodes .nad-winding, g.nad-injections>g>g>g>g>circle'
            );
            emptyElements.forEach((emptyElement) => {
                emptyElement.style.fill = '#0000';
            });
        }
        if (this.onRightClickCallback != null && hasMetadata) {
            // fill empty branch elements: two windings transformers
            const emptyElements: NodeListOf<SVGGraphicsElement> = this.svgDiv.querySelectorAll(
                '.nad-branch-edges .nad-winding'
            );
            emptyElements.forEach((emptyElement) => {
                emptyElement.style.fill = '#0000';
            });
        }
>>>>>>> 8f75f4f7
    }

    private getZoomButtonsBar(): HTMLDivElement {
        const buttonsDiv = document.createElement('div');
        buttonsDiv.id = 'zoom-buttons-bars';
        buttonsDiv.style.display = 'inline-grid';
        buttonsDiv.style.alignItems = 'center';
        buttonsDiv.style.position = 'absolute';
        buttonsDiv.style.left = '6px';
        buttonsDiv.style.bottom = '6px';

        const zoomInButton = DiagramUtils.getZoomInButton();
        buttonsDiv.appendChild(zoomInButton);
        zoomInButton.addEventListener('click', () => {
            this.zoomIn();
        });
        const zoomOutButton = DiagramUtils.getZoomOutButton();
        buttonsDiv.appendChild(zoomOutButton);
        zoomOutButton.addEventListener('click', () => {
            this.zoomOut();
        });
        const zoomToFitButton = DiagramUtils.getZoomToFitButton();
        buttonsDiv.appendChild(zoomToFitButton);
        zoomToFitButton.addEventListener('click', () => {
            this.zoomToFit();
        });

        return buttonsDiv;
    }

    private getActionButtonsBar(): HTMLDivElement {
        const buttonsDiv = document.createElement('div');
        buttonsDiv.id = 'action-buttons-bars';
        buttonsDiv.style.display = 'flex';
        buttonsDiv.style.alignItems = 'center';
        buttonsDiv.style.position = 'absolute';
        buttonsDiv.style.left = '6px';
        buttonsDiv.style.top = '6px';

        const saveSvgButton = DiagramUtils.getSaveSvgButton();
        buttonsDiv.appendChild(saveSvgButton);
        saveSvgButton.addEventListener('click', () => {
            this.saveSvg();
        });
        const savePngButton = DiagramUtils.getSavePngButton();
        buttonsDiv.appendChild(savePngButton);
        savePngButton.addEventListener('click', () => {
            this.savePng(NetworkAreaDiagramViewer.DEFAULT_PNG_BACKGROUND_COLOR);
        });
        navigator.permissions
            .query({ name: 'clipboard-write' as PermissionName })
            .then((result) => {
                if (result.state == 'granted' || result.state == 'prompt') {
                    this.addScreenshotButton(buttonsDiv, true);
                } else {
                    console.warn('Write access to clipboard not granted');
                    this.addScreenshotButton(buttonsDiv, false);
                }
            })
            .catch((err) => {
                // Firefox does not support clipboard-write permission
                console.warn('clipboard-write permission not supported: ' + err);
                // add button based on clipboard availability
                if (navigator.clipboard) {
                    this.addScreenshotButton(buttonsDiv, true);
                } else {
                    console.warn('Navigator clipboard not available');
                    this.addScreenshotButton(buttonsDiv, false);
                }
            });

        return buttonsDiv;
    }

    private addScreenshotButton(buttonsDiv: HTMLDivElement, enabled: boolean) {
        const screenshotButton = DiagramUtils.getScreenshotButton(enabled);
        buttonsDiv.appendChild(screenshotButton);
        screenshotButton.addEventListener('click', () => {
            this.screenshot(NetworkAreaDiagramViewer.DEFAULT_PNG_BACKGROUND_COLOR);
        });
    }

    public getSvg(): string | null {
        return this.svgDraw !== undefined ? this.svgDraw.svg() : null;
    }

    public getJsonMetadata(): string | null {
        return JSON.stringify(this.diagramMetadata);
    }

    public getDimensionsFromSvg(): DiagramUtils.Dimensions | null {
        // Dimensions are set in the main svg tag attributes. We want to parse those data without loading the whole svg in the DOM.
        const result = this.svgContent.match('<svg[^>]*>');
        if (result === null || result.length === 0) {
            return null;
        }
        const emptiedSvgContent = result[0] + '</svg>';
        const svg: SVGSVGElement = new DOMParser()
            .parseFromString(emptiedSvgContent, 'image/svg+xml')
            .getElementsByTagName('svg')[0];
        const width = Number(svg.getAttribute('width'));
        const height = Number(svg.getAttribute('height'));
        const viewbox: DiagramUtils.ViewBox = svg.viewBox.baseVal;
        return { width: width, height: height, viewbox: viewbox };
    }

    private enablePanzoom() {
        this.svgDraw?.panZoom({
            panning: true,
            zoomMin: 0.5 / this.ratio, // maximum zoom OUT ratio (0.5 = at best, the displayed area is twice the SVG's size)
            zoomMax: 20 * this.ratio, // maximum zoom IN ratio (20 = at best, the displayed area is only 1/20th of the SVG's size)
            zoomFactor: 0.2,
        });
    }

    private disablePanzoom() {
        this.svgDraw?.panZoom({
            panning: false,
        });
    }
    private onMouseLeftDown(event: MouseEvent) {
        // Nodes are selectable and draggable
        // TextNodes are only draggable
        const targetElement = event.target as SVGElement;
        const selectableElem = DiagramUtils.getSelectableFrom(targetElement);
        const draggableElem = DiagramUtils.getDraggableFrom(targetElement);

        if (event.shiftKey) {
            //SHIFT Selection mode only
            this.initSelection(selectableElem);
        } else {
            // Interaction mode (could be drag or select)
            // next 'mousemove' event will determine it
            this.initSelection(selectableElem);
            if (this.enableDragInteraction) {
                this.initDrag(draggableElem);
            }
        }
    }

    private initSelection(selectableElem?: SVGElement) {
        if (!selectableElem) {
            return;
        }
        if (this.onSelectNodeCallback != null) {
            this.disablePanzoom(); // keep pan zoom functionality if mouse over a node
        }
        this.selectedElement = selectableElem as SVGGraphicsElement;
    }

    private initDrag(draggableElem?: SVGElement) {
        if (!draggableElem) {
            return;
        }
        this.disablePanzoom();
        this.draggedElement = draggableElem as SVGGraphicsElement;
    }

    private onDragStart() {
        this.isDragging = true;

        // change cursor style
        const svg: HTMLElement = <HTMLElement>this.svgDraw?.node.firstElementChild?.parentElement;
        svg.style.cursor = 'grabbing';

        this.ctm = this.svgDraw?.node.getScreenCTM(); // used to compute mouse movement
        this.edgeAngles = new Map<string, number>(); // used for node redrawing

        // get original position of dragged element
        this.textNodeSelected = DiagramUtils.isTextNode(this.draggedElement);
        if (this.textNodeSelected) {
            this.initialPosition = DiagramUtils.getTextNodePosition(this.draggedElement); // used for the offset
            this.endTextEdge = new Point(0, 0);
            const textNode: TextNodeMetadata | undefined = this.diagramMetadata?.textNodes.find(
                (textNode) => textNode.svgId == this.draggedElement?.id
            );
            if (textNode) {
                this.originalTextNodeShift = new Point(textNode.shiftX, textNode.shiftY);
                this.originalTextNodeConnectionShift = new Point(textNode.connectionShiftX, textNode.connectionShiftY);
            }
        } else {
            this.initialPosition = DiagramUtils.getPosition(this.draggedElement); // used for the offset
            const node: NodeMetadata | undefined = this.diagramMetadata?.nodes.find(
                (node) => node.svgId == this.draggedElement?.id
            );
            if (node) {
                this.originalNodePosition = new Point(node.x, node.y);
            }
        }
    }

    private onMouseMove(event: MouseEvent) {
        // first mouse move will start drag & drop and set `isDragging` to true
        if (!this.draggedElement) {
            return;
        }
        if (!this.isDragging) {
            this.onDragStart();
        }

        event.preventDefault();
        this.ctm = this.svgDraw?.node.getScreenCTM();
        const mousePosition = this.getMousePosition(event);

        // Update metadata first
        if (this.textNodeSelected) {
            const topLeftCornerPosition = DiagramUtils.getTextNodeTopLeftCornerFromCenter(
                this.draggedElement,
                mousePosition
            );
            this.updateTextNodeMetadata(this.draggedElement, topLeftCornerPosition);
        } else {
            this.updateNodeMetadata(this.draggedElement, mousePosition);
        }

        // Then update elements visually using updated metadata
        this.updateElement(this.draggedElement);
    }

    private updateNodeMetadata(vlNode: SVGGraphicsElement, position: Point) {
        const node: NodeMetadata | undefined = this.diagramMetadata?.nodes.find((node) => node.svgId == vlNode.id);
        if (node != null) {
            const nodeMove = DiagramUtils.getNodeMove(node, position);
            node.x = nodeMove.xNew;
            node.y = nodeMove.yNew;
        }
    }

    private updateTextNodeMetadata(textNodeElement: SVGGraphicsElement, position: Point) {
        const node: NodeMetadata | undefined = this.diagramMetadata?.nodes.find(
            (node) => node.svgId == DiagramUtils.getVoltageLevelNodeId(textNodeElement.id)
        );
        const textNode: TextNodeMetadata | undefined = this.diagramMetadata?.textNodes.find(
            (textNode) => textNode.svgId == textNodeElement.id
        );
        if (node != null && textNode != null) {
            const textNodeMoves = DiagramUtils.getTextNodeMoves(textNode, node, position, this.endTextEdge);
            textNode.shiftX = textNodeMoves[0].xNew;
            textNode.shiftY = textNodeMoves[0].yNew;
            textNode.connectionShiftX = textNodeMoves[1].xNew;
            textNode.connectionShiftY = textNodeMoves[1].yNew;
        }
    }

    private updateElement(element: SVGGraphicsElement) {
        if (DiagramUtils.isTextNode(element)) {
            this.initialPosition = DiagramUtils.getTextNodePosition(element);
            const vlNode: SVGGraphicsElement | null = this.svgDiv.querySelector(
                "[id='" + DiagramUtils.getVoltageLevelNodeId(element.id) + "']"
            );
            if (vlNode) {
                this.updateVoltageLevelText(element, vlNode);
            }
        } else {
            this.initialPosition = DiagramUtils.getPosition(element);
            this.updateVoltageLevelNode(element);
        }
    }

    private onHover(mouseEvent: MouseEvent) {
        if (this.onToggleHoverCallback == null) {
            return;
        }

        const hoverableElem = DiagramUtils.getHoverableFrom(mouseEvent.target as SVGElement);
        if (!hoverableElem) {
            this.handleHoverExit();
            return;
        }

        this.clearHighlights();
        const mousePosition = this.getMousePosition(mouseEvent);

        if (DiagramUtils.isHighlightableElement(hoverableElem)) {
            this.handleHighlightableElementHover(hoverableElem, mousePosition);
        } else if (DiagramUtils.isInjection(hoverableElem)) {
            this.handleInjectionHover(hoverableElem, mousePosition);
        } else {
            this.handleEdgeHover(hoverableElem, mousePosition);
        }
    }

    private onMouseLeftUpOrLeave(mouseEvent: MouseEvent) {
        // check if I moved or selected an element
        if (this.isDragging) {
            // moving element
            this.onDragEnd();
            this.resetMouseEventParams();
        } else if (this.selectedElement) {
            // selecting element
            const mousePosition = this.getMousePosition(mouseEvent);
            this.onSelectEnd(mousePosition);
            this.resetMouseEventParams();
        }
    }

    private resetMouseEventParams() {
        this.selectedElement = null;

        this.isDragging = false;
        this.draggedElement = null;
        this.initialPosition = new Point(0, 0);
        this.ctm = null;
        this.originalNodePosition = new Point(0, 0);
        this.originalTextNodeShift = new Point(0, 0);
        this.originalTextNodeConnectionShift = new Point(0, 0);

        this.enablePanzoom();
    }

    private onDragEnd() {
        if (!this.draggedElement) {
            return;
        }

        if (this.textNodeSelected) {
            this.callMoveTextNodeCallback(this.draggedElement);
        } else {
            this.callMoveNodeCallback(this.draggedElement);
        }
        // change cursor style back to normal
        const svg: HTMLElement = <HTMLElement>this.svgDraw?.node.firstElementChild?.parentElement;
        svg.style.removeProperty('cursor');
    }

    private callMoveNodeCallback(vlNode: SVGGraphicsElement) {
        if (this.onMoveNodeCallback) {
            const node: NodeMetadata | undefined = this.diagramMetadata?.nodes.find((node) => node.svgId == vlNode.id);
            if (node != null) {
                this.onMoveNodeCallback(
                    node.equipmentId,
                    node.svgId,
                    node.x,
                    node.y,
                    this.originalNodePosition.x,
                    this.originalNodePosition.y
                );
            }
        }
    }

    private callMoveTextNodeCallback(textNodeElement: SVGGraphicsElement) {
        if (this.onMoveTextNodeCallback) {
            const node: NodeMetadata | undefined = this.diagramMetadata?.nodes.find(
                (node) => node.svgId == DiagramUtils.getVoltageLevelNodeId(textNodeElement.id)
            );
            const textNode: TextNodeMetadata | undefined = this.diagramMetadata?.textNodes.find(
                (textNode) => textNode.svgId == textNodeElement.id
            );

            if (node != null && textNode != null) {
                this.onMoveTextNodeCallback(
                    node.equipmentId,
                    node.svgId,
                    textNode.svgId,
                    textNode.shiftX,
                    textNode.shiftY,
                    this.originalTextNodeShift.x,
                    this.originalTextNodeShift.y,
                    textNode.connectionShiftX,
                    textNode.connectionShiftY,
                    this.originalTextNodeConnectionShift.x,
                    this.originalTextNodeConnectionShift.y
                );
            }
        }
    }

    private onSelectEnd(mousePosition: Point) {
        this.callSelectNodeCallback(mousePosition);
    }

    // position w.r.t the SVG box
    private getMousePosition(event: MouseEvent): Point {
        return new Point(
            (event.clientX - (this.ctm?.e ?? 0)) / (this.ctm?.a ?? 1),
            (event.clientY - (this.ctm?.f ?? 0)) / (this.ctm?.d ?? 1)
        );
    }

    // translation w.r.t. the initial position
    private getTranslation(position: Point): Point {
        return new Point(position.x - this.initialPosition.x, position.y - this.initialPosition.y);
    }

    private updateVoltageLevelText(textNode: SVGGraphicsElement, vlNode: SVGGraphicsElement) {
        window.getSelection()?.empty(); // to avoid text highlighting in firefox

        const textNodeMetadata = this.diagramMetadata?.textNodes.find((node) => node.svgId === textNode.id);
        const vlNodeMetadata = this.diagramMetadata?.nodes.find((node) => node.svgId === vlNode.id);

        if (textNodeMetadata && vlNodeMetadata) {
            const position = new Point(
                vlNodeMetadata.x + textNodeMetadata.shiftX,
                vlNodeMetadata.y + textNodeMetadata.shiftY
            );
            this.updateText(textNode, vlNode, position);
        }
    }

    private updateVoltageLevelNode(vlNode: SVGGraphicsElement) {
        const nodeMetadata = this.diagramMetadata?.nodes.find((node) => node.svgId === vlNode.id);
        if (nodeMetadata) {
            const position = new Point(nodeMetadata.x, nodeMetadata.y);
            this.updateNodePosition(vlNode, position);
            const textNode: SVGGraphicsElement | null = this.svgDiv.querySelector(
                "[id='" + DiagramUtils.getTextNodeId(vlNode.id) + "']"
            );
            if (textNode) {
                this.updateVoltageLevelText(textNode, vlNode);
            }
            this.updateEdges(vlNode, position);
            this.updateInjections(vlNode, position);
        }
    }

    private updateNodePosition(vlNode: SVGGraphicsElement, position: Point) {
        vlNode.setAttribute('transform', 'translate(' + DiagramUtils.getFormattedPoint(position) + ')');
    }

    private updateText(textNode: SVGGraphicsElement | null, vlNode: SVGGraphicsElement | null, position: Point) {
        if (!textNode) {
            return;
        }

        // update text node position
        this.updateTextNodePosition(textNode, position);
        if (vlNode != null) {
            // redraw text edge
            const textNodeSize = DiagramUtils.getTextNodeSize(textNode);
            this.redrawTextEdge(
                DiagramUtils.getTextEdgeId(vlNode.id),
                position,
                vlNode,
                textNodeSize.height,
                textNodeSize.width
            );
        }
    }

    private updateTextNodePosition(textElement: SVGGraphicsElement | null, point: Point) {
        if (textElement != null) {
            textElement.style.left = point.x.toFixed(0) + 'px';
            textElement.style.top = point.y.toFixed(0) + 'px';
        }
    }

    private redrawTextEdge(
        textEdgeId: string,
        textNodePosition: Point,
        vlNode: SVGGraphicsElement,
        textHeight: number,
        textWidth: number
    ) {
        const textEdge: SVGGraphicsElement | null = this.svgDiv.querySelector("[id='" + textEdgeId + "']");
        if (textEdge != null) {
            // compute voltage level circle radius
            const busNodes: BusNodeMetadata[] | undefined = this.diagramMetadata?.busNodes.filter(
                (busNode) => busNode.vlNode == vlNode.id
            );
            const nbNeighbours = busNodes !== undefined && busNodes.length > 1 ? busNodes.length - 1 : 0;
            const voltageLevelCircleRadius = DiagramUtils.getVoltageLevelCircleRadius(
                nbNeighbours,
                DiagramUtils.isVlNodeFictitious(vlNode.id, this.diagramMetadata?.nodes)
                    ? this.svgParameters.getFictitiousVoltageLevelCircleRadius()
                    : this.svgParameters.getVoltageLevelCircleRadius()
            );
            // compute text edge start and end
            const vlNodePosition = DiagramUtils.getPosition(vlNode);
            // HOTFIX If we call moveElement programmatically (not during a drag and drop event)
            // then textNode?.firstElementChild?.scrollHeight and textNode?.firstElementChild?.scrollWidth seems not defined
            // then textHeight and textWidth equal 0
            // We set this.endTextEdge using connectionShifts sooner in this case
            if (textHeight !== 0 || textWidth !== 0) {
                this.endTextEdge = DiagramUtils.getTextEdgeEnd(
                    textNodePosition,
                    vlNodePosition,
                    this.layoutParameters.getTextNodeEdgeConnectionYShift(),
                    textHeight,
                    textWidth
                );
            }
            const startTextEdge = DiagramUtils.getPointAtDistance(
                vlNodePosition,
                this.endTextEdge,
                voltageLevelCircleRadius
            );
            // update text edge polyline
            const polyline = DiagramUtils.getFormattedPolyline(startTextEdge, null, this.endTextEdge);
            textEdge.setAttribute('points', polyline);
        }
    }

    private updateSvgElementPosition(svgElementId: string, translation: Point) {
        const svgElement: SVGGraphicsElement | null = this.svgDiv.querySelector("[id='" + svgElementId + "']");
        if (svgElement) {
            const transform = DiagramUtils.getTransform(svgElement);
            const totalTranslation = new Point(
                (transform?.matrix.e ?? 0) + translation.x,
                (transform?.matrix.f ?? 0) + translation.y
            );
            svgElement?.setAttribute(
                'transform',
                'translate(' + DiagramUtils.getFormattedPoint(totalTranslation) + ')'
            );
        }
    }

    private updateInjections(vlNode: SVGGraphicsElement, position: Point) {
        // get edges connected to the the node we are moving
        const injections: InjectionMetadata[] | undefined = this.diagramMetadata?.injections?.filter(
            (inj) => inj.vlNodeId == vlNode.id
        );
        injections?.forEach((inj) => {
            this.updateSvgElementPosition(inj.svgId, this.getTranslation(position));
        });
    }

    private updateEdges(vlNode: SVGGraphicsElement, position: Point) {
        // get edges connected to the the node we are moving
        const edges: EdgeMetadata[] | undefined = this.diagramMetadata?.edges.filter(
            (edge) => edge.node1 == vlNode.id || edge.node2 == vlNode.id
        );
        // group edges, to have multibranches - branches connecting the same nodes - together
        const groupedEdges: Map<string, EdgeMetadata[]> = new Map<string, EdgeMetadata[]>();
        const loopEdges: Map<string, EdgeMetadata[]> = new Map<string, EdgeMetadata[]>();
        const busNodeEdges: Map<string, EdgeMetadata[]> = new Map<string, EdgeMetadata[]>();
        edges?.forEach((edge) => {
            let edgeGroup: EdgeMetadata[] = [];
            if (edge.node1 == edge.node2) {
                // loop edge
                if (loopEdges.has(edge.node1)) {
                    edgeGroup = loopEdges.get(edge.node1) ?? [];
                }
                edgeGroup.push(edge);
                loopEdges.set(edge.node1, edgeGroup);
                this.addBusNodeEdge(edge.busNode1, edge, busNodeEdges);
                this.addBusNodeEdge(edge.busNode2, edge, busNodeEdges);
            } else {
                const edgeGroupId = edge.node1.concat('_', edge.node2);
                if (groupedEdges.has(edgeGroupId)) {
                    edgeGroup = groupedEdges.get(edgeGroupId) ?? [];
                }
                edgeGroup.push(edge);
                groupedEdges.set(edgeGroupId, edgeGroup);
                const busNodeId = edge.node1 == vlNode.id ? edge.busNode1 : edge.busNode2;
                this.addBusNodeEdge(busNodeId, edge, busNodeEdges);
            }
        });

        const injectionsEdges: Map<string, InjectionMetadata[]> = new Map<string, InjectionMetadata[]>();
        this.addInjectionEdges(vlNode.id, injectionsEdges);

        // redraw grouped edges
        for (const edgeGroup of groupedEdges.values()) {
            this.redrawEdgeGroup(edgeGroup, vlNode);
        }
        // redraw loop edges
        for (const edgeGroup of loopEdges.values()) {
            this.redrawLoopEdgeGroup(edgeGroup, position);
        }
        // redraw node
        this.redrawVoltageLevelNode(vlNode, busNodeEdges, injectionsEdges);
    }

    private addInjectionEdges(vlNodeId: string, injectionsEdges: Map<string, InjectionMetadata[]>) {
        const injections: InjectionMetadata[] | undefined = this.diagramMetadata?.injections?.filter(
            (injection) => injection.vlNodeId == vlNodeId
        );
        injections?.forEach((inj) => {
            this.addInjectionEdge(inj.busNodeId, inj, injectionsEdges);
        });
    }

    private addBusNodeEdge(busNodeId: string | null, edge: EdgeMetadata, busNodeEdges: Map<string, EdgeMetadata[]>) {
        let busEdgeGroup: EdgeMetadata[] = [];
        if (busNodeId != null) {
            if (busNodeEdges.has(busNodeId)) {
                busEdgeGroup = busNodeEdges.get(busNodeId) ?? [];
            }
            busEdgeGroup.push(edge);
            busNodeEdges.set(busNodeId, busEdgeGroup);
        }
    }

    private addInjectionEdge(
        busNodeId: string | null,
        injection: InjectionMetadata,
        injectionEdges: Map<string, InjectionMetadata[]>
    ) {
        let injectionEdgesGroup: InjectionMetadata[] = [];
        if (busNodeId != null) {
            if (injectionEdges.has(busNodeId)) {
                injectionEdgesGroup = injectionEdges.get(busNodeId) ?? [];
            }
            injectionEdgesGroup.push(injection);
            injectionEdges.set(busNodeId, injectionEdgesGroup);
        }
    }

    private getEdgeNodes(
        edge: EdgeMetadata,
        vlNode: SVGGraphicsElement
    ): [SVGGraphicsElement | null, SVGGraphicsElement | null] {
        const otherNodeId = vlNode.id === edge.node1 ? edge.node2 : edge.node1;
        const otherNode: SVGGraphicsElement | null = this.svgDiv.querySelector("[id='" + otherNodeId + "']");
        const node1 = vlNode.id === edge.node1 ? vlNode : otherNode;
        const node2 = otherNode?.id === edge.node1 ? vlNode : otherNode;
        return [node1, node2];
    }

    private getOtherNode(
        edgeNodes: [SVGGraphicsElement | null, SVGGraphicsElement | null],
        vlNode: SVGGraphicsElement
    ): SVGGraphicsElement | null {
        return edgeNodes[0]?.id == vlNode.id ? edgeNodes[1] : edgeNodes[0];
    }

    private getNodeRadius(busNodeId: string, vlNodeId: string): [number, number, number] {
        const busNode: BusNodeMetadata | undefined = this.diagramMetadata?.busNodes.find(
            (busNode) => busNode.svgId == busNodeId
        );
        return DiagramUtils.getNodeRadius(
            busNode?.nbNeighbours ?? 0,
            DiagramUtils.isVlNodeFictitious(vlNodeId, this.diagramMetadata?.nodes)
                ? this.svgParameters.getFictitiousVoltageLevelCircleRadius()
                : this.svgParameters.getVoltageLevelCircleRadius(),
            busNode?.index ?? 0,
            this.svgParameters.getInterAnnulusSpace()
        );
    }

    private redrawEdgeGroup(edges: EdgeMetadata[], vlNode: SVGGraphicsElement) {
        if (edges.length == 1) {
            this.redrawStraightEdge(edges[0], vlNode); // 1 edge in the group -> straight line
        } else {
            this.redrawForkEdge(edges, vlNode);
        }
    }

    private redrawForkEdge(edges: EdgeMetadata[], vlNode: SVGGraphicsElement) {
        const position: Point = DiagramUtils.getPosition(vlNode);
        const edgeNodes = this.getEdgeNodes(edges[0], vlNode);
        const point1 = DiagramUtils.getPosition(edgeNodes[0]);
        const point2 = DiagramUtils.getPosition(edgeNodes[1]);
        const angle = DiagramUtils.getAngle(point1, point2);
        const nbForks = edges.length;
        const angleStep = this.svgParameters.getEdgesForkAperture() / (nbForks - 1);
        let i = 0;
        edges.forEach((edge) => {
            if (2 * i + 1 == nbForks) {
                this.redrawStraightEdge(edge, vlNode); // central edge, if present -> straight line
            } else {
                // get edge type
                const edgeType = DiagramUtils.getEdgeType(edge);
                if (edgeType == DiagramUtils.EdgeType.UNKNOWN) {
                    return;
                }
                if (edgeNodes[0] == null || edgeNodes[1] == null) {
                    // only 1 side of the edge is in the SVG
                    this.updateSvgElementPosition(edge.svgId, this.getTranslation(position));
                    return;
                }
                // get edge element
                const edgeNode: SVGGraphicsElement | null = this.svgDiv.querySelector("[id='" + edge.svgId + "']");
                if (!edgeNode) {
                    return;
                }
                // compute moved edge data: polyline points
                const alpha = -this.svgParameters.getEdgesForkAperture() / 2 + i * angleStep;
                const angleFork1 = angle - alpha;
                const angleFork2 = angle + Math.PI + alpha;
                const edgeFork1 = DiagramUtils.getEdgeFork(point1, this.svgParameters.getEdgesForkLength(), angleFork1);
                const edgeFork2 = DiagramUtils.getEdgeFork(point2, this.svgParameters.getEdgesForkLength(), angleFork2);
                const unknownBusNode1 = edge.busNode1 != null && edge.busNode1.length == 0;
                const nodeRadius1 = this.getNodeRadius(edge.busNode1 ?? '-1', edge.node1 ?? '-1');
                const edgeStart1 = DiagramUtils.getPointAtDistance(
                    DiagramUtils.getPosition(edgeNodes[0]),
                    edgeFork1,
                    unknownBusNode1
                        ? nodeRadius1[1] + this.svgParameters.getUnknownBusNodeExtraRadius()
                        : nodeRadius1[1]
                );
                const unknownBusNode2 = edge.busNode2 != null && edge.busNode2.length == 0;
                const nodeRadius2 = this.getNodeRadius(edge.busNode2 ?? '-1', edge.node2 ?? '-1');
                const edgeStart2 = DiagramUtils.getPointAtDistance(
                    DiagramUtils.getPosition(edgeNodes[1]),
                    edgeFork2,
                    unknownBusNode2
                        ? nodeRadius2[1] + this.svgParameters.getUnknownBusNodeExtraRadius()
                        : nodeRadius2[1]
                );
                const edgeMiddle = DiagramUtils.getMidPosition(edgeFork1, edgeFork2);
                // redraw edge
                this.redrawEdge(
                    edgeNode,
                    edgeStart1,
                    edgeFork1,
                    edgeStart2,
                    edgeFork2,
                    edgeMiddle,
                    nodeRadius1,
                    nodeRadius2,
                    edgeType
                );
            }
            i++;
        });
        // redraw other voltage level node
        const otherNode: SVGGraphicsElement | null = this.getOtherNode(edgeNodes, vlNode);
        this.redrawOtherVoltageLevelNode(otherNode);
    }

    private redrawStraightEdge(edge: EdgeMetadata, vlNode: SVGGraphicsElement) {
        // get edge type
        const edgeType = DiagramUtils.getEdgeType(edge);
        if (edgeType == DiagramUtils.EdgeType.UNKNOWN) {
            return;
        }

        const position: Point = DiagramUtils.getPosition(vlNode);

        const edgeNodes = this.getEdgeNodes(edge, vlNode);
        if (edgeNodes[0] == null || edgeNodes[1] == null) {
            // only 1 side of the edge is in the SVG
            this.updateSvgElementPosition(edge.svgId, this.getTranslation(position));
            return;
        }
        // get edge element
        const edgeNode: SVGGraphicsElement | null = this.svgDiv.querySelector("[id='" + edge.svgId + "']");
        if (!edgeNode) {
            return;
        }
        if (this.isThreeWtEdge(edgeType, edgeNode)) {
            this.redrawThreeWtEdge(edge, edgeNode, vlNode);
            return;
        }
        // compute moved edge data: polyline points
        const nodeRadius1 = this.getNodeRadius(edge.busNode1 ?? '-1', edge.node1 ?? '-1');
        const edgeStart1 = this.getEdgeStart(edge.busNode1, nodeRadius1[1], edgeNodes[0], edgeNodes[1]);
        const nodeRadius2 = this.getNodeRadius(edge.busNode2 ?? '-1', edge.node2 ?? '-1');
        const edgeStart2 = this.getEdgeStart(edge.busNode2, nodeRadius2[1], edgeNodes[1], edgeNodes[0]);
        const edgeMiddle = DiagramUtils.getMidPosition(edgeStart1, edgeStart2);
        // redraw edge
        this.redrawEdge(edgeNode, edgeStart1, null, edgeStart2, null, edgeMiddle, nodeRadius1, nodeRadius2, edgeType);
        // if dangling line edge -> redraw boundary node
        if (edgeType == DiagramUtils.EdgeType.DANGLING_LINE) {
            this.redrawBoundaryNode(edgeNodes[1], DiagramUtils.getAngle(edgeStart2, edgeMiddle), nodeRadius2[1]);
            if (vlNode.id == edgeNodes[1]?.id) {
                // if boundary node moved -> redraw other voltage level node
                this.redrawOtherVoltageLevelNode(edgeNodes[0]);
            }
        } else {
            // redraw other voltage level node
            const otherNode: SVGGraphicsElement | null = this.getOtherNode(edgeNodes, vlNode);
            this.redrawOtherVoltageLevelNode(otherNode);
        }
    }

    private isThreeWtEdge(edgeType: DiagramUtils.EdgeType, edgeNode: SVGGraphicsElement) {
        if (edgeType == DiagramUtils.EdgeType.THREE_WINDINGS_TRANSFORMER) {
            return true;
        }
        const pst3wtEdge =
            edgeType == DiagramUtils.EdgeType.PHASE_SHIFT_TRANSFORMER &&
            edgeNode.parentElement?.classList.contains('nad-3wt-edges');
        return pst3wtEdge ?? false;
    }

    private getEdgeStart(
        busNodeId: string | null,
        outerRadius: number,
        point1: SVGGraphicsElement | null,
        point2: SVGGraphicsElement | null
    ): Point {
        const unknownBusNode = busNodeId != null && busNodeId.length == 0;
        return DiagramUtils.getPointAtDistance(
            DiagramUtils.getPosition(point1),
            DiagramUtils.getPosition(point2),
            unknownBusNode ? outerRadius + this.svgParameters.getUnknownBusNodeExtraRadius() : outerRadius
        );
    }

    private redrawEdge(
        edgeNode: SVGGraphicsElement,
        edgeStart1: Point,
        edgeFork1: Point | null, // if null -> straight line
        edgeStart2: Point,
        edgeFork2: Point | null, // if null -> straight line
        edgeMiddle: Point,
        nodeRadius1: [number, number, number],
        nodeRadius2: [number, number, number],
        edgeType: DiagramUtils.EdgeType
    ) {
        const isTransformerEdge =
            edgeType == DiagramUtils.EdgeType.TWO_WINDINGS_TRANSFORMER ||
            edgeType == DiagramUtils.EdgeType.PHASE_SHIFT_TRANSFORMER;
        const isHVDCLineEdge = edgeType == DiagramUtils.EdgeType.HVDC_LINE;
        this.redrawHalfEdge(edgeNode, '1', edgeStart1, edgeFork1, edgeMiddle, isTransformerEdge, nodeRadius1);
        this.redrawHalfEdge(edgeNode, '2', edgeStart2, edgeFork2, edgeMiddle, isTransformerEdge, nodeRadius2);
        if (isTransformerEdge) {
            this.redrawTransformer(
                edgeNode,
                edgeFork1 == null ? edgeStart1 : edgeFork1,
                edgeMiddle,
                edgeFork2 == null ? edgeStart2 : edgeFork2,
                edgeMiddle,
                edgeType
            );
        } else if (isHVDCLineEdge) {
            this.redrawConverterStation(
                edgeNode,
                edgeFork1 == null ? edgeStart1 : edgeFork1,
                edgeMiddle,
                edgeFork2 == null ? edgeStart2 : edgeFork2,
                edgeMiddle
            );
        }
        // if present, move edge name
        if (this.svgParameters.getEdgeNameDisplayed()) {
            this.updateEdgeName(edgeNode, edgeMiddle, edgeFork1 == null ? edgeStart1 : edgeFork1);
        }
        // store edge angles, to use them for bus node redrawing
        this.edgeAngles.set(
            edgeNode.id + '.1',
            DiagramUtils.getAngle(edgeStart1, edgeFork1 == null ? edgeMiddle : edgeFork1)
        );
        this.edgeAngles.set(
            edgeNode.id + '.2',
            DiagramUtils.getAngle(edgeStart2, edgeFork2 == null ? edgeMiddle : edgeFork2)
        );
    }

    private redrawHalfEdge(
        edgeNode: SVGGraphicsElement,
        side: string,
        startPolyline: Point,
        middlePolyline: Point | null, // if null -> straight line
        endPolyline: Point,
        transformerEdge: boolean,
        nodeRadius: [number, number, number]
    ) {
        // get half edge element
        const halfEdge: SVGGraphicsElement | null = edgeNode.querySelector("[id='" + edgeNode.id + '.' + side + "']");
        // move edge polyline
        const polyline: SVGGraphicsElement | null | undefined = halfEdge?.querySelector('polyline');
        // if transformer edge reduce edge polyline, leaving space for the transformer
        endPolyline = transformerEdge
            ? DiagramUtils.getPointAtDistance(
                  endPolyline,
                  middlePolyline == null ? startPolyline : middlePolyline,
                  1.5 * this.svgParameters.getTransformerCircleRadius()
              )
            : endPolyline;
        const polylinePoints: string = DiagramUtils.getFormattedPolyline(startPolyline, middlePolyline, endPolyline);
        polyline?.setAttribute('points', polylinePoints);
        // redraw edge arrow and label
        if (halfEdge != null && halfEdge.children.length > 1) {
            this.redrawEdgeArrowAndLabel(halfEdge, startPolyline, middlePolyline, endPolyline, nodeRadius);
        }
    }

    private redrawEdgeArrowAndLabel(
        edgeNode: SVGGraphicsElement,
        startPolyline: Point,
        middlePolyline: Point | null, // if null -> straight line
        endPolyline: Point,
        nodeRadius: [number, number, number]
    ) {
        // move edge arrow
        const arrowCenter = DiagramUtils.getPointAtDistance(
            middlePolyline == null ? startPolyline : middlePolyline,
            endPolyline,
            middlePolyline == null
                ? this.svgParameters.getArrowShift() + (nodeRadius[2] - nodeRadius[1])
                : this.svgParameters.getArrowShift()
        );
        const arrowElement = edgeNode.lastElementChild as SVGGraphicsElement;
        arrowElement?.setAttribute('transform', 'translate(' + DiagramUtils.getFormattedPoint(arrowCenter) + ')');
        const arrowAngle = DiagramUtils.getArrowAngle(
            middlePolyline == null ? startPolyline : middlePolyline,
            endPolyline
        );
        const arrowRotationElement = arrowElement.firstElementChild?.firstElementChild as SVGGraphicsElement;
        arrowRotationElement.setAttribute('transform', 'rotate(' + DiagramUtils.getFormattedValue(arrowAngle) + ')');
        // move edge label
        const labelData = DiagramUtils.getLabelData(
            middlePolyline == null ? startPolyline : middlePolyline,
            endPolyline,
            this.svgParameters.getArrowLabelShift()
        );
        const labelRotationElement = arrowElement.firstElementChild?.lastElementChild as SVGGraphicsElement;
        labelRotationElement.setAttribute('transform', 'rotate(' + DiagramUtils.getFormattedValue(labelData[0]) + ')');
        labelRotationElement.setAttribute('x', DiagramUtils.getFormattedValue(labelData[1]));
        if (labelData[2]) {
            labelRotationElement.setAttribute('style', labelData[2]);
        } else if (labelRotationElement.hasAttribute('style')) {
            labelRotationElement.removeAttribute('style');
        }
    }

    private redrawTransformer(
        edgeNode: SVGGraphicsElement,
        startPolyline1: Point,
        endPolyline1: Point,
        startPolyline2: Point,
        endPolyline2: Point,
        edgeType: DiagramUtils.EdgeType
    ) {
        const transformerElement: SVGGraphicsElement = edgeNode.lastElementChild as SVGGraphicsElement;
        // move transformer circles
        const transformerCircles: NodeListOf<SVGGraphicsElement> = transformerElement?.querySelectorAll('circle');
        this.redrawTransformerCircle(
            transformerCircles.item(0),
            startPolyline1,
            DiagramUtils.getPointAtDistance(
                endPolyline1,
                startPolyline1,
                1.5 * this.svgParameters.getTransformerCircleRadius()
            )
        );
        this.redrawTransformerCircle(
            transformerCircles.item(1),
            startPolyline2,
            DiagramUtils.getPointAtDistance(
                endPolyline2,
                startPolyline2,
                1.5 * this.svgParameters.getTransformerCircleRadius()
            )
        );
        // if phase shifting transformer move transformer arrow
        const isPSTransformerEdge = edgeType == DiagramUtils.EdgeType.PHASE_SHIFT_TRANSFORMER;
        if (isPSTransformerEdge) {
            this.redrawTransformerArrow(
                transformerElement,
                startPolyline1,
                endPolyline1,
                DiagramUtils.getMidPosition(endPolyline1, endPolyline2)
            );
        }
    }

    private redrawTransformerCircle(transformerCircle: SVGGraphicsElement, startPolyline: Point, endPolyline: Point) {
        const circleCenter: Point = DiagramUtils.getPointAtDistance(
            endPolyline,
            startPolyline,
            -this.svgParameters.getTransformerCircleRadius()
        );
        transformerCircle.setAttribute('cx', DiagramUtils.getFormattedValue(circleCenter.x));
        transformerCircle.setAttribute('cy', DiagramUtils.getFormattedValue(circleCenter.y));
    }

    private redrawTransformerArrow(
        transformerElement: SVGGraphicsElement,
        startPolyline: Point,
        endPolyline: Point,
        transformerCenter: Point
    ) {
        const arrowPath: SVGGraphicsElement | null = transformerElement.querySelector('path');
        const matrix: string = DiagramUtils.getTransformerArrowMatrixString(
            startPolyline,
            endPolyline,
            transformerCenter,
            this.svgParameters.getTransformerCircleRadius()
        );
        arrowPath?.setAttribute('transform', 'matrix(' + matrix + ')');
    }

    private redrawConverterStation(
        edgeNode: SVGGraphicsElement,
        startPolyline1: Point,
        endPolyline1: Point,
        startPolyline2: Point,
        endPolyline2: Point
    ) {
        const converterStationElement: SVGGraphicsElement = edgeNode.lastElementChild as SVGGraphicsElement;
        const polylinePoints: string = DiagramUtils.getConverterStationPolyline(
            startPolyline1,
            endPolyline1,
            startPolyline2,
            endPolyline2,
            this.svgParameters.getConverterStationWidth()
        );
        const polyline: SVGGraphicsElement | null = converterStationElement.querySelector('polyline');
        polyline?.setAttribute('points', polylinePoints);
    }

    private redrawLoopEdgeGroup(edges: EdgeMetadata[], position: Point) {
        edges.forEach((edge) => {
            // get edge element
            if (!edge.svgId) {
                return;
            }
            this.updateSvgElementPosition(edge.svgId, this.getTranslation(position));
        });
    }

    private updateEdgeName(edgeNode: SVGGraphicsElement, anchorPoint: Point, edgeStart: Point) {
        const positionElement: SVGGraphicsElement | null = edgeNode.querySelector(
            '.nad-edge-label'
        ) as SVGGraphicsElement;
        if (positionElement != null) {
            // move edge name position
            positionElement.setAttribute('transform', 'translate(' + DiagramUtils.getFormattedPoint(anchorPoint) + ')');
            const angleElement: SVGGraphicsElement | null = positionElement.querySelector('text') as SVGGraphicsElement;
            if (angleElement != null) {
                // change edge name angle
                const edgeNameAngle = DiagramUtils.getEdgeNameAngle(edgeStart, anchorPoint);
                angleElement.setAttribute('transform', 'rotate(' + DiagramUtils.getFormattedValue(edgeNameAngle) + ')');
            }
        }
    }

    private redrawVoltageLevelNode(
        node: SVGGraphicsElement | null,
        busNodeEdges: Map<string, EdgeMetadata[]>,
        injectionsEdges: Map<string, InjectionMetadata[]>
    ) {
        if (node != null) {
            // get buses belonging to voltage level
            const busNodes: BusNodeMetadata[] | undefined = this.diagramMetadata?.busNodes.filter(
                (busNode) => busNode.vlNode == node.id
            );
            // if single bus voltage level -> do not redraw anything
            if (busNodes !== undefined && busNodes.length <= 1) {
                return;
            }
            // sort buses by index
            const sortedBusNodes: BusNodeMetadata[] = DiagramUtils.getSortedBusNodes(busNodes);
            const traversingBusEdgesAngles: number[] = [];
            for (let index = 0; index < sortedBusNodes.length; index++) {
                const busNode = sortedBusNodes[index];
                // skip redrawing of first bus
                if (index > 0) {
                    this.redrawBusNode(node, busNode, index, traversingBusEdgesAngles);
                }
                // add angles of edges starting from bus to traversing edges angles
                const busEdges = busNodeEdges.get(busNode.svgId) ?? [];
                busEdges.forEach((edge) => {
                    const edgeAngle = this.getEdgeAngle(busNode, edge, edge.svgId, edge.node1 == edge.node2);
                    if (typeof edgeAngle !== 'undefined') {
                        traversingBusEdgesAngles.push(edgeAngle);
                    }
                });
                const busInjectionsEdges = injectionsEdges.get(busNode.svgId) ?? [];
                busInjectionsEdges.forEach((inj) => {
                    const edgeAngle = this.getInjectionEdgeAngle(inj);
                    if (typeof edgeAngle !== 'undefined') {
                        traversingBusEdgesAngles.push(edgeAngle);
                    }
                });
            }
        }
    }

    private getEdgeAngle(busNode: BusNodeMetadata, edge: EdgeMetadata, edgeId: string, isLoopEdge: boolean) {
        const halfEdgeId = busNode.svgId == edge.busNode1 ? edgeId + '.1' : edgeId + '.2';
        if (!this.edgeAngles.has(halfEdgeId)) {
            // if not yet stored in angle map -> compute and store it
            const halfEdgeDrawElement: HTMLElement | null = <HTMLElement>(
                (this.svgDiv.querySelector("[id='" + halfEdgeId + "']")?.querySelector('path, polyline') as Element)
            );
            if (halfEdgeDrawElement != null) {
                const angle = isLoopEdge
                    ? DiagramUtils.getPathAngle(halfEdgeDrawElement)
                    : DiagramUtils.getPolylineAngle(halfEdgeDrawElement);
                if (angle != null) {
                    this.edgeAngles.set(halfEdgeId, angle);
                }
            }
        }
        return this.edgeAngles.get(halfEdgeId);
    }

    private getInjectionEdgeAngle(injection: InjectionMetadata) {
        const injectionEdgeDrawElement: HTMLElement | null = <HTMLElement>(
            (this.svgDiv.querySelector(`#${CSS.escape(injection.svgId)} polyline.nad-edge-path`) as Element)
        );
        if (injectionEdgeDrawElement != null) {
            return DiagramUtils.getPolylineAngle(injectionEdgeDrawElement) ?? undefined;
        }
        return undefined;
    }

    private redrawBusNode(
        node: SVGGraphicsElement,
        busNode: BusNodeMetadata,
        busIndex: number,
        traversingBusEdgesAngles: number[]
    ) {
        const busNodeRadius = DiagramUtils.getNodeRadius(
            busNode.nbNeighbours == null ? 0 : busNode.nbNeighbours,
            this.svgParameters.getVoltageLevelCircleRadius(),
            busIndex,
            this.svgParameters.getInterAnnulusSpace()
        );
        const edgeAngles = Object.assign(
            [],
            traversingBusEdgesAngles.sort(function (a, b) {
                return a - b;
            })
        );
        edgeAngles.push(edgeAngles[0] + 2 * Math.PI);
        const path: string = DiagramUtils.getFragmentedAnnulusPath(
            edgeAngles,
            busNodeRadius,
            this.svgParameters.getNodeHollowWidth()
        );
        const busElement: HTMLElement | null = <HTMLElement>node.querySelectorAll('.nad-busnode')[busIndex];
        if (busElement != null) {
            busElement.setAttribute('d', path);
        }
    }

    private redrawOtherVoltageLevelNode(otherNode: SVGGraphicsElement | null) {
        if (otherNode != null) {
            // group other voltage level node edges by bus node
            const busNodeEdges: Map<string, EdgeMetadata[]> = new Map<string, EdgeMetadata[]>();
            this.addBusNodeEdges(otherNode?.id ?? -1, busNodeEdges);

            const injectionsEdges: Map<string, InjectionMetadata[]> = new Map<string, InjectionMetadata[]>();
            this.addInjectionEdges(otherNode.id, injectionsEdges);

            // redraw other voltage level node
            this.redrawVoltageLevelNode(otherNode, busNodeEdges, injectionsEdges);
        }
    }

    private addBusNodeEdges(nodeId: string, busNodeEdges: Map<string, EdgeMetadata[]>) {
        // get other voltage level node edges
        const edges: EdgeMetadata[] | undefined = this.diagramMetadata?.edges.filter(
            (edge) => edge.node1 == nodeId || edge.node2 == nodeId
        );
        // group other voltage level node edges by bus node
        edges?.forEach((edge) => {
            if (edge.node1 == edge.node2) {
                // loop edge
                this.addBusNodeEdge(edge.busNode1, edge, busNodeEdges);
                this.addBusNodeEdge(edge.busNode2, edge, busNodeEdges);
            } else {
                const busNodeId = edge.node1 == nodeId ? edge.busNode1 : edge.busNode2;
                this.addBusNodeEdge(busNodeId, edge, busNodeEdges);
            }
        });
    }

    private redrawThreeWtEdge(edge: EdgeMetadata, edgeNode: SVGGraphicsElement, vlNode: SVGGraphicsElement) {
        const position = DiagramUtils.getPosition(vlNode);
        const twtEdge: HTMLElement = <HTMLElement>edgeNode.firstElementChild;
        if (twtEdge != null) {
            const points = DiagramUtils.getPolylinePoints(twtEdge);
            if (points != null) {
                // compute polyline points
                const edgeNodes = this.getEdgeNodes(edge, vlNode);
                const threeWtMoved = edgeNodes[1]?.id == this.draggedElement?.id;
                const nodeRadius1 = this.getNodeRadius(edge.busNode1 ?? '-1', edge.node1 ?? '-1');
                const edgeStart = this.getEdgeStart(edge.busNode1, nodeRadius1[1], edgeNodes[0], edgeNodes[1]);
                const translation = this.getTranslation(position);
                const edgeEnd = threeWtMoved
                    ? new Point(
                          points[points.length - 1].x + translation.x,
                          points[points.length - 1].y + translation.y
                      )
                    : points[points.length - 1];
                // move polyline
                const polylinePoints: string = DiagramUtils.getFormattedPolyline(edgeStart, null, edgeEnd);
                twtEdge.setAttribute('points', polylinePoints);
                // redraw edge arrow and label
                if (edgeNode.children.length > 1) {
                    this.redrawEdgeArrowAndLabel(edgeNode, edgeStart, null, edgeEnd, nodeRadius1);
                }
                // store edge angles, to use them for bus node redrawing
                this.edgeAngles.set(edgeNode.id + '.1', DiagramUtils.getAngle(edgeStart, edgeEnd));
                // redraw voltage level node connected to three windings transformer
                if (threeWtMoved) {
                    this.redrawOtherVoltageLevelNode(edgeNodes[0]);
                }
            }
        }
    }

    private redrawBoundaryNode(node: SVGGraphicsElement | null, edgeStartAngle: number, busOuterRadius: number) {
        if (node != null) {
            const path: string = DiagramUtils.getBoundarySemicircle(edgeStartAngle, busOuterRadius);
            const pathElement: HTMLElement | null = <HTMLElement>node.firstElementChild;
            if (pathElement != null && pathElement.tagName == 'path') {
                pathElement.setAttribute('d', path);
            }
        }
    }

    private callSelectNodeCallback(mousePosition: Point) {
        // call the select node callback, if defined
        if (this.onSelectNodeCallback != null) {
            // get selected node from metadata
            const node: NodeMetadata | undefined = this.diagramMetadata?.nodes.find(
                (node) => node.svgId == this.selectedElement?.id
            );
            if (node != null) {
                this.onSelectNodeCallback(node.equipmentId, node.svgId, mousePosition);
            }
        }
    }

    public getCurrentlyMaxDisplayedSize(): number {
        const viewbox = this.getViewBox();
        return Math.max(viewbox?.height || 0, viewbox?.width || 0);
    }

    private setSvgZoomLevel(svg: SVGSVGElement) {
        const zoomLevel = this.getZoomLevel(this.getPreviousMaxDisplayedSize());
        const isZoomLevelClassDefined = [...svg.classList].some((c) =>
            c.startsWith(NetworkAreaDiagramViewer.ZOOM_CLASS_PREFIX)
        );
        if (!isZoomLevelClassDefined || zoomLevel != this.lastZoomLevel) {
            // Remove the obsolete nad-zoom-X class
            for (const c of svg.classList) {
                if (c.startsWith(NetworkAreaDiagramViewer.ZOOM_CLASS_PREFIX)) {
                    svg.classList.remove(c);
                }
            }
            // Add the correct nad-zoom-X class
            svg.classList.add(NetworkAreaDiagramViewer.ZOOM_CLASS_PREFIX + zoomLevel);
            this.lastZoomLevel = zoomLevel;
        }
    }

    public checkAndUpdateLevelOfDetail(svg: SVGSVGElement) {
        const maxDisplayedSize = this.getCurrentlyMaxDisplayedSize();
        const previousMaxDisplayedSize = this.getPreviousMaxDisplayedSize();
        // in case of bad or unset values NaN or Infinity, this condition is skipped and the function behaves as if zoom changed
        if (
            Math.abs(previousMaxDisplayedSize - maxDisplayedSize) / previousMaxDisplayedSize <
            dynamicCssRulesUpdateThreshold
        ) {
            return;
        }
        this.setPreviousMaxDisplayedSize(maxDisplayedSize);
        this.setSvgZoomLevel(svg);

        //Workaround chromium (tested on edge and google-chrome 131) doesn't
        //redraw things with percentages on viewbox changes but it should, so
        //we force it. This is not strictly related to the enableLevelOfDetail
        //and dynamic css feature, but it turns out that we use percentages in
        //css only in the case where enableLevelOfDetail=true, so we can do the
        //workaround here at each viewbox change until we have other needs or
        //until we remove the workaround entirely. Firefox does correctly
        //redraw, but we force for everyone to have the same behavior
        //everywhere and detect problems more easily. We can't use
        //innerHtml+='' on the <style> tags because values set with
        //setProperty(key, value) in updateSvgCssDisplayValue are not reflected
        //in the html text so the innerHTML trick has the effect of resetting
        //them. So instead of doing it on the svg, we do it on all its children
        //that are not style elements. This won't work if there are deeply
        //nested style elements that need dynamic css rules but in practice
        //only the root style element has dynamic rules so it's ok.
        //TODO Remove this when chromium fixes their bug.
        //TODO If this workaround causes problems, we can find a better way to
        //force a redraw that doesnt change the elements in the dom.
        const innerSvg = svg.querySelector('svg');
        if (innerSvg) {
            for (const child of innerSvg.children) {
                // annoying, sometimes lowercase (html), sometimes uppercase (xml in xhtml or svg))
                if (child.nodeName.toUpperCase() != 'STYLE') {
                    child.innerHTML += '';
                }
            }
        }
    }

    private getZoomLevel(maxDisplayedSize: number): number {
        for (const zoomLevel of this.zoomLevels) {
            if (maxDisplayedSize >= zoomLevel) {
                return zoomLevel;
            }
        }
        return 0;
    }

    public setJsonBranchStates(branchStates: string) {
        const branchStatesArray: BranchState[] = JSON.parse(branchStates);
        this.setBranchStates(branchStatesArray);
    }

    public setBranchStates(branchStates: BranchState[]) {
        branchStates.forEach((branchState) => {
            if (!this.edgesMap.has(branchState.branchId)) {
                const edge = (this.diagramMetadata?.edges ?? []).find(
                    (edge) => edge.equipmentId == branchState.branchId
                );
                if (edge === undefined) {
                    console.warn('Skipping updating branch ' + branchState.branchId + ' labels: branch not found');
                    return;
                }
                this.edgesMap.set(branchState.branchId, edge);
            }
            const edgeId = this.edgesMap.get(branchState.branchId)?.svgId ?? '-1';
            this.setBranchSideLabel(branchState.branchId, '1', edgeId, branchState.value1);
            this.setBranchSideLabel(branchState.branchId, '2', edgeId, branchState.value2);
            this.setBranchSideConnection(branchState.branchId, '1', edgeId, branchState.connected1);
            this.setBranchSideConnection(branchState.branchId, '2', edgeId, branchState.connected2);

            const edge = (this.diagramMetadata?.edges ?? []).find((edge) => edge.equipmentId == branchState.branchId);

            if (branchState.connectedBus1 && edge) {
                this.setBranchBusConnection(edge, branchState.branchId, '1', branchState.connectedBus1);
            }
            if (branchState.connectedBus2 && edge) {
                this.setBranchBusConnection(edge, branchState.branchId, '2', branchState.connectedBus2);
            }
        });
    }

    public setJsonVoltageLevelStates(voltageLevelStates: string) {
        const voltageLevelStatesArray: VoltageLevelState[] = JSON.parse(voltageLevelStates);
        this.setVoltageLevelStates(voltageLevelStatesArray);
    }

    public setVoltageLevelStates(voltageLevelStates: VoltageLevelState[]) {
        voltageLevelStates.forEach((vlState) => {
            const textNodeId = this.getTextNodeIdFromEquipmentId(vlState.voltageLevelId);
            if (!textNodeId) {
                console.warn(`Text node for ${vlState.voltageLevelId} not found`);
                return;
            }

            const textNodeElement = this.container.querySelector(`[id='${textNodeId}']`);
            if (!textNodeElement) {
                console.warn(`Text node element ${textNodeId} not found in DOM`);
                return;
            }

            const vlNodeId = DiagramUtils.getVoltageLevelNodeId(textNodeId);

            // Get all buses for this voltage level
            const vlBusNodes = this.diagramMetadata?.busNodes.filter((bus) => bus.vlNode === vlNodeId);
            if (!vlBusNodes || vlBusNodes.length === 0) {
                console.warn(`No bus nodes found for voltage level ${vlState.voltageLevelId}`);
                return;
            }

            // Get span elements
            const spans = textNodeElement.querySelectorAll('div span');

            vlState.busValue.forEach((busValue) => {
                // Find the bus node metadata by id
                const busNode = vlBusNodes.find((bus) => bus.equipmentId === busValue.busId);
                if (!busNode) return;

                const rowIndex = busNode.index;

                if (rowIndex < spans.length) {
                    const div = spans[rowIndex].parentElement;
                    if (
                        div &&
                        div.childNodes.length > 1 &&
                        div.childNodes[div.childNodes.length - 1].nodeType === Node.TEXT_NODE
                    ) {
                        const voltage = busValue.voltage.toFixed(this.svgParameters.getVoltageValuePrecision());
                        const angle = busValue.angle.toFixed(this.svgParameters.getAngleValuePrecision());
                        div.childNodes[div.childNodes.length - 1].textContent = `${voltage} kV / ${angle}°`;
                    }
                }
            });
        });
    }

    private setBranchSideLabel(branchId: string, side: string, edgeId: string, value: number | string) {
        const arrowGElement: SVGGraphicsElement | null = this.svgDiv.querySelector(
            "[id='" + edgeId + '.' + side + "'] .nad-edge-infos g"
        );
        if (arrowGElement !== null) {
            arrowGElement.classList.remove('nad-state-in', 'nad-state-out');
            if (typeof value === 'number') {
                arrowGElement.classList.add(DiagramUtils.getArrowClass(value));
            }
            const branchLabelElement = arrowGElement.querySelector('text');
            if (branchLabelElement !== null) {
                branchLabelElement.innerHTML =
                    typeof value === 'number' ? value.toFixed(this.getEdgeInfoValuePrecision()) : value;
            } else {
                console.warn('Skipping updating branch ' + branchId + ' side ' + side + ' label: text not found');
            }
        } else {
            console.warn('Skipping updating branch ' + branchId + ' side ' + side + ' label: label not found');
        }
    }

    private getEdgeInfoValuePrecision() {
        const edgeInfoDisplayed = this.svgParameters.getEdgeInfoDisplayed();
        switch (edgeInfoDisplayed) {
            case EdgeInfoEnum.ACTIVE_POWER:
            case EdgeInfoEnum.REACTIVE_POWER:
                return this.svgParameters.getPowerValuePrecision();
            case EdgeInfoEnum.CURRENT:
                return this.svgParameters.getCurrentValuePrecision();
            default:
                return 0;
        }
    }

    private setBranchSideConnection(branchId: string, side: string, edgeId: string, connected: boolean | undefined) {
        const halfEdge: SVGGraphicsElement | null = this.svgDiv.querySelector("[id='" + edgeId + '.' + side + "']");
        if (halfEdge !== null) {
            if (connected == undefined || connected) {
                halfEdge.classList.remove('nad-disconnected');
            } else {
                halfEdge.classList.add('nad-disconnected');
            }
        } else {
            console.warn('Skipping updating branch ' + branchId + ' side ' + side + ' status: edge not found');
        }
    }

    /**
     * Updates the connection between a branch and a bus in the electrical network diagram
     * @param edge - the edge to be modified
     * @param branchId - the ID of the branch
     * @param side - The side of the branch to connect ('1' or '2')
     * @param busId - The ID of the target bus to connect to
     */
    private setBranchBusConnection(edge: EdgeMetadata, branchId: string, side: string, busId: string) {
        const targetBusNode = this.diagramMetadata?.busNodes.find((busNode) => busNode.equipmentId === busId);
        if (!targetBusNode) {
            console.warn(
                'Skipping updating branch ' +
                    branchId +
                    ' side ' +
                    side +
                    ' status: Bus ' +
                    busId +
                    ' not found in metadata'
            );
            return;
        }

        const currentBusNodeId = side === '1' ? edge.busNode1 : edge.busNode2;
        const currentBusNode = this.diagramMetadata?.busNodes.find((busNode) => busNode.svgId === currentBusNodeId);

        if (currentBusNode && currentBusNode.vlNode !== targetBusNode.vlNode) {
            console.warn(
                'Skipping updating branch ' +
                    branchId +
                    ' side ' +
                    side +
                    ' status: Cannot connect to bus from different voltage level'
            );
            return;
        }

        if (side === '1') {
            edge.busNode1 = targetBusNode.svgId;
        } else {
            edge.busNode2 = targetBusNode.svgId;
        }

        const vlElement = this.container.querySelector(`[id='${targetBusNode.vlNode}']`) as SVGGraphicsElement;
        if (!vlElement) {
            console.warn(`VoltageLevel ${targetBusNode.vlNode} not found`);
            return;
        }

        const edgeGroup = this.diagramMetadata?.edges.filter(
            (e) =>
                (e.node1 === edge.node1 && e.node2 === edge.node2) || (e.node1 === edge.node2 && e.node2 === edge.node1)
        );
        if (edgeGroup) {
            this.redrawEdgeGroup(edgeGroup, vlElement);
        }
    }

    private onMouseRightDown(event: MouseEvent) {
        const elementData = DiagramUtils.getRightClickableElementData(
            event.target as SVGElement,
            this.diagramMetadata?.nodes,
            this.diagramMetadata?.textNodes,
            this.diagramMetadata?.edges
        );
        if (!elementData) {
            return;
        }
        const mousePosition: Point = this.getMousePosition(event);
        this.onRightClickCallback?.(elementData.svgId, elementData.equipmentId, elementData.type, mousePosition);
    }

    public zoomToFit() {
        const viewBox = DiagramUtils.getViewBox(
            this.diagramMetadata?.nodes,
            this.diagramMetadata?.textNodes,
            this.svgParameters
        );
        this.svgDraw?.viewbox(viewBox.x, viewBox.y, viewBox.width, viewBox.height);
    }

    public zoomIn() {
        const zoom = this.svgDraw?.zoom() ?? 1;
        this.svgDraw?.zoom(1.1 * zoom);
    }

    public zoomOut() {
        const zoom = this.svgDraw?.zoom() ?? 1;
        this.svgDraw?.zoom(0.9 * zoom);
    }

    public saveSvg() {
        this.addStyle();
        const userViewBox: DiagramUtils.ViewBox = {
            x: this.svgDraw?.viewbox().x ?? 0,
            y: this.svgDraw?.viewbox().y ?? 0,
            width: this.svgDraw?.viewbox().width ?? 0,
            height: this.svgDraw?.viewbox().height ?? 0,
        };
        this.zoomToFit();
        const blobData = [this.getSvg() ?? ''];
        const blob = new Blob(blobData, { type: 'image/svg+xml' });
        this.downloadFile(blob, 'nad.svg');
        this.svgDraw?.viewbox(userViewBox.x, userViewBox.y, userViewBox.width, userViewBox.height);
        this.removeStyle();
    }

    private downloadFile(blob: Blob, filename: string) {
        const a = document.createElement('a');
        a.download = filename;
        a.href = URL.createObjectURL(blob);
        a.click();
        a.remove();
    }

    private addStyle() {
        // add style, if not present
        if (this.svgParameters.getCssLocation() == CssLocationEnum.EXTERNAL_NO_IMPORT) {
            const styleElement = DiagramUtils.getStyle(document.styleSheets, this.svgDraw?.node);
            const gElement = this.svgDraw?.node.querySelector('g');
            gElement?.before(styleElement);
        }
    }

    private removeStyle() {
        // remove style, if added
        if (this.svgParameters.getCssLocation() == CssLocationEnum.EXTERNAL_NO_IMPORT) {
            const styleElement: HTMLElement | null = this.svgDiv.querySelector('style');
            styleElement?.remove();
        }
    }

    public savePng(backgroundColor?: string) {
        this.copyPng(true, backgroundColor);
    }

    public screenshot(backgroundColor?: string) {
        this.copyPng(false, backgroundColor);
    }

    private copyPng(copyToFile: boolean, backgroundColor?: string) {
        this.addStyle();
        this.addBackgroundColor(backgroundColor);
        const svgXml = DiagramUtils.getSvgXml(this.getSvg());
        const image = new Image();
        image.src = svgXml;
        image.onload = () => {
            const png = DiagramUtils.getPngFromImage(image);
            const blob = DiagramUtils.getBlobFromPng(png);
            if (copyToFile) {
                this.downloadFile(blob, 'nad.png');
            } else {
                this.copyToClipboard(blob);
            }
        };
        this.removeBackgroundColor(backgroundColor);
        this.removeStyle();
    }

    private addBackgroundColor(backgroundColor?: string) {
        if (backgroundColor) {
            this.svgDraw?.node.style.setProperty('background-color', backgroundColor);
        }
    }

    private removeBackgroundColor(backgroundColor?: string) {
        if (backgroundColor) {
            this.svgDraw?.node.style.removeProperty('background-color');
        }
    }

    private copyToClipboard(blob: Blob) {
        navigator.clipboard
            .write([
                new ClipboardItem({
                    [blob.type]: blob,
                }),
            ])
            .then(() => {
                const keyframes = [
                    { backgroundColor: 'gray', offset: 0 },
                    { backgroundColor: 'white', offset: 0.5 },
                ];
                const timing = { duration: 500, iterations: 1 };
                this.svgDiv.animate(keyframes, timing);
            });
    }

    private handleHighlightableElementHover(element: SVGElement, mousePosition: Point): void {
        if (isTextNode(element)) {
            const textNode = this.diagramMetadata?.textNodes.find((node) => node.svgId === element.id);
            if (textNode) {
                this.highlightRelatedElements(textNode);
                this.onToggleHoverCallback?.(
                    true,
                    mousePosition,
                    textNode.equipmentId,
                    ElementType[ElementType.TEXT_NODE]
                );
            }
        } else if (isVoltageLevelElement(element)) {
            const vlNode = this.diagramMetadata?.nodes.find((node) => node.svgId === element.id);
            if (vlNode) {
                this.highlightRelatedElements(vlNode);
                this.onToggleHoverCallback?.(
                    true,
                    mousePosition,
                    vlNode.equipmentId,
                    ElementType[ElementType.VOLTAGE_LEVEL]
                );
            }
        }
    }

    private handleInjectionHover(element: SVGElement, mousePosition: Point) {
        const injection = this.diagramMetadata?.injections?.find((inj) => inj.svgId === element.id);
        if (injection) {
            const equipmentId = injection.equipmentId ?? '';
            const equipmentType = injection.componentType ?? '';
            this.onToggleHoverCallback?.(true, mousePosition, equipmentId, equipmentType);
        }
    }

    private handleEdgeHover(element: SVGElement, mousePosition: Point): void {
        const edge = this.diagramMetadata?.edges.find((edge) => edge.svgId === element.id);
        if (edge) {
            const equipmentId = edge.equipmentId ?? '';
            const edgeType = DiagramUtils.getStringEdgeType(edge) ?? '';

            // When hovering over a polyline, we update the mask with the hovered polyline's shape. This way,
            // when the polyline's width is updated, the mask is used to hide the change of width and keep it
            // visually the same.
            if (this.edgeMask) {
                const polyline = element.querySelector<SVGPolylineElement>('polyline:hover');
                if (polyline) {
                    this.edgeMask.plot(polyline.getAttribute('points') ?? '');
                }
            }

            this.onToggleHoverCallback?.(true, mousePosition, equipmentId, edgeType);
        }
    }

    private highlightRelatedElements(element: NodeMetadata | TextNodeMetadata): void {
        if (!this.diagramMetadata) return;

        const vlNodeId = 'vlNode' in element ? element.vlNode : element.svgId;
        const relatedBusNodes = this.diagramMetadata.busNodes.filter((busNode) => busNode.vlNode === vlNodeId);
        const relatedTextNode = this.diagramMetadata.textNodes.find((textNode) => textNode.vlNode === vlNodeId);

        relatedBusNodes.forEach((busNode) => this.addHighlightBusClass(busNode.svgId));
        if (relatedTextNode) {
            this.addHighlightTextClass(relatedTextNode.svgId);
        }
    }

    private addHighlightBusClass(svgId: string) {
        const element = this.svgDiv.querySelector(`[id='${svgId}']`);
        if (element) {
            element.classList.add('nad-busnode-highlight');
        }
    }
    private addHighlightTextClass(svgId: string) {
        const element = this.svgDiv.querySelector(`[id='${svgId}']`);
        if (element) {
            element.classList.add('nad-textnode-highlight');
        }
    }

    private clearHighlights() {
        const highlightedBusElements = this.svgDiv.querySelectorAll('.nad-busnode-highlight');
        const highlightedTextElements = this.svgDiv.querySelectorAll('.nad-textnode-highlight');
        highlightedBusElements.forEach((element) => {
            element.classList.remove('nad-busnode-highlight');
        });
        highlightedTextElements.forEach((element) => {
            element.classList.remove('nad-textnode-highlight');
        });
    }

    private handleHoverExit() {
        this.onToggleHoverCallback?.(false, null, '', '');
        this.clearHighlights();
    }
}<|MERGE_RESOLUTION|>--- conflicted
+++ resolved
@@ -401,7 +401,7 @@
         if (this.hasNodeInteraction() && hasMetadata) {
             // fill empty elements: unknown buses and three windings transformers
             const emptyElements: NodeListOf<SVGGraphicsElement> = this.svgDiv.querySelectorAll(
-                '.nad-unknown-busnode, .nad-3wt-nodes .nad-winding'
+                '.nad-unknown-busnode, .nad-3wt-nodes .nad-winding, g.nad-injections>g>g>g>g>circle'
             );
             emptyElements.forEach((emptyElement) => {
                 emptyElement.style.fill = '#0000';
@@ -463,28 +463,6 @@
             const observer = new MutationObserver(debouncedObserverCallback);
             observer.observe(targetNode, { attributeFilter: ['viewBox'] });
         }
-<<<<<<< HEAD
-=======
-
-        if (this.hasNodeInteraction() && hasMetadata) {
-            // fill empty elements: unknown buses and three windings transformers
-            const emptyElements: NodeListOf<SVGGraphicsElement> = this.svgDiv.querySelectorAll(
-                '.nad-unknown-busnode, .nad-3wt-nodes .nad-winding, g.nad-injections>g>g>g>g>circle'
-            );
-            emptyElements.forEach((emptyElement) => {
-                emptyElement.style.fill = '#0000';
-            });
-        }
-        if (this.onRightClickCallback != null && hasMetadata) {
-            // fill empty branch elements: two windings transformers
-            const emptyElements: NodeListOf<SVGGraphicsElement> = this.svgDiv.querySelectorAll(
-                '.nad-branch-edges .nad-winding'
-            );
-            emptyElements.forEach((emptyElement) => {
-                emptyElement.style.fill = '#0000';
-            });
-        }
->>>>>>> 8f75f4f7
     }
 
     private getZoomButtonsBar(): HTMLDivElement {
