/**
 * Copyright (c) 2022-2024, RTE (http://www.rte-france.com)
 * This Source Code Form is subject to the terms of the Mozilla Public
 * License, v. 2.0. If a copy of the MPL was not distributed with this
 * file, You can obtain one at http://mozilla.org/MPL/2.0/.
 */

import { Point, SVG, ViewBoxLike, Svg } from '@svgdotjs/svg.js';
import '@svgdotjs/svg.panzoom.js';
import * as DiagramUtils from './diagram-utils';
import { ElementType, isTextNode, isVoltageLevelElement } from './diagram-utils';
import { SvgParameters, EdgeInfoEnum, CssLocationEnum } from './svg-parameters';
import { LayoutParameters } from './layout-parameters';
import {
    DiagramMetadata,
    EdgeMetadata,
    BusNodeMetadata,
    NodeMetadata,
    TextNodeMetadata,
    InjectionMetadata,
} from './diagram-metadata';
import { debounce } from '@mui/material';
import {
    OnMoveNodeCallbackType,
    OnMoveTextNodeCallbackType,
    OnRightClickCallbackType,
    OnSelectNodeCallbackType,
    OnToggleNadHoverCallbackType,
    OnBendLineCallbackType,
    NadViewerParameters,
    NadViewerParametersOptions,
} from './nad-viewer-parameters';

export type BranchState = {
    branchId: string;
    value1: number | string;
    value2: number | string;
    connected1: boolean;
    connected2: boolean;
    connectedBus1: string;
    connectedBus2: string;
};
export type VoltageLevelState = {
    voltageLevelId: string;
    busValue: {
        busId: string;
        voltage: number;
        angle: number;
    }[];
};

export enum LineOperation {
    BEND,
    STRAIGHTEN,
}

export enum DraggedElementType {
    VOLTAGE_LEVEL_NODE,
    TEXT_NODE,
    BENT_SQUARE,
}

// update css rules when zoom changes by this amount. This allows to not
// update when only translating (when translating, round errors lead to
// epsilon changes in the float values), or not too often a bit when smooth
// scrolling (the update may be entirely missed when smooth scrolling if
// you don't go over the threshold but that's ok, the user doesn't see rule
// threshold values so he will continue to zoom in or out to trigger the
// rule update. Using a debounce that ensure the last update is done
// eventually may be even worse as it could introduce flicker after the
// delay after the last zoom change.  We need a value that gives good
// performance but doesn't change the user experience
const dynamicCssRulesUpdateThreshold = 0.01;

export class NetworkAreaDiagramViewer {
    static readonly DEFAULT_PNG_BACKGROUND_COLOR = 'white';

    container: HTMLElement;
    svgDiv: HTMLElement;
    svgContent: string;
    diagramMetadata: DiagramMetadata | null;
    width: number;
    height: number;
    originalWidth: number;
    originalHeight: number;
    svgDraw: Svg | undefined;
    ratio = 1;
    selectedElement: SVGGraphicsElement | null = null;
    draggedElement: SVGGraphicsElement | null = null;
    hoveredElement: SVGElement | null = null;
    hoveredElementPosition: Point = new Point(0, 0);
    transform: SVGTransform | undefined;
    ctm: DOMMatrix | null | undefined = null;
    initialPosition: Point = new Point(0, 0);
    svgParameters: SvgParameters;
    layoutParameters: LayoutParameters;
    nadViewerParameters: NadViewerParameters;
    edgeAngles: Map<string, number> = new Map<string, number>();
    draggedElementType: DraggedElementType | null = null;
    enableDragInteraction: boolean = false;
    isDragging: boolean = false;
    endTextEdge: Point = new Point(0, 0);
    onMoveNodeCallback: OnMoveNodeCallbackType | null;
    onMoveTextNodeCallback: OnMoveTextNodeCallbackType | null;
    onSelectNodeCallback: OnSelectNodeCallbackType | null;
    onToggleHoverCallback: OnToggleNadHoverCallbackType | null;
    previousMaxDisplayedSize: number;
    edgesMap: Map<string, EdgeMetadata> = new Map<string, EdgeMetadata>();
    onRightClickCallback: OnRightClickCallbackType | null;
    originalNodePosition: Point = new Point(0, 0);
    originalTextNodeShift: Point = new Point(0, 0);
    originalTextNodeConnectionShift: Point = new Point(0, 0);
    lastZoomLevel: number = 0;
    zoomLevels: number[] = [0, 1000, 2200, 2500, 3000, 4000, 9000, 12000, 20000];
<<<<<<< HEAD
    hoverHelperSize: number = 0;
=======
    bendLines: boolean = false;
    onBendLineCallback: OnBendLineCallbackType | null;
    straightenedElement: SVGGraphicsElement | null = null;
    bendableLines: string[] = [];

    linePointIndexMap = new Map<string, { edgeId: string; index: number }>();
>>>>>>> 83a099b3

    static readonly ZOOM_CLASS_PREFIX = 'nad-zoom-';

    /**
     * @param container - The HTML element that will contain the SVG diagram.
     * @param svgContent - The SVG content to be rendered in the viewer.
     * @param diagramMetadata - Metadata associated with the diagram, including nodes, edges, and other properties.
     * @param nadViewerParametersOptions - Parameters for the network area diagram viewer.
     */
    constructor(
        container: HTMLElement,
        svgContent: string,
        diagramMetadata: DiagramMetadata | null,
        nadViewerParametersOptions: NadViewerParametersOptions | null
    ) {
        this.container = container;
        this.svgDiv = document.createElement('div');
        this.svgDiv.id = 'svg-container';
        this.svgContent = this.fixSvgContent(svgContent);
        this.diagramMetadata = diagramMetadata;
        this.nadViewerParameters = new NadViewerParameters(nadViewerParametersOptions ?? undefined);
        this.width = 0;
        this.height = 0;
        this.originalWidth = 0;
        this.originalHeight = 0;
        this.enableDragInteraction = this.nadViewerParameters.getEnableDragInteraction();
        this.onMoveNodeCallback = this.nadViewerParameters.getOnMoveNodeCallback();
        this.onMoveTextNodeCallback = this.nadViewerParameters.getOnMoveTextNodeCallback();
        this.onRightClickCallback = this.nadViewerParameters.getOnRightClickCallback();
        this.onSelectNodeCallback = this.nadViewerParameters.getOnSelectNodeCallback();
        this.onToggleHoverCallback = this.nadViewerParameters.getOnToggleHoverCallback();
        this.onBendLineCallback = this.nadViewerParameters.getOnBendingLineCallback();
        this.zoomLevels = this.nadViewerParameters.getZoomLevels();
        this.zoomLevels.sort((a, b) => b - a);
        this.hoverHelperSize = this.nadViewerParameters.getHoverHelperSize();
        this.init();
        this.svgParameters = new SvgParameters(this.diagramMetadata?.svgParameters);
        this.layoutParameters = new LayoutParameters(this.diagramMetadata?.layoutParameters);
        this.previousMaxDisplayedSize = 0;
    }

    private fixSvgContent(svgContent: string): string {
        // fix span in text boxes, for avoiding to include the following text
        return svgContent.replace(/(<span class=".*")(\/>)/g, '$1></span>');
    }

    public setWidth(width: number): void {
        this.width = width;
    }

    public setOriginalWidth(originalWidth: number): void {
        this.originalWidth = originalWidth;
    }

    public setHeight(height: number): void {
        this.height = height;
    }

    public setOriginalHeight(originalHeight: number): void {
        this.originalHeight = originalHeight;
    }

    public setContainer(container: HTMLElement): void {
        this.container = container;
    }

    public setSvgContent(svgContent: string): void {
        this.svgContent = this.fixSvgContent(svgContent);
    }

    public getWidth(): number {
        return this.width;
    }

    public getOriginalWidth(): number {
        return this.originalWidth;
    }

    public getHeight(): number {
        return this.height;
    }

    public getOriginalHeight(): number {
        return this.originalHeight;
    }

    public getContainer(): HTMLElement {
        return this.container;
    }

    public getSvgContent(): string {
        return this.svgContent;
    }

    public getViewBox(): ViewBoxLike | undefined {
        return this.svgDraw?.viewbox();
    }

    public setViewBox(viewBox: ViewBoxLike): void {
        this.svgDraw?.viewbox(viewBox);
    }

    public setPreviousMaxDisplayedSize(previousMaxDisplayedSize: number): void {
        this.previousMaxDisplayedSize = previousMaxDisplayedSize;
    }

    public getPreviousMaxDisplayedSize(): number {
        return this.previousMaxDisplayedSize;
    }

    private getNodeIdFromEquipmentId(equipmentId: string) {
        const node: NodeMetadata | undefined = this.diagramMetadata?.nodes.find(
            (node) => node.equipmentId == equipmentId
        );
        return node?.svgId || null;
    }

    private getTextNodeIdFromEquipmentId(equipmentId: string) {
        const node: TextNodeMetadata | undefined = this.diagramMetadata?.textNodes.find(
            (node) => node.equipmentId == equipmentId
        );
        return node?.svgId || null;
    }

    public moveNodeToCoordinates(equipmentId: string, x: number, y: number) {
        const nodeId = this.getNodeIdFromEquipmentId(equipmentId);
        if (nodeId != null) {
            const elemToMove: SVGGraphicsElement | null = this.svgDiv.querySelector('[id="' + nodeId + '"]');
            if (elemToMove) {
                // update metadata only
                this.updateNodeMetadata(elemToMove, new Point(x, y));
                // update and redraw element
                this.updateElement(elemToMove);
            }
        }
    }

    public moveTextNodeToCoordinates(
        equipmentId: string,
        shiftX: number,
        shiftY: number,
        connectionShiftX: number,
        connectionShiftY: number
    ) {
        const nodeId = this.getNodeIdFromEquipmentId(equipmentId);
        if (nodeId == null) {
            return;
        }
        const nodeElement: SVGGraphicsElement | null = this.svgDiv.querySelector('[id="' + nodeId + '"]');
        if (!nodeElement) {
            return;
        }
        const nodePosition: Point = DiagramUtils.getPosition(nodeElement);

        const textnodeId = this.getTextNodeIdFromEquipmentId(equipmentId);
        if (textnodeId == null) {
            return;
        }
        const elemToMove: SVGGraphicsElement | null = this.svgDiv.querySelector('[id="' + textnodeId + '"]');
        if (!elemToMove) {
            return;
        }
        this.endTextEdge = new Point(nodePosition.x + connectionShiftX, nodePosition.y + connectionShiftY);

        const textNodeTopLeftCornerPosition = new Point(nodePosition.x + shiftX, nodePosition.y + shiftY);

        // update metadata only
        this.updateTextNodeMetadata(elemToMove, textNodeTopLeftCornerPosition);

        //update and redraw element
        this.updateElement(elemToMove);
    }

    private hasNodeInteraction(): boolean {
        return this.enableDragInteraction || this.onRightClickCallback != null || this.onSelectNodeCallback != null;
    }

    public init(): void {
        if (!this.container || !this.svgContent) {
            return;
        }

        const dimensions: DiagramUtils.Dimensions | null = this.getDimensionsFromSvg();
        if (!dimensions) {
            return;
        }

        // clear the previous svg in div element before replacing
        this.container.innerHTML = '';

        // add nad viewer div
        const nadViewerDiv = document.createElement('div');
        nadViewerDiv.id = 'nad-viewer';
        nadViewerDiv.style.position = 'relative';
        this.container.appendChild(nadViewerDiv);

        // add buttons bar div
        if (this.nadViewerParameters.getAddButtons()) {
            nadViewerDiv.appendChild(this.getZoomButtonsBar());
            nadViewerDiv.appendChild(this.getActionButtonsBar());
            nadViewerDiv.appendChild(this.getEditButtonBar());
        }

        // add svg div
        nadViewerDiv.appendChild(this.svgDiv);

        // set dimensions
        this.setOriginalWidth(dimensions.width);
        this.setOriginalHeight(dimensions.height);
        this.setWidth(
            dimensions.width < this.nadViewerParameters.getMinWidth()
                ? this.nadViewerParameters.getMinWidth()
                : Math.min(dimensions.width, this.nadViewerParameters.getMaxWidth())
        );
        this.setHeight(
            dimensions.height < this.nadViewerParameters.getMinHeight()
                ? this.nadViewerParameters.getMinHeight()
                : Math.min(dimensions.height, this.nadViewerParameters.getMaxHeight())
        );

        // set the SVG
        const viewBox: ViewBoxLike = this.nadViewerParameters.getInitialViewBox() ?? {
            x: dimensions.viewbox.x,
            y: dimensions.viewbox.y,
            width: dimensions.viewbox.width,
            height: dimensions.viewbox.height,
        };
        this.svgDraw = SVG().addTo(this.svgDiv).size(this.width, this.height).viewbox(viewBox);
        const drawnSvg: HTMLElement = <HTMLElement>this.svgDraw.svg(this.svgContent).node.firstElementChild;
        drawnSvg.style.overflow = 'visible';

        // add events
        const hasMetadata = this.diagramMetadata !== null;
        if (this.hasNodeInteraction() && hasMetadata) {
            this.svgDraw.on('mousedown', (e: Event) => {
                if ((e as MouseEvent).button == 0) {
                    this.onMouseLeftDown(e as MouseEvent);
                }
            });
            this.svgDraw.on('mousemove', (e: Event) => {
                this.onMouseMove(e as MouseEvent);
            });
            this.svgDraw.on('mouseup mouseleave', (e: Event) => {
                if ((e as MouseEvent).button == 0) {
                    this.onMouseLeftUpOrLeave(e as MouseEvent);
                }
            });
        }
        if (hasMetadata) {
            this.svgDraw.on('mouseover', (e: Event) => {
                this.onHover(e as MouseEvent);
            });

            this.svgDraw.on('mouseout', (e: Event) => {
                this.handleHoverExit(e as MouseEvent, this.hoverHelperSize > 0);
            });
        }
        if (this.onRightClickCallback != null && hasMetadata) {
            this.svgDraw.on('mousedown', (e: Event) => {
                if ((e as MouseEvent).button == 2) {
                    this.onMouseRightDown(e as MouseEvent);
                }
            });
        }
        this.svgDraw.on('panStart', function () {
            if (drawnSvg.parentElement != undefined) {
                drawnSvg.parentElement.style.cursor = 'move';
            }
        });
        this.svgDraw.on('panEnd', function () {
            if (drawnSvg.parentElement != undefined) {
                drawnSvg.parentElement.style.removeProperty('cursor');
            }
        });

        // add pan and zoom to the SVG
        // we check if there is an "initial zoom" by checking ratio of width and height of the nad compared with viewBox sizes
        const widthRatio = dimensions.viewbox.width / this.getWidth();
        const heightRatio = dimensions.viewbox.height / this.getHeight();
        this.ratio = Math.max(widthRatio, heightRatio);
        this.enablePanzoom();
        // PowSyBl NAD introduced server side calculated SVG viewbox. This viewBox attribute can be removed as it is copied in the panzoom svg tag.
        const firstChild: HTMLElement = <HTMLElement>this.svgDraw.node.firstChild;
        firstChild.removeAttribute('viewBox');
        firstChild.removeAttribute('width');
        firstChild.removeAttribute('height');

        if (this.nadViewerParameters.getEnableLevelOfDetail()) {
            this.svgDraw.fire('zoom'); // Forces a new dynamic zoom check to correctly update the dynamic CSS

            // We add an observer to track when the SVG's viewBox is updated by panzoom
            // (we have to do this instead of using panzoom's 'zoom' event to have accurate viewBox updates)
            const targetNode: SVGSVGElement = this.svgDraw.node;
            this.checkAndUpdateLevelOfDetail(targetNode);
            // Callback function to execute when mutations are observed
            const observerCallback = (mutationList: MutationRecord[]) => {
                for (const mutation of mutationList) {
                    if (mutation.attributeName === 'viewBox') {
                        this.checkAndUpdateLevelOfDetail(targetNode);
                    }
                }
            };

            // Create a debounced version of the observer callback to limit the frequency of calls when the 'viewBox' attribute changes,
            // particularly during zooming operations, improving performance and avoiding redundant updates.
            const debouncedObserverCallback = debounce(observerCallback, 50);
            const observer = new MutationObserver(debouncedObserverCallback);
            observer.observe(targetNode, { attributeFilter: ['viewBox'] });
        }

        if (this.hasNodeInteraction() && hasMetadata) {
            // fill empty elements: unknown buses and three windings transformers
            const emptyElements: NodeListOf<SVGGraphicsElement> = this.svgDiv.querySelectorAll(
                '.nad-unknown-busnode, .nad-3wt-nodes .nad-winding, g.nad-injections>g>g>g>g>circle'
            );
            emptyElements.forEach((emptyElement) => {
                emptyElement.style.fill = '#0000';
            });
        }
        if (this.onRightClickCallback != null && hasMetadata) {
            // fill empty branch elements: two windings transformers
            const emptyElements: NodeListOf<SVGGraphicsElement> = this.svgDiv.querySelectorAll(
                '.nad-branch-edges .nad-winding'
            );
            emptyElements.forEach((emptyElement) => {
                emptyElement.style.fill = '#0000';
            });
        }
    }

    private getZoomButtonsBar(): HTMLDivElement {
        const buttonsDiv = document.createElement('div');
        buttonsDiv.id = 'zoom-buttons-bars';
        buttonsDiv.style.display = 'inline-grid';
        buttonsDiv.style.alignItems = 'center';
        buttonsDiv.style.position = 'absolute';
        buttonsDiv.style.left = '6px';
        buttonsDiv.style.bottom = '6px';

        const zoomInButton = DiagramUtils.getZoomInButton();
        buttonsDiv.appendChild(zoomInButton);
        zoomInButton.addEventListener('click', () => {
            this.zoomIn();
        });
        const zoomOutButton = DiagramUtils.getZoomOutButton();
        buttonsDiv.appendChild(zoomOutButton);
        zoomOutButton.addEventListener('click', () => {
            this.zoomOut();
        });
        const zoomToFitButton = DiagramUtils.getZoomToFitButton();
        buttonsDiv.appendChild(zoomToFitButton);
        zoomToFitButton.addEventListener('click', () => {
            this.zoomToFit();
        });

        return buttonsDiv;
    }

    private getActionButtonsBar(): HTMLDivElement {
        const buttonsDiv = document.createElement('div');
        buttonsDiv.id = 'action-buttons-bars';
        buttonsDiv.style.display = 'flex';
        buttonsDiv.style.alignItems = 'center';
        buttonsDiv.style.position = 'absolute';
        buttonsDiv.style.left = '6px';
        buttonsDiv.style.top = '6px';

        const saveSvgButton = DiagramUtils.getSaveSvgButton();
        buttonsDiv.appendChild(saveSvgButton);
        saveSvgButton.addEventListener('click', () => {
            this.saveSvg();
        });
        const savePngButton = DiagramUtils.getSavePngButton();
        buttonsDiv.appendChild(savePngButton);
        savePngButton.addEventListener('click', () => {
            this.savePng(NetworkAreaDiagramViewer.DEFAULT_PNG_BACKGROUND_COLOR);
        });
        navigator.permissions
            .query({ name: 'clipboard-write' as PermissionName })
            .then((result) => {
                if (result.state == 'granted' || result.state == 'prompt') {
                    this.addScreenshotButton(buttonsDiv, true);
                } else {
                    console.warn('Write access to clipboard not granted');
                    this.addScreenshotButton(buttonsDiv, false);
                }
            })
            .catch((err) => {
                // Firefox does not support clipboard-write permission
                console.warn('clipboard-write permission not supported: ' + err);
                // add button based on clipboard availability
                if (navigator.clipboard) {
                    this.addScreenshotButton(buttonsDiv, true);
                } else {
                    console.warn('Navigator clipboard not available');
                    this.addScreenshotButton(buttonsDiv, false);
                }
            });

        return buttonsDiv;
    }

    private addScreenshotButton(buttonsDiv: HTMLDivElement, enabled: boolean) {
        const screenshotButton = DiagramUtils.getScreenshotButton(enabled);
        buttonsDiv.appendChild(screenshotButton);
        screenshotButton.addEventListener('click', () => {
            this.screenshot(NetworkAreaDiagramViewer.DEFAULT_PNG_BACKGROUND_COLOR);
        });
    }

    public getSvg(): string | null {
        return this.svgDraw !== undefined ? this.svgDraw.svg() : null;
    }

    public getJsonMetadata(): string | null {
        return JSON.stringify(this.diagramMetadata);
    }

    public getDimensionsFromSvg(): DiagramUtils.Dimensions | null {
        // Dimensions are set in the main svg tag attributes. We want to parse those data without loading the whole svg in the DOM.
        const result = this.svgContent.match('<svg[^>]*>');
        if (result === null || result.length === 0) {
            return null;
        }
        const emptiedSvgContent = result[0] + '</svg>';
        const svg: SVGSVGElement = new DOMParser()
            .parseFromString(emptiedSvgContent, 'image/svg+xml')
            .getElementsByTagName('svg')[0];
        const width = Number(svg.getAttribute('width'));
        const height = Number(svg.getAttribute('height'));
        const viewbox: DiagramUtils.ViewBox = svg.viewBox.baseVal;
        return { width: width, height: height, viewbox: viewbox };
    }

    private enablePanzoom() {
        this.svgDraw?.panZoom({
            panning: true,
            zoomMin: 0.5 / this.ratio, // maximum zoom OUT ratio (0.5 = at best, the displayed area is twice the SVG's size)
            zoomMax: 20 * this.ratio, // maximum zoom IN ratio (20 = at best, the displayed area is only 1/20th of the SVG's size)
            zoomFactor: 0.2,
        });
    }

    private disablePanzoom() {
        this.svgDraw?.panZoom({
            panning: false,
        });
    }
    private onMouseLeftDown(event: MouseEvent) {
<<<<<<< HEAD
        // Nodes are selectable and draggable
        // TextNodes are only draggable
        let targetElement = event.target as SVGElement;
        if (this.hoveredElement && this.isInArtificialHoverRange(this.getMousePosition(event))) {
            targetElement = this.hoveredElement;
        }
=======
        const targetElement = event.target as SVGElement;
>>>>>>> 83a099b3
        const selectableElem = DiagramUtils.getSelectableFrom(targetElement);
        const draggableElem = DiagramUtils.getDraggableFrom(targetElement);

        if (event.shiftKey) {
            this.initSelection(selectableElem);
            if (this.bendLines) {
                this.onStraightenStart(DiagramUtils.getBendableFrom(targetElement));
            }
        } else {
            this.initSelection(selectableElem);

            if (this.enableDragInteraction) {
                this.initDrag(draggableElem);
            }

            if (this.bendLines && !draggableElem) {
                this.createEdgeBendPoint(DiagramUtils.getBendableLineFrom(targetElement, this.bendableLines), event);
            }
        }
    }

    private initSelection(selectableElem?: SVGElement) {
        if (!selectableElem) {
            return;
        }
        if (this.onSelectNodeCallback != null) {
            this.disablePanzoom(); // keep pan zoom functionality if mouse over a node
        }
        this.selectedElement = selectableElem as SVGGraphicsElement;
    }

    private initDrag(draggableElem?: SVGElement) {
        if (!draggableElem) {
            return;
        }

        this.disablePanzoom();
        this.draggedElement = draggableElem as SVGGraphicsElement;

        if (DiagramUtils.isBendable(this.draggedElement)) {
            this.draggedElementType = DraggedElementType.BENT_SQUARE;
        } else if (DiagramUtils.isTextNode(draggableElem)) {
            this.draggedElementType = DraggedElementType.TEXT_NODE;
        } else {
            this.draggedElementType = DraggedElementType.VOLTAGE_LEVEL_NODE;
        }
    }

    private onDragStart() {
        this.isDragging = true;

        // change cursor style
        const svg: HTMLElement = <HTMLElement>this.svgDraw?.node.firstElementChild?.parentElement;
        svg.style.cursor = 'grabbing';

        this.ctm = this.svgDraw?.node.getScreenCTM(); // used to compute mouse movement
        this.edgeAngles = new Map<string, number>(); // used for node redrawing

        if (this.draggedElementType == DraggedElementType.TEXT_NODE) {
            this.initialPosition = DiagramUtils.getTextNodePosition(this.draggedElement); // used for the offset
            this.endTextEdge = new Point(0, 0);
            const textNode: TextNodeMetadata | undefined = this.diagramMetadata?.textNodes.find(
                (textNode) => textNode.svgId == this.draggedElement?.id
            );
            if (textNode) {
                this.originalTextNodeShift = new Point(textNode.shiftX, textNode.shiftY);
                this.originalTextNodeConnectionShift = new Point(textNode.connectionShiftX, textNode.connectionShiftY);
            }
        } else if (this.draggedElementType == DraggedElementType.VOLTAGE_LEVEL_NODE) {
            this.initialPosition = DiagramUtils.getPosition(this.draggedElement); // used for the offset
            const node: NodeMetadata | undefined = this.diagramMetadata?.nodes.find(
                (node) => node.svgId == this.draggedElement?.id
            );
            if (node) {
                this.originalNodePosition = new Point(node.x, node.y);
            }
        } else if (this.draggedElementType === DraggedElementType.BENT_SQUARE) {
            this.initialPosition = DiagramUtils.getPosition(this.draggedElement);
        }
    }

    private onMouseMove(event: MouseEvent) {
<<<<<<< HEAD
        this.trackArtificialHover(event);

        // first mouse move will start drag & drop and set `isDragging` to true
=======
>>>>>>> 83a099b3
        if (!this.draggedElement) {
            return;
        }

        event.preventDefault();
        this.ctm = this.svgDraw?.node.getScreenCTM();
        const mousePosition = this.getMousePosition(event);

        if (!this.isDragging) {
            this.onDragStart();
        }

        if (this.draggedElementType === DraggedElementType.TEXT_NODE) {
            const topLeftCornerPosition = DiagramUtils.getTextNodeTopLeftCornerFromCenter(
                this.draggedElement,
                mousePosition
            );
            this.updateTextNodeMetadata(this.draggedElement, topLeftCornerPosition);
            this.updateElement(this.draggedElement);
        } else if (this.draggedElementType === DraggedElementType.VOLTAGE_LEVEL_NODE) {
            this.updateNodeMetadata(this.draggedElement, mousePosition);
            this.updateElement(this.draggedElement);
        } else if (this.draggedElementType === DraggedElementType.BENT_SQUARE) {
            this.updateEdgeMetadata(this.draggedElement, mousePosition, LineOperation.BEND);
            this.redrawBentLine(this.draggedElement, LineOperation.BEND);
        }
    }

    private updateNodeMetadata(vlNode: SVGGraphicsElement, position: Point) {
        const node: NodeMetadata | undefined = this.diagramMetadata?.nodes.find((node) => node.svgId == vlNode.id);
        if (node != null) {
            const nodeMove = DiagramUtils.getNodeMove(node, position);
            node.x = nodeMove.xNew;
            node.y = nodeMove.yNew;
        }
    }

    private updateTextNodeMetadata(textNodeElement: SVGGraphicsElement, position: Point) {
        const node: NodeMetadata | undefined = this.diagramMetadata?.nodes.find(
            (node) => node.svgId == DiagramUtils.getVoltageLevelNodeId(textNodeElement.id)
        );
        const textNode: TextNodeMetadata | undefined = this.diagramMetadata?.textNodes.find(
            (textNode) => textNode.svgId == textNodeElement.id
        );
        if (node != null && textNode != null) {
            const textNodeMoves = DiagramUtils.getTextNodeMoves(textNode, node, position, this.endTextEdge);
            textNode.shiftX = textNodeMoves[0].xNew;
            textNode.shiftY = textNodeMoves[0].yNew;
            textNode.connectionShiftX = textNodeMoves[1].xNew;
            textNode.connectionShiftY = textNodeMoves[1].yNew;
        }
    }

    private updateElement(element: SVGGraphicsElement) {
        if (DiagramUtils.isTextNode(element)) {
            this.initialPosition = DiagramUtils.getTextNodePosition(element);
            const vlNode: SVGGraphicsElement | null = this.svgDiv.querySelector(
                "[id='" + DiagramUtils.getVoltageLevelNodeId(element.id) + "']"
            );
            if (vlNode) {
                this.updateVoltageLevelText(element, vlNode);
            }
        } else {
            this.initialPosition = DiagramUtils.getPosition(element);
            this.updateVoltageLevelNode(element);
        }
    }

    private onHover(mouseEvent: MouseEvent) {
        if (this.onToggleHoverCallback == null) {
            return;
        }

        const hoverableElem = DiagramUtils.getHoverableFrom(mouseEvent.target as SVGElement);
        if (!hoverableElem) {
            this.handleHoverExit(mouseEvent, this.hoverHelperSize > 0);
            return;
        }

        this.clearHighlights();
        const mousePosition = this.getMousePosition(mouseEvent);

        this.hoveredElement = hoverableElem as SVGElement;
        this.hoveredElementPosition = mousePosition;

        if (DiagramUtils.isHighlightableElement(hoverableElem)) {
            this.handleHighlightableElementHover(hoverableElem, mousePosition);
        } else if (DiagramUtils.isInjection(hoverableElem)) {
            this.handleInjectionHover(hoverableElem, mousePosition);
        } else {
            this.handleEdgeHover(hoverableElem, mousePosition);
        }
    }

    private isInArtificialHoverRange(mousePosition: Point): boolean {
        if (!this.hoveredElement) {
            return false;
        }
        return DiagramUtils.getDistance(this.hoveredElementPosition, mousePosition) < this.hoverHelperSize;
    }

    private trackArtificialHover(event: MouseEvent) {
        if (this.hoverHelperSize > 0 && this.hoveredElement) {
            // Check if we are over the hovered object
            const hoverableElem = DiagramUtils.getHoverableFrom(event.target as SVGElement);
            const mousePosition: Point = this.getMousePosition(event);
            if (hoverableElem && hoverableElem === this.hoveredElement) {
                // We are still over the hoveredElement, we update the mouse position
                this.hoveredElementPosition = mousePosition;
                return;
            }

            // Check if we are out of range of the artificial hover zone
            if (!this.isInArtificialHoverRange(mousePosition)) {
                this.hoveredElement = null;
                // Always call this without the artifical hover, as we already tested if this is needed in this function.
                this.handleHoverExit(event, false);
            }
        }
    }

    private onMouseLeftUpOrLeave(mouseEvent: MouseEvent) {
        this.trackArtificialHover(mouseEvent);

        // check if I moved or selected an element
        if (this.isDragging) {
            // moving element
            this.onDragEnd();
        } else if (this.selectedElement) {
            // selecting element
            const mousePosition = this.getMousePosition(mouseEvent);
            this.onSelectEnd(mousePosition);
        } else if (this.straightenedElement) {
            // straightening line
            this.onStraightenEnd();
        }
        this.resetMouseEventParams();
    }

    private resetMouseEventParams() {
        this.selectedElement = null;
        this.isDragging = false;
        this.draggedElement = null;
        this.draggedElementType = null;
        this.initialPosition = new Point(0, 0);
        this.ctm = null;
        this.originalNodePosition = new Point(0, 0);
        this.originalTextNodeShift = new Point(0, 0);
        this.originalTextNodeConnectionShift = new Point(0, 0);

        // change cursor style back to normal
        const svg: HTMLElement = <HTMLElement>this.svgDraw?.node.firstElementChild?.parentElement;
        svg.style.removeProperty('cursor');

        this.enablePanzoom();
    }

    private onDragEnd() {
        if (!this.draggedElement) {
            return;
        }
        switch (this.draggedElementType) {
            case DraggedElementType.BENT_SQUARE:
                this.callBendLineCallback(this.draggedElement, LineOperation.BEND);
                break;
            case DraggedElementType.TEXT_NODE:
                this.callMoveTextNodeCallback(this.draggedElement);
                break;
            case DraggedElementType.VOLTAGE_LEVEL_NODE:
                this.callMoveNodeCallback(this.draggedElement);
                break;
            default:
                return;
        }
    }

    private callMoveNodeCallback(vlNode: SVGGraphicsElement) {
        if (this.onMoveNodeCallback) {
            const node: NodeMetadata | undefined = this.diagramMetadata?.nodes.find((node) => node.svgId == vlNode.id);
            if (node != null) {
                this.onMoveNodeCallback(
                    node.equipmentId,
                    node.svgId,
                    node.x,
                    node.y,
                    this.originalNodePosition.x,
                    this.originalNodePosition.y
                );
            }
        }
    }

    private callMoveTextNodeCallback(textNodeElement: SVGGraphicsElement) {
        if (this.onMoveTextNodeCallback) {
            const node: NodeMetadata | undefined = this.diagramMetadata?.nodes.find(
                (node) => node.svgId == DiagramUtils.getVoltageLevelNodeId(textNodeElement.id)
            );
            const textNode: TextNodeMetadata | undefined = this.diagramMetadata?.textNodes.find(
                (textNode) => textNode.svgId == textNodeElement.id
            );

            if (node != null && textNode != null) {
                this.onMoveTextNodeCallback(
                    node.equipmentId,
                    node.svgId,
                    textNode.svgId,
                    textNode.shiftX,
                    textNode.shiftY,
                    this.originalTextNodeShift.x,
                    this.originalTextNodeShift.y,
                    textNode.connectionShiftX,
                    textNode.connectionShiftY,
                    this.originalTextNodeConnectionShift.x,
                    this.originalTextNodeConnectionShift.y
                );
            }
        }
    }

    private onSelectEnd(mousePosition: Point) {
        this.callSelectNodeCallback(mousePosition);
    }

    // position w.r.t the SVG box
    private getMousePosition(event: MouseEvent): Point {
        return new Point(
            (event.clientX - (this.ctm?.e ?? 0)) / (this.ctm?.a ?? 1),
            (event.clientY - (this.ctm?.f ?? 0)) / (this.ctm?.d ?? 1)
        );
    }

    // translation w.r.t. the initial position
    private getTranslation(position: Point): Point {
        return new Point(position.x - this.initialPosition.x, position.y - this.initialPosition.y);
    }

    private updateVoltageLevelText(textNode: SVGGraphicsElement, vlNode: SVGGraphicsElement) {
        window.getSelection()?.empty(); // to avoid text highlighting in firefox

        const textNodeMetadata = this.diagramMetadata?.textNodes.find((node) => node.svgId === textNode.id);
        const vlNodeMetadata = this.diagramMetadata?.nodes.find((node) => node.svgId === vlNode.id);

        if (textNodeMetadata && vlNodeMetadata) {
            const position = new Point(
                vlNodeMetadata.x + textNodeMetadata.shiftX,
                vlNodeMetadata.y + textNodeMetadata.shiftY
            );
            this.updateText(textNode, vlNode, position);
        }
    }

    private updateVoltageLevelNode(vlNode: SVGGraphicsElement) {
        const nodeMetadata = this.diagramMetadata?.nodes.find((node) => node.svgId === vlNode.id);
        if (nodeMetadata) {
            const position = new Point(nodeMetadata.x, nodeMetadata.y);
            this.updateNodePosition(vlNode, position);
            const textNode: SVGGraphicsElement | null = this.svgDiv.querySelector(
                "[id='" + DiagramUtils.getTextNodeId(vlNode.id) + "']"
            );
            if (textNode) {
                this.updateVoltageLevelText(textNode, vlNode);
            }
            this.updateEdges(vlNode, position);
            this.updateInjections(vlNode, position);
        }
    }

    private updateNodePosition(vlNode: SVGGraphicsElement, position: Point) {
        vlNode.setAttribute('transform', 'translate(' + DiagramUtils.getFormattedPoint(position) + ')');
    }

    private updateText(textNode: SVGGraphicsElement | null, vlNode: SVGGraphicsElement | null, position: Point) {
        if (!textNode) {
            return;
        }

        // update text node position
        this.updateTextNodePosition(textNode, position);
        if (vlNode != null) {
            // redraw text edge
            const textNodeSize = DiagramUtils.getTextNodeSize(textNode);
            this.redrawTextEdge(
                DiagramUtils.getTextEdgeId(vlNode.id),
                position,
                vlNode,
                textNodeSize.height,
                textNodeSize.width
            );
        }
    }

    private updateTextNodePosition(textElement: SVGGraphicsElement | null, point: Point) {
        if (textElement != null) {
            textElement.style.left = point.x.toFixed(0) + 'px';
            textElement.style.top = point.y.toFixed(0) + 'px';
        }
    }

    private redrawTextEdge(
        textEdgeId: string,
        textNodePosition: Point,
        vlNode: SVGGraphicsElement,
        textHeight: number,
        textWidth: number
    ) {
        const textEdge: SVGGraphicsElement | null = this.svgDiv.querySelector("[id='" + textEdgeId + "']");
        if (textEdge != null) {
            // compute voltage level circle radius
            const busNodes: BusNodeMetadata[] | undefined = this.diagramMetadata?.busNodes.filter(
                (busNode) => busNode.vlNode == vlNode.id
            );
            const nbNeighbours = busNodes !== undefined && busNodes.length > 1 ? busNodes.length - 1 : 0;
            const voltageLevelCircleRadius = DiagramUtils.getVoltageLevelCircleRadius(
                nbNeighbours,
                DiagramUtils.isVlNodeFictitious(vlNode.id, this.diagramMetadata?.nodes)
                    ? this.svgParameters.getFictitiousVoltageLevelCircleRadius()
                    : this.svgParameters.getVoltageLevelCircleRadius()
            );
            // compute text edge start and end
            const vlNodePosition = DiagramUtils.getPosition(vlNode);
            // HOTFIX If we call moveElement programmatically (not during a drag and drop event)
            // then textNode?.firstElementChild?.scrollHeight and textNode?.firstElementChild?.scrollWidth seems not defined
            // then textHeight and textWidth equal 0
            // We set this.endTextEdge using connectionShifts sooner in this case
            if (textHeight !== 0 || textWidth !== 0) {
                this.endTextEdge = DiagramUtils.getTextEdgeEnd(
                    textNodePosition,
                    vlNodePosition,
                    this.layoutParameters.getTextNodeEdgeConnectionYShift(),
                    textHeight,
                    textWidth
                );
            }
            const startTextEdge = DiagramUtils.getPointAtDistance(
                vlNodePosition,
                this.endTextEdge,
                voltageLevelCircleRadius
            );
            // update text edge polyline
            const polyline = DiagramUtils.getFormattedPolyline(startTextEdge, null, this.endTextEdge);
            textEdge.setAttribute('points', polyline);
        }
    }

    private updateSvgElementPosition(svgElementId: string, translation: Point) {
        const svgElement: SVGGraphicsElement | null = this.svgDiv.querySelector("[id='" + svgElementId + "']");
        if (svgElement) {
            const transform = DiagramUtils.getTransform(svgElement);
            const totalTranslation = new Point(
                (transform?.matrix.e ?? 0) + translation.x,
                (transform?.matrix.f ?? 0) + translation.y
            );
            svgElement?.setAttribute(
                'transform',
                'translate(' + DiagramUtils.getFormattedPoint(totalTranslation) + ')'
            );
        }
    }

    private updateInjections(vlNode: SVGGraphicsElement, position: Point) {
        // get edges connected to the the node we are moving
        const injections: InjectionMetadata[] | undefined = this.diagramMetadata?.injections?.filter(
            (inj) => inj.vlNodeId == vlNode.id
        );
        injections?.forEach((inj) => {
            this.updateSvgElementPosition(inj.svgId, this.getTranslation(position));
        });
    }

    private updateEdges(vlNode: SVGGraphicsElement, position: Point) {
        // get edges connected to the the node we are moving
        const edges: EdgeMetadata[] | undefined = this.diagramMetadata?.edges.filter(
            (edge) => edge.node1 == vlNode.id || edge.node2 == vlNode.id
        );
        // group edges, to have multibranches - branches connecting the same nodes - together
        const groupedEdges: Map<string, EdgeMetadata[]> = new Map<string, EdgeMetadata[]>();
        const loopEdges: Map<string, EdgeMetadata[]> = new Map<string, EdgeMetadata[]>();
        const busNodeEdges: Map<string, EdgeMetadata[]> = new Map<string, EdgeMetadata[]>();
        edges?.forEach((edge) => {
            let edgeGroup: EdgeMetadata[] = [];
            if (edge.node1 == edge.node2) {
                // loop edge
                if (loopEdges.has(edge.node1)) {
                    edgeGroup = loopEdges.get(edge.node1) ?? [];
                }
                edgeGroup.push(edge);
                loopEdges.set(edge.node1, edgeGroup);
                this.addBusNodeEdge(edge.busNode1, edge, busNodeEdges);
                this.addBusNodeEdge(edge.busNode2, edge, busNodeEdges);
            } else {
                const edgeGroupId = edge.node1.concat('_', edge.node2);
                if (groupedEdges.has(edgeGroupId)) {
                    edgeGroup = groupedEdges.get(edgeGroupId) ?? [];
                }
                edgeGroup.push(edge);
                groupedEdges.set(edgeGroupId, edgeGroup);
                const busNodeId = edge.node1 == vlNode.id ? edge.busNode1 : edge.busNode2;
                this.addBusNodeEdge(busNodeId, edge, busNodeEdges);
            }
        });

        const injectionsEdges: Map<string, InjectionMetadata[]> = new Map<string, InjectionMetadata[]>();
        this.addInjectionEdges(vlNode.id, injectionsEdges);

        // redraw grouped edges
        for (const edgeGroup of groupedEdges.values()) {
            this.redrawEdgeGroup(edgeGroup, vlNode);
        }
        // redraw loop edges
        for (const edgeGroup of loopEdges.values()) {
            this.redrawLoopEdgeGroup(edgeGroup, position);
        }
        // redraw node
        this.redrawVoltageLevelNode(vlNode, busNodeEdges, injectionsEdges);
    }

    private addInjectionEdges(vlNodeId: string, injectionsEdges: Map<string, InjectionMetadata[]>) {
        const injections: InjectionMetadata[] | undefined = this.diagramMetadata?.injections?.filter(
            (injection) => injection.vlNodeId == vlNodeId
        );
        injections?.forEach((inj) => {
            this.addInjectionEdge(inj.busNodeId, inj, injectionsEdges);
        });
    }

    private addBusNodeEdge(busNodeId: string | null, edge: EdgeMetadata, busNodeEdges: Map<string, EdgeMetadata[]>) {
        let busEdgeGroup: EdgeMetadata[] = [];
        if (busNodeId != null) {
            if (busNodeEdges.has(busNodeId)) {
                busEdgeGroup = busNodeEdges.get(busNodeId) ?? [];
            }
            busEdgeGroup.push(edge);
            busNodeEdges.set(busNodeId, busEdgeGroup);
        }
    }

    private addInjectionEdge(
        busNodeId: string | null,
        injection: InjectionMetadata,
        injectionEdges: Map<string, InjectionMetadata[]>
    ) {
        let injectionEdgesGroup: InjectionMetadata[] = [];
        if (busNodeId != null) {
            if (injectionEdges.has(busNodeId)) {
                injectionEdgesGroup = injectionEdges.get(busNodeId) ?? [];
            }
            injectionEdgesGroup.push(injection);
            injectionEdges.set(busNodeId, injectionEdgesGroup);
        }
    }

    private getEdgeNodes(
        edge: EdgeMetadata,
        vlNode: SVGGraphicsElement
    ): [SVGGraphicsElement | null, SVGGraphicsElement | null] {
        const otherNodeId = vlNode.id === edge.node1 ? edge.node2 : edge.node1;
        const otherNode: SVGGraphicsElement | null = this.svgDiv.querySelector("[id='" + otherNodeId + "']");
        const node1 = vlNode.id === edge.node1 ? vlNode : otherNode;
        const node2 = otherNode?.id === edge.node1 ? vlNode : otherNode;
        return [node1, node2];
    }

    private getOtherNode(
        edgeNodes: [SVGGraphicsElement | null, SVGGraphicsElement | null],
        vlNode: SVGGraphicsElement
    ): SVGGraphicsElement | null {
        return edgeNodes[0]?.id == vlNode.id ? edgeNodes[1] : edgeNodes[0];
    }

    private getNodeRadius(busNodeId: string, vlNodeId: string): [number, number, number] {
        const busNode: BusNodeMetadata | undefined = this.diagramMetadata?.busNodes.find(
            (busNode) => busNode.svgId == busNodeId
        );
        return DiagramUtils.getNodeRadius(
            busNode?.nbNeighbours ?? 0,
            DiagramUtils.isVlNodeFictitious(vlNodeId, this.diagramMetadata?.nodes)
                ? this.svgParameters.getFictitiousVoltageLevelCircleRadius()
                : this.svgParameters.getVoltageLevelCircleRadius(),
            busNode?.index ?? 0,
            this.svgParameters.getInterAnnulusSpace()
        );
    }

    private redrawEdgeGroup(edges: EdgeMetadata[], vlNode: SVGGraphicsElement) {
        if (edges.length == 1) {
            this.redrawStraightEdge(edges[0], vlNode); // 1 edge in the group -> straight line
        } else {
            this.redrawForkEdge(edges, vlNode);
        }
    }

    private redrawForkEdge(edges: EdgeMetadata[], vlNode: SVGGraphicsElement) {
        const position: Point = DiagramUtils.getPosition(vlNode);
        const edgeNodes = this.getEdgeNodes(edges[0], vlNode);
        const point1 = DiagramUtils.getPosition(edgeNodes[0]);
        const point2 = DiagramUtils.getPosition(edgeNodes[1]);
        const angle = DiagramUtils.getAngle(point1, point2);
        const nbForks = edges.length;
        const angleStep = this.svgParameters.getEdgesForkAperture() / (nbForks - 1);
        let i = 0;
        edges.forEach((edge) => {
            if (2 * i + 1 == nbForks) {
                this.redrawStraightEdge(edge, vlNode); // central edge, if present -> straight line
            } else {
                // get edge type
                const edgeType = DiagramUtils.getEdgeType(edge);
                if (edgeType == DiagramUtils.EdgeType.UNKNOWN) {
                    return;
                }
                if (edgeNodes[0] == null || edgeNodes[1] == null) {
                    // only 1 side of the edge is in the SVG
                    this.updateSvgElementPosition(edge.svgId, this.getTranslation(position));
                    return;
                }
                // get edge element
                const edgeNode: SVGGraphicsElement | null = this.svgDiv.querySelector("[id='" + edge.svgId + "']");
                if (!edgeNode) {
                    return;
                }
                // compute moved edge data: polyline points
                const alpha = -this.svgParameters.getEdgesForkAperture() / 2 + i * angleStep;
                const angleFork1 = angle - alpha;
                const angleFork2 = angle + Math.PI + alpha;
                const edgeFork1 = DiagramUtils.getEdgeFork(point1, this.svgParameters.getEdgesForkLength(), angleFork1);
                const edgeFork2 = DiagramUtils.getEdgeFork(point2, this.svgParameters.getEdgesForkLength(), angleFork2);
                const unknownBusNode1 = edge.busNode1 != null && edge.busNode1.length == 0;
                const nodeRadius1 = this.getNodeRadius(edge.busNode1 ?? '-1', edge.node1 ?? '-1');
                const edgeStart1 = DiagramUtils.getPointAtDistance(
                    DiagramUtils.getPosition(edgeNodes[0]),
                    edgeFork1,
                    unknownBusNode1
                        ? nodeRadius1[1] + this.svgParameters.getUnknownBusNodeExtraRadius()
                        : nodeRadius1[1]
                );
                const unknownBusNode2 = edge.busNode2 != null && edge.busNode2.length == 0;
                const nodeRadius2 = this.getNodeRadius(edge.busNode2 ?? '-1', edge.node2 ?? '-1');
                const edgeStart2 = DiagramUtils.getPointAtDistance(
                    DiagramUtils.getPosition(edgeNodes[1]),
                    edgeFork2,
                    unknownBusNode2
                        ? nodeRadius2[1] + this.svgParameters.getUnknownBusNodeExtraRadius()
                        : nodeRadius2[1]
                );
                const edgeMiddle = DiagramUtils.getMidPosition(edgeFork1, edgeFork2);
                // redraw edge
                this.redrawEdge(
                    edgeNode,
                    [edgeStart1, edgeFork1, edgeMiddle],
                    [edgeStart2, edgeFork2, edgeMiddle],
                    nodeRadius1,
                    nodeRadius2,
                    edgeType,
                    false
                );
            }
            i++;
        });
        // redraw other voltage level node
        const otherNode: SVGGraphicsElement | null = this.getOtherNode(edgeNodes, vlNode);
        this.redrawOtherVoltageLevelNode(otherNode);
    }

    private redrawStraightEdge(edge: EdgeMetadata, vlNode: SVGGraphicsElement) {
        // get edge type
        const edgeType = DiagramUtils.getEdgeType(edge);
        if (edgeType == DiagramUtils.EdgeType.UNKNOWN) {
            return;
        }

        const position: Point = DiagramUtils.getPosition(vlNode);

        const edgeNodes = this.getEdgeNodes(edge, vlNode);
        if (edgeNodes[0] == null || edgeNodes[1] == null) {
            // only 1 side of the edge is in the SVG
            this.updateSvgElementPosition(edge.svgId, this.getTranslation(position));
            return;
        }
        // get edge element
        const edgeNode: SVGGraphicsElement | null = this.svgDiv.querySelector("[id='" + edge.svgId + "']");
        if (!edgeNode) {
            return;
        }
        if (this.isThreeWtEdge(edgeType, edgeNode)) {
            this.redrawThreeWtEdge(edge, edgeNode, vlNode);
            return;
        }

        const edgeData = this.getEdgeData(edge);
        this.redrawEdge(
            edgeNode,
            edgeData.edgePoints ? edgeData.edgePoints[0] : [edgeData.edgeStartPoints[0], edgeData.edgeMiddle],
            edgeData.edgePoints ? edgeData.edgePoints[1] : [edgeData.edgeStartPoints[1], edgeData.edgeMiddle],
            edgeData.nodeRadius1,
            edgeData.nodeRadius2,
            edgeType,
            edge.points != undefined
        );

        // if dangling line edge -> redraw boundary node
        if (edgeType == DiagramUtils.EdgeType.DANGLING_LINE) {
            this.redrawBoundaryNode(
                edgeNodes[1],
                DiagramUtils.getAngle(edgeData.edgeStartPoints[1], edgeData.edgeMiddle),
                edgeData.nodeRadius2[1]
            );
            if (vlNode.id == edgeNodes[1]?.id) {
                // if boundary node moved -> redraw other voltage level node
                this.redrawOtherVoltageLevelNode(edgeNodes[0]);
            }
        } else {
            // redraw other voltage level node
            const otherNode: SVGGraphicsElement | null = this.getOtherNode(edgeNodes, vlNode);
            this.redrawOtherVoltageLevelNode(otherNode);
        }
    }

    private isThreeWtEdge(edgeType: DiagramUtils.EdgeType, edgeNode: SVGGraphicsElement) {
        if (edgeType == DiagramUtils.EdgeType.THREE_WINDINGS_TRANSFORMER) {
            return true;
        }
        const pst3wtEdge =
            edgeType == DiagramUtils.EdgeType.PHASE_SHIFT_TRANSFORMER &&
            edgeNode.parentElement?.classList.contains('nad-3wt-edges');
        return pst3wtEdge ?? false;
    }

    private getEdgeStartPoints(edge: EdgeMetadata): Point[] | null {
        const vlNode1: SVGGraphicsElement | null = this.svgDiv.querySelector("[id='" + edge.node1 + "']");
        const vlNode2: SVGGraphicsElement | null = this.svgDiv.querySelector("[id='" + edge.node2 + "']");
        if (!vlNode1 || !vlNode2) return null;

        const startPoint1 = this.calculateEdgeStartPoint(
            edge.node1,
            edge.busNode1,
            vlNode1,
            edge.points ? new Point(edge.points[0].x, edge.points[0].y) : vlNode2
        );

        const startPoint2 = this.calculateEdgeStartPoint(
            edge.node2,
            edge.busNode2,
            vlNode2,
            edge.points ? new Point(edge.points.at(-1)!.x, edge.points.at(-1)!.y) : vlNode1
        );

        return [startPoint1, startPoint2];
    }

    private calculateEdgeStartPoint(
        nodeId: string,
        busNodeId: string | null,
        vlNode: SVGGraphicsElement,
        targetPoint: Point | SVGGraphicsElement
    ): Point {
        const nodeRadius = this.getNodeRadius(busNodeId ?? '-1', nodeId ?? '-1');
        return this.getEdgeStart(busNodeId, nodeRadius[1], vlNode, targetPoint);
    }

    private getEdgeStart(
        busNodeId: string | null,
        outerRadius: number,
        point1: SVGGraphicsElement | null,
        point2: SVGGraphicsElement | null | Point
    ): Point {
        const unknownBusNode = busNodeId != null && busNodeId.length == 0;
        return DiagramUtils.getPointAtDistance(
            DiagramUtils.getPosition(point1),
            point2 instanceof Point ? point2 : DiagramUtils.getPosition(point2),
            unknownBusNode ? outerRadius + this.svgParameters.getUnknownBusNodeExtraRadius() : outerRadius
        );
    }

    private redrawEdge(
        edgeNode: SVGGraphicsElement,
        halfEdgePoints1: Point[],
        halfEdgePoints2: Point[],
        nodeRadius1: [number, number, number],
        nodeRadius2: [number, number, number],
        edgeType: DiagramUtils.EdgeType,
        bentLine: boolean
    ) {
        const isTransformerEdge =
            edgeType == DiagramUtils.EdgeType.TWO_WINDINGS_TRANSFORMER ||
            edgeType == DiagramUtils.EdgeType.PHASE_SHIFT_TRANSFORMER;
        const isHVDCLineEdge =
            edgeType == DiagramUtils.EdgeType.HVDC_LINE_LCC || edgeType == DiagramUtils.EdgeType.HVDC_LINE_VSC;
        this.redrawHalfEdge(edgeNode, '1', halfEdgePoints1.slice(), isTransformerEdge, nodeRadius1, bentLine);
        this.redrawHalfEdge(edgeNode, '2', halfEdgePoints2.slice(), isTransformerEdge, nodeRadius2, bentLine);

        if (isTransformerEdge) {
            this.redrawTransformer(
                edgeNode,
                halfEdgePoints1.at(-2)!,
                halfEdgePoints1.at(-1)!,
                halfEdgePoints2.at(-2)!,
                halfEdgePoints2.at(-1)!,
                edgeType
            );
        } else if (isHVDCLineEdge) {
            this.redrawConverterStation(
                edgeNode,
                halfEdgePoints1.at(-2)!,
                halfEdgePoints1.at(-1)!,
                halfEdgePoints2.at(-2)!,
                halfEdgePoints2.at(-1)!
            );
        }
        // if present, move edge name
        if (this.svgParameters.getEdgeNameDisplayed()) {
            this.updateEdgeName(edgeNode, halfEdgePoints1.at(-1)!, halfEdgePoints2.at(-2)!);
        }
        // store edge angles, to use them for bus node redrawing
        this.edgeAngles.set(edgeNode.id + '.1', DiagramUtils.getAngle(halfEdgePoints1[0], halfEdgePoints1[1]));
        this.edgeAngles.set(edgeNode.id + '.2', DiagramUtils.getAngle(halfEdgePoints2[0], halfEdgePoints2[1]));
    }

    private redrawHalfEdge(
        edgeNode: SVGGraphicsElement,
        side: string,
        polylinePoints: Point[],
        transformerEdge: boolean,
        nodeRadius: [number, number, number],
        bentLine: boolean
    ) {
        // get half edge element
        const halfEdge: SVGGraphicsElement | null = edgeNode.querySelector("[id='" + edgeNode.id + '.' + side + "']");
        // get polyline
        const polylineElement: SVGGraphicsElement | null | undefined = halfEdge?.querySelector('polyline');

        // if transformer edge reduce edge polyline, leaving space for the transformer
        if (transformerEdge) {
            polylinePoints[polylinePoints.length - 1] = DiagramUtils.getPointAtDistance(
                polylinePoints.at(-1)!,
                polylinePoints.at(-2)!,
                1.5 * this.svgParameters.getTransformerCircleRadius()
            );
        }

        const polyline: string = polylinePoints.map((p) => DiagramUtils.getFormattedPoint(p)).join(' ');
        polylineElement?.setAttribute('points', polyline);

        // redraw edge arrow and label
        if (halfEdge != null && halfEdge.children.length > 1) {
            this.redrawEdgeArrowAndLabel(
                halfEdge,
                polylinePoints[0],
                polylinePoints.length == 2 ? null : polylinePoints[1],
                polylinePoints.at(-1)!,
                nodeRadius,
                bentLine
            );
        }
    }

    private redrawTransformer(
        edgeNode: SVGGraphicsElement,
        startPolyline1: Point,
        endPolyline1: Point,
        startPolyline2: Point,
        endPolyline2: Point,
        edgeType: DiagramUtils.EdgeType
    ) {
        const transformerElement: SVGGraphicsElement = edgeNode.lastElementChild as SVGGraphicsElement;
        // move transformer circles
        const transformerCircles: NodeListOf<SVGGraphicsElement> = transformerElement?.querySelectorAll('circle');
        this.redrawTransformerCircle(
            transformerCircles.item(0),
            startPolyline1,
            DiagramUtils.getPointAtDistance(
                endPolyline1,
                startPolyline1,
                1.5 * this.svgParameters.getTransformerCircleRadius()
            )
        );
        this.redrawTransformerCircle(
            transformerCircles.item(1),
            startPolyline2,
            DiagramUtils.getPointAtDistance(
                endPolyline2,
                startPolyline2,
                1.5 * this.svgParameters.getTransformerCircleRadius()
            )
        );
        // if phase shifting transformer move transformer arrow
        const isPSTransformerEdge = edgeType == DiagramUtils.EdgeType.PHASE_SHIFT_TRANSFORMER;
        if (isPSTransformerEdge) {
            this.redrawTransformerArrow(
                transformerElement,
                startPolyline1,
                endPolyline1,
                DiagramUtils.getMidPosition(endPolyline1, endPolyline2)
            );
        }
    }

    private redrawTransformerCircle(transformerCircle: SVGGraphicsElement, startPolyline: Point, endPolyline: Point) {
        const circleCenter: Point = DiagramUtils.getPointAtDistance(
            endPolyline,
            startPolyline,
            -this.svgParameters.getTransformerCircleRadius()
        );
        transformerCircle.setAttribute('cx', DiagramUtils.getFormattedValue(circleCenter.x));
        transformerCircle.setAttribute('cy', DiagramUtils.getFormattedValue(circleCenter.y));
    }

    private redrawTransformerArrow(
        transformerElement: SVGGraphicsElement,
        startPolyline: Point,
        endPolyline: Point,
        transformerCenter: Point
    ) {
        const arrowPath: SVGGraphicsElement | null = transformerElement.querySelector('path');
        const matrix: string = DiagramUtils.getTransformerArrowMatrixString(
            startPolyline,
            endPolyline,
            transformerCenter,
            this.svgParameters.getTransformerCircleRadius()
        );
        arrowPath?.setAttribute('transform', 'matrix(' + matrix + ')');
    }

    private redrawConverterStation(
        edgeNode: SVGGraphicsElement,
        startPolyline1: Point,
        endPolyline1: Point,
        startPolyline2: Point,
        endPolyline2: Point
    ) {
        const converterStationElement: SVGGraphicsElement = edgeNode.lastElementChild as SVGGraphicsElement;
        const polylinePoints: string = DiagramUtils.getConverterStationPolyline(
            startPolyline1,
            endPolyline1,
            startPolyline2,
            endPolyline2,
            this.svgParameters.getConverterStationWidth()
        );
        const polyline: SVGGraphicsElement | null = converterStationElement.querySelector('polyline');
        polyline?.setAttribute('points', polylinePoints);
    }

    private redrawLoopEdgeGroup(edges: EdgeMetadata[], position: Point) {
        edges.forEach((edge) => {
            // get edge element
            if (!edge.svgId) {
                return;
            }
            this.updateSvgElementPosition(edge.svgId, this.getTranslation(position));
        });
    }

    private updateEdgeName(edgeNode: SVGGraphicsElement, anchorPoint: Point, edgeStart: Point) {
        const positionElement: SVGGraphicsElement | null = edgeNode.querySelector(
            '.nad-edge-label'
        ) as SVGGraphicsElement;
        if (positionElement != null) {
            // move edge name position
            positionElement.setAttribute('transform', 'translate(' + DiagramUtils.getFormattedPoint(anchorPoint) + ')');
            const angleElement: SVGGraphicsElement | null = positionElement.querySelector('text') as SVGGraphicsElement;
            if (angleElement != null) {
                // change edge name angle
                const edgeNameAngle = DiagramUtils.getEdgeNameAngle(edgeStart, anchorPoint);
                angleElement.setAttribute('transform', 'rotate(' + DiagramUtils.getFormattedValue(edgeNameAngle) + ')');
            }
        }
    }

    private redrawVoltageLevelNode(
        node: SVGGraphicsElement | null,
        busNodeEdges: Map<string, EdgeMetadata[]>,
        injectionsEdges: Map<string, InjectionMetadata[]>
    ) {
        if (node != null) {
            // get buses belonging to voltage level
            const busNodes: BusNodeMetadata[] | undefined = this.diagramMetadata?.busNodes.filter(
                (busNode) => busNode.vlNode == node.id
            );
            // if single bus voltage level -> do not redraw anything
            if (busNodes !== undefined && busNodes.length <= 1) {
                return;
            }
            // sort buses by index
            const sortedBusNodes: BusNodeMetadata[] = DiagramUtils.getSortedBusNodes(busNodes);
            const traversingBusEdgesAngles: number[] = [];
            for (let index = 0; index < sortedBusNodes.length; index++) {
                const busNode = sortedBusNodes[index];
                // skip redrawing of first bus
                if (index > 0) {
                    this.redrawBusNode(node, busNode, index, traversingBusEdgesAngles);
                }
                // add angles of edges starting from bus to traversing edges angles
                const busEdges = busNodeEdges.get(busNode.svgId) ?? [];
                busEdges.forEach((edge) => {
                    const edgeAngle = this.getEdgeAngle(busNode, edge, edge.svgId, edge.node1 == edge.node2);
                    if (typeof edgeAngle !== 'undefined') {
                        traversingBusEdgesAngles.push(edgeAngle);
                    }
                });
                const busInjectionsEdges = injectionsEdges.get(busNode.svgId) ?? [];
                busInjectionsEdges.forEach((inj) => {
                    const edgeAngle = this.getInjectionEdgeAngle(inj);
                    if (typeof edgeAngle !== 'undefined') {
                        traversingBusEdgesAngles.push(edgeAngle);
                    }
                });
            }
        }
    }

    private getEdgeAngle(busNode: BusNodeMetadata, edge: EdgeMetadata, edgeId: string, isLoopEdge: boolean) {
        const halfEdgeId = busNode.svgId == edge.busNode1 ? edgeId + '.1' : edgeId + '.2';
        if (!this.edgeAngles.has(halfEdgeId)) {
            // if not yet stored in angle map -> compute and store it
            const halfEdgeDrawElement: HTMLElement | null = <HTMLElement>(
                (this.svgDiv.querySelector("[id='" + halfEdgeId + "']")?.querySelector('path, polyline') as Element)
            );
            if (halfEdgeDrawElement != null) {
                const angle = isLoopEdge
                    ? DiagramUtils.getPathAngle(halfEdgeDrawElement)
                    : DiagramUtils.getPolylineAngle(halfEdgeDrawElement);
                if (angle != null) {
                    this.edgeAngles.set(halfEdgeId, angle);
                }
            }
        }
        return this.edgeAngles.get(halfEdgeId);
    }

    private getInjectionEdgeAngle(injection: InjectionMetadata) {
        const injectionEdgeDrawElement: HTMLElement | null = <HTMLElement>(
            (this.svgDiv.querySelector(`#${CSS.escape(injection.svgId)} polyline.nad-edge-path`) as Element)
        );
        if (injectionEdgeDrawElement != null) {
            return DiagramUtils.getPolylineAngle(injectionEdgeDrawElement) ?? undefined;
        }
        return undefined;
    }

    private redrawBusNode(
        node: SVGGraphicsElement,
        busNode: BusNodeMetadata,
        busIndex: number,
        traversingBusEdgesAngles: number[]
    ) {
        const busNodeRadius = DiagramUtils.getNodeRadius(
            busNode.nbNeighbours == null ? 0 : busNode.nbNeighbours,
            this.svgParameters.getVoltageLevelCircleRadius(),
            busIndex,
            this.svgParameters.getInterAnnulusSpace()
        );
        const edgeAngles = Object.assign(
            [],
            traversingBusEdgesAngles.sort(function (a, b) {
                return a - b;
            })
        );
        edgeAngles.push(edgeAngles[0] + 2 * Math.PI);
        const path: string = DiagramUtils.getFragmentedAnnulusPath(
            edgeAngles,
            busNodeRadius,
            this.svgParameters.getNodeHollowWidth()
        );
        const busElement: HTMLElement | null = <HTMLElement>node.querySelectorAll('.nad-busnode')[busIndex];
        if (busElement != null) {
            busElement.setAttribute('d', path);
        }
    }

    private redrawOtherVoltageLevelNode(otherNode: SVGGraphicsElement | null) {
        if (otherNode != null) {
            // group other voltage level node edges by bus node
            const busNodeEdges: Map<string, EdgeMetadata[]> = new Map<string, EdgeMetadata[]>();
            this.addBusNodeEdges(otherNode?.id ?? -1, busNodeEdges);

            const injectionsEdges: Map<string, InjectionMetadata[]> = new Map<string, InjectionMetadata[]>();
            this.addInjectionEdges(otherNode.id, injectionsEdges);

            // redraw other voltage level node
            this.redrawVoltageLevelNode(otherNode, busNodeEdges, injectionsEdges);
        }
    }

    private addBusNodeEdges(nodeId: string, busNodeEdges: Map<string, EdgeMetadata[]>) {
        // get other voltage level node edges
        const edges: EdgeMetadata[] | undefined = this.diagramMetadata?.edges.filter(
            (edge) => edge.node1 == nodeId || edge.node2 == nodeId
        );
        // group other voltage level node edges by bus node
        edges?.forEach((edge) => {
            if (edge.node1 == edge.node2) {
                // loop edge
                this.addBusNodeEdge(edge.busNode1, edge, busNodeEdges);
                this.addBusNodeEdge(edge.busNode2, edge, busNodeEdges);
            } else {
                const busNodeId = edge.node1 == nodeId ? edge.busNode1 : edge.busNode2;
                this.addBusNodeEdge(busNodeId, edge, busNodeEdges);
            }
        });
    }

    private redrawThreeWtEdge(edge: EdgeMetadata, edgeNode: SVGGraphicsElement, vlNode: SVGGraphicsElement) {
        const position = DiagramUtils.getPosition(vlNode);
        const twtEdge: HTMLElement = <HTMLElement>edgeNode.firstElementChild;
        if (twtEdge != null) {
            const points = DiagramUtils.getPolylinePoints(twtEdge);
            if (points != null) {
                // compute polyline points
                const edgeNodes = this.getEdgeNodes(edge, vlNode);
                const threeWtMoved = edgeNodes[1]?.id == this.draggedElement?.id;
                const nodeRadius1 = this.getNodeRadius(edge.busNode1 ?? '-1', edge.node1 ?? '-1');
                const edgeStart = this.getEdgeStart(edge.busNode1, nodeRadius1[1], edgeNodes[0], edgeNodes[1]);
                const translation = this.getTranslation(position);
                const edgeEnd = threeWtMoved
                    ? new Point(points.at(-1)!.x + translation.x, points.at(-1)!.y + translation.y)
                    : points.at(-1)!;
                // move polyline
                const polylinePoints: string = DiagramUtils.getFormattedPolyline(edgeStart, null, edgeEnd);
                twtEdge.setAttribute('points', polylinePoints);
                // redraw edge arrow and label
                if (edgeNode.children.length > 1) {
                    this.redrawEdgeArrowAndLabel(edgeNode, edgeStart, null, edgeEnd, nodeRadius1, false);
                }
                // store edge angles, to use them for bus node redrawing
                this.edgeAngles.set(edgeNode.id + '.1', DiagramUtils.getAngle(edgeStart, edgeEnd));
                // redraw voltage level node connected to three windings transformer
                if (threeWtMoved) {
                    this.redrawOtherVoltageLevelNode(edgeNodes[0]);
                }
            }
        }
    }

    private redrawBoundaryNode(node: SVGGraphicsElement | null, edgeStartAngle: number, busOuterRadius: number) {
        if (node != null) {
            const path: string = DiagramUtils.getBoundarySemicircle(edgeStartAngle, busOuterRadius);
            const pathElement: HTMLElement | null = <HTMLElement>node.firstElementChild;
            if (pathElement != null && pathElement.tagName == 'path') {
                pathElement.setAttribute('d', path);
            }
        }
    }

    private callSelectNodeCallback(mousePosition: Point) {
        // call the select node callback, if defined
        if (this.onSelectNodeCallback != null) {
            // get selected node from metadata
            const node: NodeMetadata | undefined = this.diagramMetadata?.nodes.find(
                (node) => node.svgId == this.selectedElement?.id
            );
            if (node != null) {
                this.onSelectNodeCallback(node.equipmentId, node.svgId, mousePosition);
            }
        }
    }

    public getCurrentlyMaxDisplayedSize(): number {
        const viewbox = this.getViewBox();
        return Math.max(viewbox?.height || 0, viewbox?.width || 0);
    }

    public checkAndUpdateLevelOfDetail(svg: SVGSVGElement) {
        const maxDisplayedSize = this.getCurrentlyMaxDisplayedSize();
        const previousMaxDisplayedSize = this.getPreviousMaxDisplayedSize();
        // in case of bad or unset values NaN or Infinity, this condition is skipped and the function behaves as if zoom changed
        if (
            Math.abs(previousMaxDisplayedSize - maxDisplayedSize) / previousMaxDisplayedSize <
            dynamicCssRulesUpdateThreshold
        ) {
            return;
        }
        this.setPreviousMaxDisplayedSize(maxDisplayedSize);

        const innerSvg = svg.querySelector('svg');
        if (innerSvg) {
            const zoomLevel = this.getZoomLevel(maxDisplayedSize);
            const isZoomLevelClassDefined = [...innerSvg.classList].some((c) =>
                c.startsWith(NetworkAreaDiagramViewer.ZOOM_CLASS_PREFIX)
            );
            if (!isZoomLevelClassDefined || zoomLevel != this.lastZoomLevel) {
                innerSvg.setAttribute('class', NetworkAreaDiagramViewer.ZOOM_CLASS_PREFIX + zoomLevel);
                this.lastZoomLevel = zoomLevel;
            }
        }
    }

    private getZoomLevel(maxDisplayedSize: number): number {
        for (const zoomLevel of this.zoomLevels) {
            if (maxDisplayedSize >= zoomLevel) {
                return zoomLevel;
            }
        }
        return 0;
    }

    public setJsonBranchStates(branchStates: string) {
        const branchStatesArray: BranchState[] = JSON.parse(branchStates);
        this.setBranchStates(branchStatesArray);
    }

    public setBranchStates(branchStates: BranchState[]) {
        branchStates.forEach((branchState) => {
            if (!this.edgesMap.has(branchState.branchId)) {
                const edge = (this.diagramMetadata?.edges ?? []).find(
                    (edge) => edge.equipmentId == branchState.branchId
                );
                if (edge === undefined) {
                    console.warn('Skipping updating branch ' + branchState.branchId + ' labels: branch not found');
                    return;
                }
                this.edgesMap.set(branchState.branchId, edge);
            }
            const edgeId = this.edgesMap.get(branchState.branchId)?.svgId ?? '-1';
            this.setBranchSideLabel(branchState.branchId, '1', edgeId, branchState.value1);
            this.setBranchSideLabel(branchState.branchId, '2', edgeId, branchState.value2);
            this.setBranchSideConnection(branchState.branchId, '1', edgeId, branchState.connected1);
            this.setBranchSideConnection(branchState.branchId, '2', edgeId, branchState.connected2);

            const edge = (this.diagramMetadata?.edges ?? []).find((edge) => edge.equipmentId == branchState.branchId);

            if (branchState.connectedBus1 && edge) {
                this.setBranchBusConnection(edge, branchState.branchId, '1', branchState.connectedBus1);
            }
            if (branchState.connectedBus2 && edge) {
                this.setBranchBusConnection(edge, branchState.branchId, '2', branchState.connectedBus2);
            }
        });
    }

    public setJsonVoltageLevelStates(voltageLevelStates: string) {
        const voltageLevelStatesArray: VoltageLevelState[] = JSON.parse(voltageLevelStates);
        this.setVoltageLevelStates(voltageLevelStatesArray);
    }

    public setVoltageLevelStates(voltageLevelStates: VoltageLevelState[]) {
        voltageLevelStates.forEach((vlState) => {
            const textNodeId = this.getTextNodeIdFromEquipmentId(vlState.voltageLevelId);
            if (!textNodeId) {
                console.warn(`Text node for ${vlState.voltageLevelId} not found`);
                return;
            }

            const textNodeElement = this.container.querySelector(`[id='${textNodeId}']`);
            if (!textNodeElement) {
                console.warn(`Text node element ${textNodeId} not found in DOM`);
                return;
            }

            const vlNodeId = DiagramUtils.getVoltageLevelNodeId(textNodeId);

            // Get all buses for this voltage level
            const vlBusNodes = this.diagramMetadata?.busNodes.filter((bus) => bus.vlNode === vlNodeId);
            if (!vlBusNodes || vlBusNodes.length === 0) {
                console.warn(`No bus nodes found for voltage level ${vlState.voltageLevelId}`);
                return;
            }

            // Get span elements
            const spans = textNodeElement.querySelectorAll('div span');

            vlState.busValue.forEach((busValue) => {
                // Find the bus node metadata by id
                const busNode = vlBusNodes.find((bus) => bus.equipmentId === busValue.busId);
                if (!busNode) return;

                const rowIndex = busNode.index;

                if (rowIndex < spans.length) {
                    const div = spans[rowIndex].parentElement;
                    if (
                        div &&
                        div.childNodes.length > 1 &&
                        div.childNodes[div.childNodes.length - 1].nodeType === Node.TEXT_NODE
                    ) {
                        const voltage = busValue.voltage.toFixed(this.svgParameters.getVoltageValuePrecision());
                        const angle = busValue.angle.toFixed(this.svgParameters.getAngleValuePrecision());
                        div.childNodes[div.childNodes.length - 1].textContent = `${voltage} kV / ${angle}°`;
                    }
                }
            });
        });
    }

    private setBranchSideLabel(branchId: string, side: string, edgeId: string, value: number | string) {
        const arrowGElement: SVGGraphicsElement | null = this.svgDiv.querySelector(
            "[id='" + edgeId + '.' + side + "'] .nad-edge-infos g"
        );
        if (arrowGElement !== null) {
            arrowGElement.classList.remove('nad-state-in', 'nad-state-out');
            if (typeof value === 'number') {
                arrowGElement.classList.add(DiagramUtils.getArrowClass(value));
            }
            const branchLabelElement = arrowGElement.querySelector('text');
            if (branchLabelElement !== null) {
                branchLabelElement.innerHTML =
                    typeof value === 'number' ? value.toFixed(this.getEdgeInfoValuePrecision()) : value;
            } else {
                console.warn('Skipping updating branch ' + branchId + ' side ' + side + ' label: text not found');
            }
        } else {
            console.warn('Skipping updating branch ' + branchId + ' side ' + side + ' label: label not found');
        }
    }

    private getEdgeInfoValuePrecision() {
        const edgeInfoDisplayed = this.svgParameters.getEdgeInfoDisplayed();
        switch (edgeInfoDisplayed) {
            case EdgeInfoEnum.ACTIVE_POWER:
            case EdgeInfoEnum.REACTIVE_POWER:
                return this.svgParameters.getPowerValuePrecision();
            case EdgeInfoEnum.CURRENT:
                return this.svgParameters.getCurrentValuePrecision();
            default:
                return 0;
        }
    }

    private setBranchSideConnection(branchId: string, side: string, edgeId: string, connected: boolean | undefined) {
        const halfEdge: SVGGraphicsElement | null = this.svgDiv.querySelector("[id='" + edgeId + '.' + side + "']");
        if (halfEdge !== null) {
            if (connected == undefined || connected) {
                halfEdge.classList.remove('nad-disconnected');
            } else {
                halfEdge.classList.add('nad-disconnected');
            }
        } else {
            console.warn('Skipping updating branch ' + branchId + ' side ' + side + ' status: edge not found');
        }
    }

    /**
     * Updates the connection between a branch and a bus in the electrical network diagram
     * @param edge - the edge to be modified
     * @param branchId - the ID of the branch
     * @param side - The side of the branch to connect ('1' or '2')
     * @param busId - The ID of the target bus to connect to
     */
    private setBranchBusConnection(edge: EdgeMetadata, branchId: string, side: string, busId: string) {
        const targetBusNode = this.diagramMetadata?.busNodes.find((busNode) => busNode.equipmentId === busId);
        if (!targetBusNode) {
            console.warn(
                'Skipping updating branch ' +
                    branchId +
                    ' side ' +
                    side +
                    ' status: Bus ' +
                    busId +
                    ' not found in metadata'
            );
            return;
        }

        const currentBusNodeId = side === '1' ? edge.busNode1 : edge.busNode2;
        const currentBusNode = this.diagramMetadata?.busNodes.find((busNode) => busNode.svgId === currentBusNodeId);

        if (currentBusNode && currentBusNode.vlNode !== targetBusNode.vlNode) {
            console.warn(
                'Skipping updating branch ' +
                    branchId +
                    ' side ' +
                    side +
                    ' status: Cannot connect to bus from different voltage level'
            );
            return;
        }

        if (side === '1') {
            edge.busNode1 = targetBusNode.svgId;
        } else {
            edge.busNode2 = targetBusNode.svgId;
        }

        const vlElement = this.container.querySelector(`[id='${targetBusNode.vlNode}']`) as SVGGraphicsElement;
        if (!vlElement) {
            console.warn(`VoltageLevel ${targetBusNode.vlNode} not found`);
            return;
        }

        const edgeGroup = this.diagramMetadata?.edges.filter(
            (e) =>
                (e.node1 === edge.node1 && e.node2 === edge.node2) || (e.node1 === edge.node2 && e.node2 === edge.node1)
        );
        if (edgeGroup) {
            this.redrawEdgeGroup(edgeGroup, vlElement);
        }
    }

    private onMouseRightDown(event: MouseEvent) {
        const mousePosition: Point = this.getMousePosition(event);
        let elementData = DiagramUtils.getRightClickableElementData(
            event.target as SVGElement,
            this.diagramMetadata?.nodes,
            this.diagramMetadata?.textNodes,
            this.diagramMetadata?.edges
        );
        if (!elementData && this.hoveredElement && this.isInArtificialHoverRange(mousePosition)) {
            elementData = DiagramUtils.getRightClickableElementData(
                this.hoveredElement,
                this.diagramMetadata?.nodes,
                this.diagramMetadata?.textNodes,
                this.diagramMetadata?.edges
            );
        }
        if (!elementData) {
            return;
        }
        this.onRightClickCallback?.(elementData.svgId, elementData.equipmentId, elementData.type, mousePosition);
    }

    public zoomToFit() {
        const viewBox = DiagramUtils.getViewBox(
            this.diagramMetadata?.nodes,
            this.diagramMetadata?.textNodes,
            this.svgParameters
        );
        this.svgDraw?.viewbox(viewBox.x, viewBox.y, viewBox.width, viewBox.height);
    }

    public zoomIn() {
        const zoom = this.svgDraw?.zoom() ?? 1;
        this.svgDraw?.zoom(1.1 * zoom);
    }

    public zoomOut() {
        const zoom = this.svgDraw?.zoom() ?? 1;
        this.svgDraw?.zoom(0.9 * zoom);
    }

    public saveSvg() {
        this.addStyle();
        const userViewBox: DiagramUtils.ViewBox = {
            x: this.svgDraw?.viewbox().x ?? 0,
            y: this.svgDraw?.viewbox().y ?? 0,
            width: this.svgDraw?.viewbox().width ?? 0,
            height: this.svgDraw?.viewbox().height ?? 0,
        };
        this.zoomToFit();
        const blobData = [this.getSvg() ?? ''];
        const blob = new Blob(blobData, { type: 'image/svg+xml' });
        this.downloadFile(blob, 'nad.svg');
        this.svgDraw?.viewbox(userViewBox.x, userViewBox.y, userViewBox.width, userViewBox.height);
        this.removeStyle();
    }

    private downloadFile(blob: Blob, filename: string) {
        const a = document.createElement('a');
        a.download = filename;
        a.href = URL.createObjectURL(blob);
        a.click();
        a.remove();
    }

    private addStyle() {
        // add style, if not present
        if (this.svgParameters.getCssLocation() == CssLocationEnum.EXTERNAL_NO_IMPORT) {
            const styleElement = DiagramUtils.getStyle(document.styleSheets, this.svgDraw?.node);
            const gElement = this.svgDraw?.node.querySelector('g');
            gElement?.before(styleElement);
        }
    }

    private removeStyle() {
        // remove style, if added
        if (this.svgParameters.getCssLocation() == CssLocationEnum.EXTERNAL_NO_IMPORT) {
            const styleElement: HTMLElement | null = this.svgDiv.querySelector('style');
            styleElement?.remove();
        }
    }

    public savePng(backgroundColor?: string) {
        this.copyPng(true, backgroundColor);
    }

    public screenshot(backgroundColor?: string) {
        this.copyPng(false, backgroundColor);
    }

    private copyPng(copyToFile: boolean, backgroundColor?: string) {
        this.addStyle();
        this.addBackgroundColor(backgroundColor);
        const svgXml = DiagramUtils.getSvgXml(this.getSvg());
        const image = new Image();
        image.src = svgXml;
        image.onload = () => {
            const png = DiagramUtils.getPngFromImage(image);
            const blob = DiagramUtils.getBlobFromPng(png);
            if (copyToFile) {
                this.downloadFile(blob, 'nad.png');
            } else {
                this.copyToClipboard(blob);
            }
        };
        this.removeBackgroundColor(backgroundColor);
        this.removeStyle();
    }

    private addBackgroundColor(backgroundColor?: string) {
        if (backgroundColor) {
            this.svgDraw?.node.style.setProperty('background-color', backgroundColor);
        }
    }

    private removeBackgroundColor(backgroundColor?: string) {
        if (backgroundColor) {
            this.svgDraw?.node.style.removeProperty('background-color');
        }
    }

    private copyToClipboard(blob: Blob) {
        navigator.clipboard
            .write([
                new ClipboardItem({
                    [blob.type]: blob,
                }),
            ])
            .then(() => {
                const keyframes = [
                    { backgroundColor: 'gray', offset: 0 },
                    { backgroundColor: 'white', offset: 0.5 },
                ];
                const timing = { duration: 500, iterations: 1 };
                this.svgDiv.animate(keyframes, timing);
            });
    }

    private handleHighlightableElementHover(element: SVGElement, mousePosition: Point): void {
        if (isTextNode(element)) {
            const textNode = this.diagramMetadata?.textNodes.find((node) => node.svgId === element.id);
            if (textNode) {
                this.highlightRelatedElements(textNode);
                this.onToggleHoverCallback?.(
                    true,
                    mousePosition,
                    textNode.equipmentId,
                    ElementType[ElementType.TEXT_NODE]
                );
            }
        } else if (isVoltageLevelElement(element)) {
            const vlNode = this.diagramMetadata?.nodes.find((node) => node.svgId === element.id);
            if (vlNode) {
                this.highlightRelatedElements(vlNode);
                this.onToggleHoverCallback?.(
                    true,
                    mousePosition,
                    vlNode.equipmentId,
                    ElementType[ElementType.VOLTAGE_LEVEL]
                );
            }
        }
    }

    private handleInjectionHover(element: SVGElement, mousePosition: Point) {
        const injection = this.diagramMetadata?.injections?.find((inj) => inj.svgId === element.id);
        if (injection) {
            const equipmentId = injection.equipmentId ?? '';
            const equipmentType = injection.componentType ?? '';
            this.onToggleHoverCallback?.(true, mousePosition, equipmentId, equipmentType);
        }
    }

    private handleEdgeHover(element: SVGElement, mousePosition: Point): void {
        const edge = this.diagramMetadata?.edges.find((edge) => edge.svgId === element.id);
        if (edge) {
            const equipmentId = edge.equipmentId ?? '';
            const edgeType = DiagramUtils.getStringEdgeType(edge) ?? '';
            this.onToggleHoverCallback?.(true, mousePosition, equipmentId, edgeType);

            // Show preview points for bending if bend lines is enabled and edge is bendable
            if (this.bendLines) {
                const isBendable = this.bendableLines.includes(edge.svgId);
                if (isBendable) {
                    this.showEdgePreviewPoints(edge);
                }
            }
        }
    }

    private highlightRelatedElements(element: NodeMetadata | TextNodeMetadata): void {
        if (!this.diagramMetadata) return;

        const vlNodeId = 'vlNode' in element ? element.vlNode : element.svgId;
        const relatedBusNodes = this.diagramMetadata.busNodes.filter((busNode) => busNode.vlNode === vlNodeId);
        const relatedTextNode = this.diagramMetadata.textNodes.find((textNode) => textNode.vlNode === vlNodeId);

        relatedBusNodes.forEach((busNode) => this.addHighlightBusClass(busNode.svgId));
        if (relatedTextNode) {
            this.addHighlightTextClass(relatedTextNode.svgId);
        }
    }

    private addHighlightBusClass(svgId: string) {
        const element = this.svgDiv.querySelector(`[id='${svgId}']`);
        if (element) {
            element.classList.add('nad-busnode-highlight');
        }
    }
    private addHighlightTextClass(svgId: string) {
        const element = this.svgDiv.querySelector(`[id='${svgId}']`);
        if (element) {
            element.classList.add('nad-textnode-highlight');
        }
    }

    private clearHighlights() {
        const highlightedBusElements = this.svgDiv.querySelectorAll('.nad-busnode-highlight');
        const highlightedTextElements = this.svgDiv.querySelectorAll('.nad-textnode-highlight');
        highlightedBusElements.forEach((element) => {
            element.classList.remove('nad-busnode-highlight');
        });
        highlightedTextElements.forEach((element) => {
            element.classList.remove('nad-textnode-highlight');
        });
    }

    private handleHoverExit(event: MouseEvent, withArtificialHover: boolean = false) {
        if (withArtificialHover) {
            const mousePosition: Point = this.getMousePosition(event);
            // If we are still in the artificial hover zone, we do not trigger the hover exit
            if (this.isInArtificialHoverRange(mousePosition)) {
                return;
            }
        }
        this.onToggleHoverCallback?.(false, null, '', '');
        this.clearHighlights();
        this.hideEdgePreviewPoints();
    }

    private getEditButtonBar(): HTMLDivElement {
        const buttonsDiv = document.createElement('div');
        buttonsDiv.id = 'edit-button-bar';

        const bendLinesButton = DiagramUtils.getBendLinesButton();
        buttonsDiv.appendChild(bendLinesButton);
        bendLinesButton.addEventListener('click', () => {
            if (this.bendLines) {
                this.disableLineBending();
                bendLinesButton.classList.remove('bend-lines-button-active');
                bendLinesButton.classList.add('bend-lines-button-inactive');
                bendLinesButton.title = 'Enable line bending';
            } else {
                this.enableLineBending();
                if (this.bendLines) {
                    bendLinesButton.classList.remove('bend-lines-button-inactive');
                    bendLinesButton.classList.add('bend-lines-button-active');
                    bendLinesButton.title = 'Disable line bending';
                }
            }
        });
        return buttonsDiv;
    }

    private enableLineBending() {
        const linesPointsElement = document.createElementNS('http://www.w3.org/2000/svg', 'g');
        linesPointsElement.classList.add('nad-line-points');
        const bendableEdges = DiagramUtils.getBendableLines(this.diagramMetadata?.edges);
        for (const edge of bendableEdges) {
            if (edge.points) {
                for (let index = 0; index < edge.points.length; index++) {
                    this.addLinePoint(
                        edge.svgId,
                        index,
                        new Point(edge.points[index].x, edge.points[index].y),
                        linesPointsElement
                    );
                }
                this.bendableLines.push(edge.svgId);
            } else {
                this.bendableLines.push(edge.svgId);
                this.bendLines = true;
            }
        }
        if (this.bendLines) {
            this.svgDraw?.node.firstElementChild?.appendChild(linesPointsElement);
        }
    }

    private addLinePoint(
        lineId: string,
        index: number,
        point: Point,
        linePointsElement?: SVGElement | null
    ): SVGElement {
        linePointsElement ??= this.svgDraw?.node.querySelector('.nad-line-points');
        const pointElement = DiagramUtils.createLinePointElement(lineId, point, index, false, this.linePointIndexMap);
        linePointsElement?.appendChild(pointElement);
        return pointElement;
    }

    private disableLineBending() {
        const linePointsElement = this.svgDraw?.node.querySelector('.nad-line-points');
        linePointsElement?.remove();
        this.linePointIndexMap.clear();
        this.bendableLines = [];
        this.bendLines = false;
    }

    private createEdgeBendPoint(bendableElem: SVGElement | undefined, event: MouseEvent) {
        if (!bendableElem) {
            return;
        }

        this.ctm = this.svgDraw?.node.getScreenCTM(); // used to compute mouse movement
        const mousePosition = this.getMousePosition(event);
        const pointElement = this.addLinePoint(bendableElem.id, -1, mousePosition); // add line point, to be moved

        this.initDrag(pointElement);
        this.onDragStart();

        this.updateEdgeMetadata(pointElement as SVGGraphicsElement, mousePosition, LineOperation.BEND);
    }

    private onStraightenStart(bendableElem: SVGElement | undefined) {
        if (!bendableElem) {
            return;
        }
        const edgeId = bendableElem.id ? this.linePointIndexMap.get(bendableElem.id)?.edgeId : '-1';
        const edge: EdgeMetadata | undefined = this.diagramMetadata?.edges.find((edge) => edge.svgId == edgeId);
        if (edge?.points == undefined) {
            return;
        }
        this.disablePanzoom(); // to avoid panning the whole SVG when straightening a line
        this.straightenedElement = bendableElem as SVGGraphicsElement; // element to be straightened
    }

    private updateEdgeMetadata(
        linePointElement: SVGGraphicsElement,
        position: Point | null,
        lineOperation: LineOperation
    ) {
        const edge: EdgeMetadata | undefined = this.diagramMetadata?.edges.find(
            (edge) => edge.svgId == this.linePointIndexMap.get(linePointElement.id)?.edgeId
        );
        if (edge) {
            if (position && lineOperation == LineOperation.BEND) {
                this.updateEdgeMetadataWhenBending(edge, linePointElement, position);
            } else {
                this.updateEdgeMetadataWhenStraightening(edge, linePointElement);
            }
        }
    }

    private updateEdgeMetadataWhenBending(edge: EdgeMetadata, linePointElement: SVGGraphicsElement, position: Point) {
        const index = this.linePointIndexMap.get(linePointElement.id)?.index;
        if (index == -1) {
            // first time this point is added to metadata
            // get nodes for computing where to put the point in the list
            const node1 = this.diagramMetadata?.nodes.find((node) => node.svgId == edge.node1);
            const node2 = this.diagramMetadata?.nodes.find((node) => node.svgId == edge.node2);
            if (node1 && node2) {
                // insert the point in the list of points
                const linePoints = DiagramUtils.addPointToList(
                    edge.points?.slice(),
                    new Point(node1.x, node1.y),
                    new Point(node2.x, node2.y),
                    position
                );
                edge.points = linePoints.linePoints;
                this.linePointIndexMap.set(linePointElement.id, { edgeId: edge.svgId, index: linePoints.index });

                for (const [key, value] of this.linePointIndexMap) {
                    if (key !== linePointElement.id && value.edgeId == edge.svgId && value.index >= linePoints.index) {
                        value.index++;
                    }
                }
            }
        } else if (edge.points) {
            // update line point
            edge.points[index!] = { x: DiagramUtils.round(position.x), y: DiagramUtils.round(position.y) };
        } else {
            // it should not come here, anyway, add the new point
            edge.points = [{ x: DiagramUtils.round(position.x), y: DiagramUtils.round(position.y) }];
        }
    }

    private updateEdgeMetadataWhenStraightening(edge: EdgeMetadata, linePointElement: SVGGraphicsElement) {
        const index = this.linePointIndexMap.get(linePointElement.id)?.index ?? -1;

        if (edge.points) {
            for (const [key, value] of this.linePointIndexMap) {
                if (key !== linePointElement.id && value.edgeId == edge.svgId && value.index >= index) {
                    value.index--;
                }
            }
            // delete point
            edge.points.splice(index, 1);
            if (edge.points.length == 0) {
                edge.points = undefined;
            }
        }
    }

    private redrawBentLine(linePoint: SVGGraphicsElement, lineOperation: LineOperation) {
        globalThis.getSelection()?.empty();
        this.initialPosition = DiagramUtils.getPosition(linePoint);

        // get edge data
        const edgeId = linePoint.id ? this.linePointIndexMap.get(linePoint.id)?.edgeId : '-1';
        const edge: EdgeMetadata | undefined = this.diagramMetadata?.edges.find((edge) => edge.svgId == edgeId);
        if (!edge || (lineOperation == LineOperation.BEND && !edge.points)) {
            return;
        }
        const edgeNode: SVGGraphicsElement | null = this.svgDiv.querySelector("[id='" + edgeId + "']");
        if (!edgeNode) {
            return;
        }
        const vlNode1: SVGGraphicsElement | null = this.svgDiv.querySelector("[id='" + edge?.node1 + "']");
        const vlNode2: SVGGraphicsElement | null = this.svgDiv.querySelector("[id='" + edge?.node2 + "']");
        const edgeType = DiagramUtils.getEdgeType(edge);

        const edgeData = this.getEdgeData(edge);

        // bend line
        this.redrawEdge(
            edgeNode,
            edgeData.edgePoints ? edgeData.edgePoints[0] : [edgeData.edgeStartPoints[0], edgeData.edgeMiddle],
            edgeData.edgePoints ? edgeData.edgePoints[1] : [edgeData.edgeStartPoints[1], edgeData.edgeMiddle],
            edgeData.nodeRadius1,
            edgeData.nodeRadius2,
            edgeType,
            edge.points != undefined
        );
        this.redrawOtherVoltageLevelNode(vlNode1);
        this.redrawOtherVoltageLevelNode(vlNode2);
        if (edge.points && lineOperation == LineOperation.BEND) {
            // move line point
            const index = this.linePointIndexMap.get(linePoint.id)?.index ?? 0;
            const position: Point = new Point(edge.points[index].x, edge.points[index].y);
            this.updateNodePosition(linePoint, position);
        } else {
            linePoint.remove();
            this.linePointIndexMap.delete(linePoint.id);
        }
    }

    private onStraightenEnd() {
        if (!this.straightenedElement) {
            return;
        }
        // Update metadata
        this.updateEdgeMetadata(this.straightenedElement, null, LineOperation.STRAIGHTEN);
        // straighten line
        this.redrawBentLine(this.straightenedElement, LineOperation.STRAIGHTEN);
        // call callback
        this.callBendLineCallback(this.straightenedElement, LineOperation.STRAIGHTEN);
        // reset data
        this.straightenedElement = null;
        this.enablePanzoom();
    }

    private callBendLineCallback(linePointElement: SVGGraphicsElement, lineOperation: LineOperation) {
        if (this.onBendLineCallback) {
            const edge: EdgeMetadata | undefined = this.diagramMetadata?.edges.find(
                (edge) => edge.svgId == this.linePointIndexMap.get(linePointElement.id)?.edgeId
            );
            if (edge) {
                const linePoints: Point[] | null = edge.points
                    ? edge.points.map((point) => new Point(point.x, point.y))
                    : null;
                this.onBendLineCallback(
                    edge.svgId,
                    edge.equipmentId,
                    DiagramUtils.getStringEdgeType(edge),
                    linePoints,
                    LineOperation[lineOperation]
                );
            }
        }
    }

    private redrawEdgeArrowAndLabel(
        edgeNode: SVGGraphicsElement,
        startPolyline: Point,
        middlePolyline: Point | null, // if null -> straight line
        endPolyline: Point,
        nodeRadius: [number, number, number],
        bentLine: boolean
    ) {
        // move edge arrow
        const arrowCenter = DiagramUtils.getPointAtDistance(
            middlePolyline == null || bentLine ? startPolyline : middlePolyline,
            bentLine && middlePolyline ? middlePolyline : endPolyline,
            middlePolyline == null || bentLine
                ? this.svgParameters.getArrowShift() + (nodeRadius[2] - nodeRadius[1])
                : this.svgParameters.getArrowShift()
        );
        const arrowElement = edgeNode.lastElementChild as SVGGraphicsElement;
        arrowElement?.setAttribute('transform', 'translate(' + DiagramUtils.getFormattedPoint(arrowCenter) + ')');
        const arrowAngle = DiagramUtils.getArrowAngle(
            middlePolyline == null || bentLine ? startPolyline : middlePolyline,
            bentLine && middlePolyline ? middlePolyline : endPolyline
        );
        const arrowRotationElement = arrowElement.firstElementChild?.firstElementChild as SVGGraphicsElement;
        arrowRotationElement.setAttribute('transform', 'rotate(' + DiagramUtils.getFormattedValue(arrowAngle) + ')');

        // move edge label
        const labelData = DiagramUtils.getLabelData(
            middlePolyline == null || bentLine ? startPolyline : middlePolyline,
            bentLine && middlePolyline ? middlePolyline : endPolyline,
            this.svgParameters.getArrowLabelShift()
        );
        const labelRotationElement = arrowElement.firstElementChild?.lastElementChild as SVGGraphicsElement;
        labelRotationElement.setAttribute('transform', 'rotate(' + DiagramUtils.getFormattedValue(labelData[0]) + ')');
        labelRotationElement.setAttribute('x', DiagramUtils.getFormattedValue(labelData[1]));
        if (labelData[2]) {
            labelRotationElement.setAttribute('style', labelData[2]);
        } else if (labelRotationElement.hasAttribute('style')) {
            labelRotationElement.removeAttribute('style');
        }
    }

    private showEdgePreviewPoints(edge: EdgeMetadata): void {
        if (!edge.svgId) return;

        const previewPoints = this.calculateEdgeSegmentMidpoints(edge);
        if (previewPoints.length === 0) return;

        let previewContainer = this.svgDraw?.node.querySelector('.nad-edge-preview-points');
        if (!previewContainer) {
            previewContainer = document.createElementNS('http://www.w3.org/2000/svg', 'g');
            previewContainer.classList.add('nad-edge-preview-points');
            this.svgDraw?.node.firstElementChild?.appendChild(previewContainer);
        }

        previewContainer.innerHTML = '';

        for (const [index, point] of previewPoints.entries()) {
            const previewPoint = DiagramUtils.createLinePointElement(edge.svgId, point, index, true);
            previewContainer?.appendChild(previewPoint);
        }
    }

    private getEdgeData(edge: EdgeMetadata): {
        edgeStartPoints: Point[];
        edgeMiddle: Point;
        nodeRadius1: [number, number, number];
        nodeRadius2: [number, number, number];
        edgePoints: Point[][] | undefined;
    } {
        const edgeStartPoints = this.getEdgeStartPoints(edge);
        if (!edgeStartPoints) {
            return {
                edgeStartPoints: [],
                edgeMiddle: new Point(0, 0),
                nodeRadius1: [0, 0, 0],
                nodeRadius2: [0, 0, 0],
                edgePoints: undefined,
            };
        }

        const edgeMiddle = DiagramUtils.getMidPosition(edgeStartPoints[0], edgeStartPoints[1]);
        const nodeRadius1 = this.getNodeRadius(edge.busNode1 ?? '-1', edge.node1 ?? '-1');
        const nodeRadius2 = this.getNodeRadius(edge.busNode2 ?? '-1', edge.node2 ?? '-1');
        const edgePoints = edge.points
            ? DiagramUtils.getEdgePoints(edgeStartPoints[0], edgeStartPoints[1], edge.points.slice())
            : undefined;

        return {
            edgeStartPoints,
            edgeMiddle,
            nodeRadius1,
            nodeRadius2,
            edgePoints,
        };
    }

    private calculateEdgeSegmentMidpoints(edge: EdgeMetadata): Point[] {
        if (!edge.node1 || !edge.node2) return [];

        const startPoints = this.getEdgeStartPoints(edge);
        if (!startPoints) return [];

        const midpoints: Point[] = [];

        if (edge.points && edge.points.length > 0) {
            const previousPoint = startPoints[0];

            midpoints.push(DiagramUtils.getMidPosition(previousPoint, new Point(edge.points[0].x, edge.points[0].y)));

            for (let i = 0; i < edge.points.length - 1; i++) {
                const current = new Point(edge.points[i].x, edge.points[i].y);
                const next = new Point(edge.points[i + 1].x, edge.points[i + 1].y);
                midpoints.push(DiagramUtils.getMidPosition(current, next));
            }

            const lastPoint = new Point(edge.points.at(-1)!.x, edge.points.at(-1)!.y);
            midpoints.push(DiagramUtils.getMidPosition(lastPoint, startPoints[1]));
        } else {
            midpoints.push(DiagramUtils.getMidPosition(startPoints[0], startPoints[1]));
        }

        return midpoints;
    }

    private hideEdgePreviewPoints(): void {
        const previewContainer = this.svgDraw?.node.querySelector('.nad-edge-preview-points');
        if (previewContainer) {
            previewContainer.remove();
        }
    }
}<|MERGE_RESOLUTION|>--- conflicted
+++ resolved
@@ -112,16 +112,13 @@
     originalTextNodeConnectionShift: Point = new Point(0, 0);
     lastZoomLevel: number = 0;
     zoomLevels: number[] = [0, 1000, 2200, 2500, 3000, 4000, 9000, 12000, 20000];
-<<<<<<< HEAD
     hoverHelperSize: number = 0;
-=======
     bendLines: boolean = false;
     onBendLineCallback: OnBendLineCallbackType | null;
     straightenedElement: SVGGraphicsElement | null = null;
     bendableLines: string[] = [];
 
     linePointIndexMap = new Map<string, { edgeId: string; index: number }>();
->>>>>>> 83a099b3
 
     static readonly ZOOM_CLASS_PREFIX = 'nad-zoom-';
 
@@ -571,16 +568,10 @@
         });
     }
     private onMouseLeftDown(event: MouseEvent) {
-<<<<<<< HEAD
-        // Nodes are selectable and draggable
-        // TextNodes are only draggable
         let targetElement = event.target as SVGElement;
         if (this.hoveredElement && this.isInArtificialHoverRange(this.getMousePosition(event))) {
             targetElement = this.hoveredElement;
         }
-=======
-        const targetElement = event.target as SVGElement;
->>>>>>> 83a099b3
         const selectableElem = DiagramUtils.getSelectableFrom(targetElement);
         const draggableElem = DiagramUtils.getDraggableFrom(targetElement);
 
@@ -663,12 +654,8 @@
     }
 
     private onMouseMove(event: MouseEvent) {
-<<<<<<< HEAD
         this.trackArtificialHover(event);
 
-        // first mouse move will start drag & drop and set `isDragging` to true
-=======
->>>>>>> 83a099b3
         if (!this.draggedElement) {
             return;
         }
