/**
 * Copyright (c) 2022-2024, RTE (http://www.rte-france.com)
 * This Source Code Form is subject to the terms of the Mozilla Public
 * License, v. 2.0. If a copy of the MPL was not distributed with this
 * file, You can obtain one at http://mozilla.org/MPL/2.0/.
 */

import { Point, SVG, ViewBoxLike, Svg } from '@svgdotjs/svg.js';
import '@svgdotjs/svg.panzoom.js';
import * as DiagramUtils from './diagram-utils';
import { SvgParameters } from './svg-parameters';

type DIMENSIONS = { width: number; height: number; viewbox: VIEWBOX };
type VIEWBOX = { x: number; y: number; width: number; height: number };

export type OnMoveNodeCallbackType = (
    equipmentId: string,
    nodeId: string,
    x: number,
    y: number,
    XOrig: number,
    yOrig: number
) => void;

<<<<<<< HEAD
export type OnMoveTextNodeCallbackType = (
    equipmentId: string,
    vlNodeId: string,
    textNodeId: string,
    shiftX: number,
    shiftY: number,
    shiftXOrig: number,
    shiftYOrig: number,
    connectionShiftX: number,
    connectionShiftY: number,
    connectionShiftXOrig: number,
    connectionShiftYOrig: number
=======
export type OnSelectNodeCallbackType = (
    equipmentId: string,
    nodeId: string
>>>>>>> 18008114
) => void;

export class NetworkAreaDiagramViewer {
    container: HTMLElement;
    svgContent: string;
    width: number;
    height: number;
    originalWidth: number;
    originalHeight: number;
    svgDraw: Svg | undefined;
    ratio = 1;
    selectedElement: SVGGraphicsElement | null = null;
    transform: SVGTransform | undefined;
    ctm: DOMMatrix | null | undefined = null;
    initialPosition: Point = new Point(0, 0);
    svgParameters: SvgParameters;
    edgeAngles: Map<string, number> = new Map<string, number>();
<<<<<<< HEAD
    textNodeSelected: boolean = false;
    initialTextNodePosition: Point = new Point(0, 0);
    initialEndTextEdge: Point = new Point(0, 0);
    endTextEdge: Point = new Point(0, 0);
    onMoveNodeCallback: OnMoveNodeCallbackType | null;
    onMoveTextNodeCallback: OnMoveTextNodeCallbackType | null;
=======
    onMoveNodeCallback: OnMoveNodeCallbackType | null;
    onSelectNodeCallback: OnSelectNodeCallbackType | null;
    shiftKeyOnMouseDown: boolean = false;
>>>>>>> 18008114

    constructor(
        container: HTMLElement,
        svgContent: string,
        minWidth: number,
        minHeight: number,
        maxWidth: number,
        maxHeight: number,
        onMoveNodeCallback: OnMoveNodeCallbackType | null,
<<<<<<< HEAD
        onMoveTextNodeCallback: OnMoveTextNodeCallbackType | null,
=======
        onSelectNodeCallback: OnSelectNodeCallbackType | null,
>>>>>>> 18008114
        enableNodeMoving: boolean
    ) {
        this.container = container;
        this.svgContent = svgContent;
        this.width = 0;
        this.height = 0;
        this.originalWidth = 0;
        this.originalHeight = 0;
        this.init(minWidth, minHeight, maxWidth, maxHeight, enableNodeMoving);
        this.svgParameters = this.getSvgParameters();
        this.onMoveNodeCallback = onMoveNodeCallback;
<<<<<<< HEAD
        this.onMoveTextNodeCallback = onMoveTextNodeCallback;
=======
        this.onSelectNodeCallback = onSelectNodeCallback;
>>>>>>> 18008114
    }

    public setWidth(width: number): void {
        this.width = width;
    }

    public setOriginalWidth(originalWidth: number): void {
        this.originalWidth = originalWidth;
    }

    public setHeight(height: number): void {
        this.height = height;
    }

    public setOriginalHeight(originalHeight: number): void {
        this.originalHeight = originalHeight;
    }

    public setContainer(container: HTMLElement): void {
        this.container = container;
    }

    public setSvgContent(svgContent: string): void {
        this.svgContent = svgContent;
    }

    public getWidth(): number {
        return this.width;
    }

    public getOriginalWidth(): number {
        return this.originalWidth;
    }

    public getHeight(): number {
        return this.height;
    }

    public getOriginalHeight(): number {
        return this.originalHeight;
    }

    public getContainer(): HTMLElement {
        return this.container;
    }

    public getSvgContent(): string {
        return this.svgContent;
    }

    public getViewBox(): ViewBoxLike | undefined {
        return this.svgDraw?.viewbox();
    }

    public setViewBox(viewBox: ViewBoxLike): void {
        if (viewBox !== undefined && viewBox !== null) {
            this.svgDraw?.viewbox(viewBox);
        }
    }

    public init(
        minWidth: number,
        minHeight: number,
        maxWidth: number,
        maxHeight: number,
        enableNodeMoving: boolean
    ): void {
        if (!this.container || !this.svgContent) {
            return;
        }

        const dimensions: DIMENSIONS | null = this.getDimensionsFromSvg();
        if (!dimensions) {
            return;
        }

        // clear the previous svg in div element before replacing
        this.container.innerHTML = '';

        // set dimensions
        this.setOriginalWidth(dimensions.width);
        this.setOriginalHeight(dimensions.height);
        this.setWidth(
            dimensions.width < minWidth
                ? minWidth
                : Math.min(dimensions.width, maxWidth)
        );
        this.setHeight(
            dimensions.height < minHeight
                ? minHeight
                : Math.min(dimensions.height, maxHeight)
        );

        // set the SVG
        this.svgDraw = SVG()
            .addTo(this.container)
            .size(this.width, this.height)
            .viewbox(
                dimensions.viewbox.x,
                dimensions.viewbox.y,
                dimensions.viewbox.width,
                dimensions.viewbox.height
            );
        const drawnSvg: HTMLElement = <HTMLElement>(
            this.svgDraw.svg(this.svgContent).node.firstElementChild
        );
        drawnSvg.style.overflow = 'visible';

        // add events
        if (enableNodeMoving) {
            this.svgDraw.on('mousedown', (e: Event) => {
                this.startDrag(e);
            });
            this.svgDraw.on('mousemove', (e: Event) => {
                this.drag(e);
            });
            this.svgDraw.on('mouseup', (e: Event) => {
                this.endDrag(e);
            });
            this.svgDraw.on('mouseleave', (e: Event) => {
                this.endDrag(e);
            });
        }
        this.svgDraw.on('panStart', function () {
            if (drawnSvg.parentElement != undefined) {
                drawnSvg.parentElement.style.cursor = 'move';
            }
        });
        this.svgDraw.on('panEnd', function () {
            if (drawnSvg.parentElement != undefined) {
                drawnSvg.parentElement.style.removeProperty('cursor');
            }
        });

        // add pan and zoom to the SVG
        // we check if there is an "initial zoom" by checking ratio of width and height of the nad compared with viewBox sizes
        const widthRatio = dimensions.viewbox.width / this.getWidth();
        const heightRatio = dimensions.viewbox.height / this.getHeight();
        this.ratio = Math.max(widthRatio, heightRatio);
        this.enablePanzoom();
        // PowSyBl NAD introduced server side calculated SVG viewbox. This viewBox attribute can be removed as it is copied in the panzoom svg tag.
        const firstChild: HTMLElement = <HTMLElement>(
            this.svgDraw.node.firstChild
        );
        firstChild.removeAttribute('viewBox');
        firstChild.removeAttribute('width');
        firstChild.removeAttribute('height');

        if (enableNodeMoving) {
            // fill empty elements: unknown buses and three windings transformers
            const emptyElements: NodeListOf<SVGGraphicsElement> =
                this.container.querySelectorAll(
                    '.nad-unknown-busnode, .nad-3wt-nodes .nad-winding'
                );
            emptyElements.forEach((emptyElement) => {
                emptyElement.style.fill = '#0000';
            });
        }
    }

    public getDimensionsFromSvg(): DIMENSIONS | null {
        // Dimensions are set in the main svg tag attributes. We want to parse those data without loading the whole svg in the DOM.
        const result = this.svgContent.match('<svg[^>]*>');
        if (result === null || result.length === 0) {
            return null;
        }
        const emptiedSvgContent = result[0] + '</svg>';
        const svg: SVGSVGElement = new DOMParser()
            .parseFromString(emptiedSvgContent, 'image/svg+xml')
            .getElementsByTagName('svg')[0];
        const width = Number(svg.getAttribute('width'));
        const height = Number(svg.getAttribute('height'));
        const viewbox: VIEWBOX = svg.viewBox.baseVal;
        return { width: width, height: height, viewbox: viewbox };
    }

    private enablePanzoom() {
        this.svgDraw?.panZoom({
            panning: true,
            zoomMin: 0.5 / this.ratio,
            zoomMax: 30 * this.ratio,
            zoomFactor: 0.15,
            margins: { top: 0, left: 0, right: 0, bottom: 0 },
        });
    }

    private disablePanzoom() {
        this.svgDraw?.panZoom({
            panning: false,
        });
    }

    private getSvgParameters(): SvgParameters {
        const svgParametersElement: SVGGraphicsElement | null =
            this.container.querySelector('nad\\:svgparameters');
        return new SvgParameters(svgParametersElement);
    }

    private startDrag(event: Event) {
        const draggableElem = DiagramUtils.getDraggableFrom(
            event.target as SVGElement
        );
        if (!draggableElem) {
            return;
        }
        this.disablePanzoom(); // to avoid panning the whole SVG when moving or selecting a node
        this.selectedElement = draggableElem as SVGGraphicsElement; // element to be moved or selected
        // change cursor style
        const svg: HTMLElement = <HTMLElement>(
            this.svgDraw?.node.firstElementChild?.parentElement
        );
        if (svg != null) {
            svg.style.cursor = 'grabbing';
        }
<<<<<<< HEAD
        this.initialPosition = DiagramUtils.getPosition(this.selectedElement); // used for the offset
        this.edgeAngles = new Map<string, number>();
        // check if I'm moving a text node
        if (DiagramUtils.isTextNode(this.selectedElement)) {
            this.textNodeSelected = true;
            this.initialTextNodePosition = DiagramUtils.getTextNodePosition(
                this.selectedElement
            );
=======
        if (!(event as MouseEvent).shiftKey) {
            // moving node
            this.shiftKeyOnMouseDown = false;
            this.ctm = this.svgDraw?.node.getScreenCTM(); // used to compute mouse movement
            this.initialPosition = DiagramUtils.getPosition(
                this.selectedElement
            ); // used for the offset
            this.edgeAngles = new Map<string, number>();
        } else {
            // selecting node
            this.shiftKeyOnMouseDown = true;
>>>>>>> 18008114
        }
    }

    private drag(event: Event) {
        if (this.selectedElement) {
            event.preventDefault();
            if (!this.shiftKeyOnMouseDown) {
                // moving node
                this.ctm = this.svgDraw?.node.getScreenCTM(); // used to compute mouse movement
                const mousePosition = this.getMousePosition(
                    event as MouseEvent
                );
                this.updateGraph(mousePosition);
                this.initialPosition = DiagramUtils.getPosition(
                    this.selectedElement
                );
            }
        }
    }

    private endDrag(event: Event) {
        if (this.selectedElement) {
<<<<<<< HEAD
            const mousePosition = this.getMousePosition(event as MouseEvent);
            this.updateGraph(mousePosition);
            if (this.textNodeSelected) {
                this.callMoveTextNodeCallback(mousePosition);
            } else {
                this.updateNodeMetadataCallCallback(mousePosition);
            }
=======
            if (!this.shiftKeyOnMouseDown) {
                // moving node
                const mousePosition = this.getMousePosition(
                    event as MouseEvent
                );
                this.updateGraph(mousePosition);
                this.updateMetadataCallCallback(mousePosition);
                this.initialPosition = new Point(0, 0);
            } else {
                // selecting node
                this.callSelectNodeCallback();
                this.shiftKeyOnMouseDown = false;
            }
            // change cursor style
>>>>>>> 18008114
            const svg: HTMLElement = <HTMLElement>(
                this.svgDraw?.node.firstElementChild?.parentElement
            );
            if (svg != null) {
                svg.style.removeProperty('cursor');
            }
            this.selectedElement = null;
<<<<<<< HEAD
            this.initialPosition = new Point(0, 0);
            this.textNodeSelected = false;
            this.initialTextNodePosition = new Point(0, 0);
            this.initialEndTextEdge = new Point(0, 0);
            this.endTextEdge = new Point(0, 0);
=======
>>>>>>> 18008114
            this.enablePanzoom();
        }
    }

    // position w.r.t the SVG box
    private getMousePosition(event: MouseEvent): Point {
        return new Point(
            (event.clientX - (this.ctm?.e ?? 0)) / (this.ctm?.a ?? 1),
            (event.clientY - (this.ctm?.f ?? 0)) / (this.ctm?.d ?? 1)
        );
    }

    // translation w.r.t. the initial position
    private getTranslation(mousePosition: Point): Point {
        return new Point(
            mousePosition.x - this.initialPosition.x,
            mousePosition.y - this.initialPosition.y
        );
    }

    private updateGraph(mousePosition: Point) {
        if (this.textNodeSelected) {
            window.getSelection()?.empty(); // to avoid text highlighting in firefox
            const vlNode: SVGGraphicsElement | null =
                this.container.querySelector(
                    "[id='" +
                        DiagramUtils.getVoltageLevelNodeId(
                            this.selectedElement?.id
                        ) +
                        "']"
                );
            this.moveText(
                this.selectedElement,
                vlNode,
                mousePosition,
                DiagramUtils.getTextNodeAngleFromCentre
            );
        } else {
            this.moveNode(mousePosition);
            const textNode: SVGGraphicsElement | null =
                this.container.querySelector(
                    "[id='" +
                        DiagramUtils.getTextNodeId(this.selectedElement?.id) +
                        "']"
                );
            this.moveText(
                textNode,
                this.selectedElement,
                this.getTranslation(mousePosition),
                DiagramUtils.getTextNodeTranslatedPosition
            );
            this.moveEdges(mousePosition);
        }
    }

    private moveNode(mousePosition: Point) {
        this.selectedElement?.setAttribute(
            'transform',
            'translate(' + DiagramUtils.getFormattedPoint(mousePosition) + ')'
        );
    }

    private moveText(
        textNode: SVGGraphicsElement | null,
        vlNode: SVGGraphicsElement | null,
        position: Point,
        getPosition: (node: SVGGraphicsElement | null, position: Point) => Point
    ) {
        // compute text node new position
        const textNodeNewPosition = getPosition(textNode, position);
        // move text node
        this.moveTextNode(textNode, textNodeNewPosition);
        if (vlNode != null) {
            // move text edge
            this.moveTextEdge(
                DiagramUtils.getTextEdgeId(vlNode?.id),
                textNodeNewPosition,
                vlNode,
                textNode?.firstElementChild?.scrollHeight ?? 0,
                textNode?.firstElementChild?.scrollWidth ?? 0
            );
        }
    }

    private moveTextNode(textElement: SVGGraphicsElement | null, point: Point) {
        if (textElement != null) {
            textElement.setAttribute(
                'x',
                DiagramUtils.getFormattedValue(point.x)
            );
            textElement.setAttribute(
                'y',
                DiagramUtils.getFormattedValue(point.y)
            );
        }
    }

    private moveTextEdge(
        textEdgeId: string,
        textNodePosition: Point,
        vlNode: SVGGraphicsElement,
        textHeight: number,
        textWidth: number
    ) {
        const textEdge: SVGGraphicsElement | null =
            this.container.querySelector("[id='" + textEdgeId + "']");
        if (textEdge != null) {
            // compute voltage level circle radius
            const busNodes: NodeListOf<SVGGraphicsElement> =
                this.container.querySelectorAll(
                    'nad\\:busnode[vlnode="' + vlNode.id + '"]'
                );
            const nbNeighbours = busNodes.length > 1 ? busNodes.length - 1 : 0;
            const voltageLevelCircleRadius =
                DiagramUtils.getVoltageLevelCircleRadius(
                    nbNeighbours,
                    this.svgParameters.getVoltageLevelCircleRadius()
                );
            // compute text edge start and end
            const vlNodePosition = DiagramUtils.getPosition(vlNode);
            this.endTextEdge = DiagramUtils.getTextEdgeEnd(
                textNodePosition,
                vlNodePosition,
                this.svgParameters.getDetailedTextNodeYShift(),
                textHeight,
                textWidth
            );
            const startTextEdge = DiagramUtils.getPointAtDistance(
                vlNodePosition,
                this.endTextEdge,
                voltageLevelCircleRadius
            );
            if (
                this.initialEndTextEdge.x == 0 &&
                this.initialEndTextEdge.y == 0
            ) {
                const points = DiagramUtils.getPolylinePoints(
                    textEdge as unknown as HTMLElement
                );
                if (points != null) {
                    this.initialEndTextEdge = points[points.length - 1];
                }
            }
            // update text edge polyline
            const polyline = DiagramUtils.getFormattedPolyline(
                startTextEdge,
                null,
                this.endTextEdge
            );
            textEdge.setAttribute('points', polyline);
        }
    }

    private moveSvgElement(svgElementId: string, translation: Point) {
        const svgElement: SVGGraphicsElement | null =
            this.container.querySelector("[id='" + svgElementId + "']");
        if (svgElement) {
            const transform = DiagramUtils.getTransform(svgElement);
            const totalTranslation = new Point(
                (transform?.matrix.e ?? 0) + translation.x,
                (transform?.matrix.f ?? 0) + translation.y
            );
            svgElement?.setAttribute(
                'transform',
                'translate(' +
                    DiagramUtils.getFormattedPoint(totalTranslation) +
                    ')'
            );
        }
    }

    private moveEdges(mousePosition: Point) {
        // get edges connected to the the node we are moving
        const edges: NodeListOf<SVGGraphicsElement> =
            this.container.querySelectorAll(
                'nad\\:edge[node1="' +
                    (this.selectedElement?.id ?? -1) +
                    '"], nad\\:edge[node2="' +
                    (this.selectedElement?.id ?? -1) +
                    '"]'
            );
        // group edges, to have multibranches - branches connecting the same nodes - together
        const groupedEdges: Map<string, SVGGraphicsElement[]> = new Map<
            string,
            SVGGraphicsElement[]
        >();
        const loopEdges: Map<string, SVGGraphicsElement[]> = new Map<
            string,
            SVGGraphicsElement[]
        >();
        const busNodeEdges: Map<string, SVGGraphicsElement[]> = new Map<
            string,
            SVGGraphicsElement[]
        >();
        edges.forEach((edge) => {
            const node1 = edge.getAttribute('node1') ?? '-1';
            const node2 = edge.getAttribute('node2') ?? '-1';
            let edgeGroup: SVGGraphicsElement[] = [];
            if (node1 == node2) {
                // loop edge
                if (loopEdges.has(node1)) {
                    edgeGroup = loopEdges.get(node1) ?? [];
                }
                edgeGroup.push(edge);
                loopEdges.set(node1, edgeGroup);
                const busNodeId1 = edge.getAttribute('busnode1');
                this.addBusNodeEdge(busNodeId1, edge, busNodeEdges);
                const busNodeId2 = edge.getAttribute('busnode2');
                this.addBusNodeEdge(busNodeId2, edge, busNodeEdges);
            } else {
                const edgeGroupId = node1.concat('_', node2);
                if (groupedEdges.has(edgeGroupId)) {
                    edgeGroup = groupedEdges.get(edgeGroupId) ?? [];
                }
                edgeGroup.push(edge);
                groupedEdges.set(edgeGroupId, edgeGroup);
                const busNodeId =
                    edge.getAttribute('node1') == this.selectedElement?.id
                        ? edge.getAttribute('busnode1')
                        : edge.getAttribute('busnode2');
                this.addBusNodeEdge(busNodeId, edge, busNodeEdges);
            }
        });
        // move grouped edges
        for (const edgeGroup of groupedEdges.values()) {
            this.moveEdgeGroup(edgeGroup, mousePosition);
        }
        // move loop edges
        for (const edgeGroup of loopEdges.values()) {
            this.moveLoopEdgeGroup(edgeGroup, mousePosition);
        }
        // redraw node
        this.redrawVoltageLevelNode(this.selectedElement, busNodeEdges, null);
    }

    private addBusNodeEdge(
        busNodeId: string | null,
        edge: SVGGraphicsElement,
        busNodeEdges: Map<string, SVGGraphicsElement[]>
    ) {
        let busEdgeGroup: SVGGraphicsElement[] = [];
        if (busNodeId != null) {
            if (busNodeEdges.has(busNodeId)) {
                busEdgeGroup = busNodeEdges.get(busNodeId) ?? [];
            }
            busEdgeGroup.push(edge);
            busNodeEdges.set(busNodeId, busEdgeGroup);
        }
    }

    // get the nodes at the sides of an edge
    private getEdgeNodes(
        edge: SVGGraphicsElement
    ): [SVGGraphicsElement | null, SVGGraphicsElement | null] {
        const otherNodeId =
            this.selectedElement?.id === edge.getAttribute('node1')
                ? edge.getAttribute('node2')
                : edge.getAttribute('node1');
        const otherNode: SVGGraphicsElement | null =
            this.container.querySelector("[id='" + otherNodeId + "']");
        const node1 =
            this.selectedElement?.id === edge.getAttribute('node1')
                ? this.selectedElement
                : otherNode;
        const node2 =
            otherNode?.id === edge.getAttribute('node1')
                ? this.selectedElement
                : otherNode;
        return [node1, node2];
    }

    private getOtherNode(
        edgeNodes: [SVGGraphicsElement | null, SVGGraphicsElement | null]
    ): SVGGraphicsElement | null {
        return edgeNodes[0]?.id == this.selectedElement?.id
            ? edgeNodes[1]
            : edgeNodes[0];
    }

    private getNodeRadius(busNodeId: number): [number, number, number] {
        const busNode: SVGGraphicsElement | null = this.container.querySelector(
            'nad\\:busnode[svgid="' + busNodeId + '"]'
        );
        const nbNeighbours = busNode?.getAttribute('nbneighbours');
        const busIndex = busNode?.getAttribute('index');
        return DiagramUtils.getNodeRadius(
            nbNeighbours == null ? 0 : +nbNeighbours,
            this.svgParameters.getVoltageLevelCircleRadius(),
            busIndex == null ? 0 : +busIndex,
            this.svgParameters.getInterAnnulusSpace()
        );
    }

    private moveEdgeGroup(edges: SVGGraphicsElement[], mousePosition: Point) {
        if (edges.length == 1) {
            this.moveStraightEdge(edges[0], mousePosition); // 1 edge in the group -> straight line
        } else {
            const edgeNodes = this.getEdgeNodes(edges[0]);
            const point1 = DiagramUtils.getPosition(edgeNodes[0]);
            const point2 = DiagramUtils.getPosition(edgeNodes[1]);
            const angle = DiagramUtils.getAngle(point1, point2);
            const nbForks = edges.length;
            const angleStep =
                this.svgParameters.getEdgesForkAperture() / (nbForks - 1);
            let i = 0;
            edges.forEach((edge) => {
                if (2 * i + 1 == nbForks) {
                    this.moveStraightEdge(edge, mousePosition); // central edge, if present -> straight line
                } else {
                    // get edge type
                    const edgeType = DiagramUtils.getEdgeType(edge);
                    if (edgeType == null) {
                        return;
                    }
                    if (edgeNodes[0] == null || edgeNodes[1] == null) {
                        // only 1 side of the edge is in the SVG
                        this.moveSvgElement(
                            edge.getAttribute('svgid') ?? '-1',
                            this.getTranslation(mousePosition)
                        );
                        return;
                    }
                    // get edge element
                    const edgeNode: SVGGraphicsElement | null =
                        this.container.querySelector(
                            "[id='" + edge.getAttribute('svgid') + "']"
                        );
                    if (!edgeNode) {
                        return;
                    }
                    // compute moved edge data: polyline points
                    const alpha =
                        -this.svgParameters.getEdgesForkAperture() / 2 +
                        i * angleStep;
                    const angleFork1 = angle - alpha;
                    const angleFork2 = angle + Math.PI + alpha;
                    const edgeFork1 = DiagramUtils.getEdgeFork(
                        point1,
                        this.svgParameters.getEdgesForkLength(),
                        angleFork1
                    );
                    const edgeFork2 = DiagramUtils.getEdgeFork(
                        point2,
                        this.svgParameters.getEdgesForkLength(),
                        angleFork2
                    );
                    const busNodeId1 = edge.getAttribute('busnode1');
                    const unknownBusNode1 =
                        busNodeId1 != null && busNodeId1.length == 0;
                    const nodeRadius1 = this.getNodeRadius(
                        busNodeId1 != null ? +busNodeId1 : -1
                    );
                    const edgeStart1 = DiagramUtils.getPointAtDistance(
                        DiagramUtils.getPosition(edgeNodes[0]),
                        edgeFork1,
                        unknownBusNode1
                            ? nodeRadius1[1] +
                                  this.svgParameters.getUnknownBusNodeExtraRadius()
                            : nodeRadius1[1]
                    );
                    const busNodeId2 = edge.getAttribute('busnode2');
                    const unknownBusNode2 =
                        busNodeId2 != null && busNodeId2.length == 0;
                    const nodeRadius2 = this.getNodeRadius(
                        busNodeId2 != null ? +busNodeId2 : -1
                    );
                    const edgeStart2 = DiagramUtils.getPointAtDistance(
                        DiagramUtils.getPosition(edgeNodes[1]),
                        edgeFork2,
                        unknownBusNode2
                            ? nodeRadius2[1] +
                                  this.svgParameters.getUnknownBusNodeExtraRadius()
                            : nodeRadius2[1]
                    );
                    const edgeMiddle = DiagramUtils.getMidPosition(
                        edgeFork1,
                        edgeFork2
                    );
                    // move edge
                    this.moveEdge(
                        edgeNode,
                        edgeStart1,
                        edgeFork1,
                        edgeStart2,
                        edgeFork2,
                        edgeMiddle,
                        nodeRadius1,
                        nodeRadius2,
                        edgeType
                    );
                }
                i++;
            });
            // redraw other voltage level node
            const otherNode: SVGGraphicsElement | null =
                this.getOtherNode(edgeNodes);
            this.redrawOtherVoltageLevelNode(otherNode, edges);
        }
    }

    private moveStraightEdge(edge: SVGGraphicsElement, mousePosition: Point) {
        // get edge type
        const edgeType = DiagramUtils.getEdgeType(edge);
        if (edgeType == null) {
            return;
        }
        const edgeNodes = this.getEdgeNodes(edge);
        if (edgeNodes[0] == null || edgeNodes[1] == null) {
            // only 1 side of the edge is in the SVG
            this.moveSvgElement(
                edge.getAttribute('svgid') ?? '-1',
                this.getTranslation(mousePosition)
            );
            return;
        }
        // get edge element
        const edgeNode: SVGGraphicsElement | null =
            this.container.querySelector(
                "[id='" + edge.getAttribute('svgid') + "']"
            );
        if (!edgeNode) {
            return;
        }
        if (edgeType == DiagramUtils.EdgeType.THREE_WINDINGS_TRANSFORMER) {
            this.moveThreeWtEdge(edge, edgeNode, mousePosition);
            return;
        }
        // compute moved edge data: polyline points
        const busNodeId1 = edge.getAttribute('busnode1');
        const nodeRadius1 = this.getNodeRadius(
            busNodeId1 != null ? +busNodeId1 : -1
        );
        const edgeStart1 = this.getEdgeStart(
            busNodeId1,
            nodeRadius1[1],
            edgeNodes[0],
            edgeNodes[1]
        );
        const busNodeId2 = edge.getAttribute('busnode2');
        const nodeRadius2 = this.getNodeRadius(
            busNodeId2 != null ? +busNodeId2 : -1
        );
        const edgeStart2 = this.getEdgeStart(
            busNodeId2,
            nodeRadius2[1],
            edgeNodes[1],
            edgeNodes[0]
        );
        const edgeMiddle = DiagramUtils.getMidPosition(edgeStart1, edgeStart2);
        // move edge
        this.moveEdge(
            edgeNode,
            edgeStart1,
            null,
            edgeStart2,
            null,
            edgeMiddle,
            nodeRadius1,
            nodeRadius2,
            edgeType
        );
        // if dangling line edge -> redraw boundary node
        if (edgeType == DiagramUtils.EdgeType.DANGLING_LINE) {
            this.redrawBoundaryNode(
                edgeNodes[1],
                DiagramUtils.getAngle(edgeStart2, edgeMiddle),
                nodeRadius2[1]
            );
            if (this.selectedElement?.id == edgeNodes[1]?.id) {
                // if boudary node moved -> redraw other voltage level node
                this.redrawOtherVoltageLevelNode(edgeNodes[0], [edge]);
            }
        } else {
            // redraw other voltage level node
            const otherNode: SVGGraphicsElement | null =
                this.getOtherNode(edgeNodes);
            this.redrawOtherVoltageLevelNode(otherNode, [edge]);
        }
    }

    private getEdgeStart(
        busNodeId: string | null,
        outerRadius: number,
        point1: SVGGraphicsElement | null,
        point2: SVGGraphicsElement | null
    ): Point {
        const unknownBusNode = busNodeId != null && busNodeId.length == 0;
        return DiagramUtils.getPointAtDistance(
            DiagramUtils.getPosition(point1),
            DiagramUtils.getPosition(point2),
            unknownBusNode
                ? outerRadius +
                      this.svgParameters.getUnknownBusNodeExtraRadius()
                : outerRadius
        );
    }

    private moveEdge(
        edgeNode: SVGGraphicsElement,
        edgeStart1: Point,
        edgeFork1: Point | null, // if null -> straight line
        edgeStart2: Point,
        edgeFork2: Point | null, // if null -> straight line
        edgeMiddle: Point,
        nodeRadius1: [number, number, number],
        nodeRadius2: [number, number, number],
        edgeType: DiagramUtils.EdgeType
    ) {
        const isTransformerEdge =
            edgeType == DiagramUtils.EdgeType.TWO_WINDINGS_TRANSFORMER ||
            edgeType == DiagramUtils.EdgeType.PHASE_SHIFT_TRANSFORMER;
        const isHVDCLineEdge = edgeType == DiagramUtils.EdgeType.HVDC_LINE;
        this.moveHalfEdge(
            edgeNode,
            '1',
            edgeStart1,
            edgeFork1,
            edgeMiddle,
            isTransformerEdge,
            nodeRadius1
        );
        this.moveHalfEdge(
            edgeNode,
            '2',
            edgeStart2,
            edgeFork2,
            edgeMiddle,
            isTransformerEdge,
            nodeRadius2
        );
        if (isTransformerEdge) {
            this.moveTransformer(
                edgeNode,
                edgeFork1 == null ? edgeStart1 : edgeFork1,
                edgeMiddle,
                edgeFork2 == null ? edgeStart2 : edgeFork2,
                edgeMiddle,
                edgeType
            );
        } else if (isHVDCLineEdge) {
            this.moveConverterStation(
                edgeNode,
                edgeFork1 == null ? edgeStart1 : edgeFork1,
                edgeMiddle,
                edgeFork2 == null ? edgeStart2 : edgeFork2,
                edgeMiddle
            );
        }
        // if present, move edge name
        if (this.svgParameters.getEdgeNameDisplayed()) {
            this.moveEdgeName(
                edgeNode,
                edgeMiddle,
                edgeFork1 == null ? edgeStart1 : edgeFork1
            );
        }
        // store edge angles, to use them for bus node redrawing
        this.edgeAngles.set(
            edgeNode.id + '.1',
            DiagramUtils.getAngle(
                edgeStart1,
                edgeFork1 == null ? edgeMiddle : edgeFork1
            )
        );
        this.edgeAngles.set(
            edgeNode.id + '.2',
            DiagramUtils.getAngle(
                edgeStart2,
                edgeFork2 == null ? edgeMiddle : edgeFork2
            )
        );
    }

    private moveHalfEdge(
        edgeNode: SVGGraphicsElement,
        side: string,
        startPolyline: Point,
        middlePolyline: Point | null, // if null -> straight line
        endPolyline: Point,
        transformerEdge: boolean,
        nodeRadius: [number, number, number]
    ) {
        // get half edge element
        const halfEdge: SVGGraphicsElement | null = edgeNode.querySelector(
            "[id='" + edgeNode.id + '.' + side + "']"
        );
        // move edge polyline
        const polyline: SVGGraphicsElement | null | undefined =
            halfEdge?.querySelector('polyline');
        // if transformer edge reduce edge polyline, leaving space for the transformer
        endPolyline = transformerEdge
            ? DiagramUtils.getPointAtDistance(
                  endPolyline,
                  middlePolyline == null ? startPolyline : middlePolyline,
                  1.5 * this.svgParameters.getTransformerCircleRadius()
              )
            : endPolyline;
        const polylinePoints: string = DiagramUtils.getFormattedPolyline(
            startPolyline,
            middlePolyline,
            endPolyline
        );
        polyline?.setAttribute('points', polylinePoints);
        // move edge arrow and label
        if (halfEdge != null && halfEdge.children.length > 1) {
            this.moveEdgeArrowAndLabel(
                halfEdge,
                startPolyline,
                middlePolyline,
                endPolyline,
                nodeRadius
            );
        }
    }

    private moveEdgeArrowAndLabel(
        edgeNode: SVGGraphicsElement,
        startPolyline: Point,
        middlePolyline: Point | null, // if null -> straight line
        endPolyline: Point,
        nodeRadius: [number, number, number]
    ) {
        // move edge arrow
        const arrowCenter = DiagramUtils.getPointAtDistance(
            middlePolyline == null ? startPolyline : middlePolyline,
            endPolyline,
            middlePolyline == null
                ? this.svgParameters.getArrowShift() +
                      (nodeRadius[2] - nodeRadius[1])
                : this.svgParameters.getArrowShift()
        );
        const arrowElement = edgeNode.lastElementChild as SVGGraphicsElement;
        arrowElement?.setAttribute(
            'transform',
            'translate(' + DiagramUtils.getFormattedPoint(arrowCenter) + ')'
        );
        const arrowAngle = DiagramUtils.getArrowAngle(
            middlePolyline == null ? startPolyline : middlePolyline,
            endPolyline
        );
        const arrowRotationElement = arrowElement.firstElementChild
            ?.firstElementChild as SVGGraphicsElement;
        arrowRotationElement.setAttribute(
            'transform',
            'rotate(' + DiagramUtils.getFormattedValue(arrowAngle) + ')'
        );
        // move edge label
        const labelData = DiagramUtils.getLabelData(
            middlePolyline == null ? startPolyline : middlePolyline,
            endPolyline,
            this.svgParameters.getArrowLabelShift()
        );
        const labelRotationElement = arrowElement.firstElementChild
            ?.lastElementChild as SVGGraphicsElement;
        labelRotationElement.setAttribute(
            'transform',
            'rotate(' + DiagramUtils.getFormattedValue(labelData[0]) + ')'
        );
        labelRotationElement.setAttribute(
            'x',
            DiagramUtils.getFormattedValue(labelData[1])
        );
        if (labelData[2]) {
            labelRotationElement.setAttribute('style', labelData[2]);
        } else if (labelRotationElement.hasAttribute('style')) {
            labelRotationElement.removeAttribute('style');
        }
    }

    private moveTransformer(
        edgeNode: SVGGraphicsElement,
        startPolyline1: Point,
        endPolyline1: Point,
        startPolyline2: Point,
        endPolyline2: Point,
        edgeType: DiagramUtils.EdgeType
    ) {
        const transformerElement: SVGGraphicsElement =
            edgeNode.lastElementChild as SVGGraphicsElement;
        // move transformer circles
        const transformerCircles: NodeListOf<SVGGraphicsElement> =
            transformerElement?.querySelectorAll('circle');
        this.moveTransformerCircle(
            transformerCircles.item(0),
            startPolyline1,
            DiagramUtils.getPointAtDistance(
                endPolyline1,
                startPolyline1,
                1.5 * this.svgParameters.getTransformerCircleRadius()
            )
        );
        this.moveTransformerCircle(
            transformerCircles.item(1),
            startPolyline2,
            DiagramUtils.getPointAtDistance(
                endPolyline2,
                startPolyline2,
                1.5 * this.svgParameters.getTransformerCircleRadius()
            )
        );
        // if phase shifting transformer move transformer arrow
        const isPSTransformerEdge =
            edgeType == DiagramUtils.EdgeType.PHASE_SHIFT_TRANSFORMER;
        if (isPSTransformerEdge) {
            this.moveTransformerArrow(
                transformerElement,
                startPolyline1,
                endPolyline1,
                DiagramUtils.getMidPosition(endPolyline1, endPolyline2)
            );
        }
    }

    private moveTransformerCircle(
        transformerCircle: SVGGraphicsElement,
        startPolyline: Point,
        endPolyline: Point
    ) {
        const circleCenter: Point = DiagramUtils.getPointAtDistance(
            endPolyline,
            startPolyline,
            -this.svgParameters.getTransformerCircleRadius()
        );
        transformerCircle.setAttribute(
            'cx',
            DiagramUtils.getFormattedValue(circleCenter.x)
        );
        transformerCircle.setAttribute(
            'cy',
            DiagramUtils.getFormattedValue(circleCenter.y)
        );
    }

    private moveTransformerArrow(
        transformerElement: SVGGraphicsElement,
        startPolyline: Point,
        endPolyline: Point,
        transformerCenter: Point
    ) {
        const arrowPath: SVGGraphicsElement | null =
            transformerElement.querySelector('path');
        const matrix: string = DiagramUtils.getTransformerArrowMatrixString(
            startPolyline,
            endPolyline,
            transformerCenter,
            this.svgParameters.getTransformerCircleRadius()
        );
        arrowPath?.setAttribute('transform', 'matrix(' + matrix + ')');
    }

    private moveConverterStation(
        edgeNode: SVGGraphicsElement,
        startPolyline1: Point,
        endPolyline1: Point,
        startPolyline2: Point,
        endPolyline2: Point
    ) {
        const converterStationElement: SVGGraphicsElement =
            edgeNode.lastElementChild as SVGGraphicsElement;
        const polylinePoints: string = DiagramUtils.getConverterStationPolyline(
            startPolyline1,
            endPolyline1,
            startPolyline2,
            endPolyline2,
            this.svgParameters.getConverterStationWidth()
        );
        const polyline: SVGGraphicsElement | null =
            converterStationElement.querySelector('polyline');
        polyline?.setAttribute('points', polylinePoints);
    }

    private moveLoopEdgeGroup(
        edges: SVGGraphicsElement[],
        mousePosition: Point
    ) {
        edges.forEach((edge) => {
            // get edge element
            const edgeId = edge.getAttribute('svgid');
            if (!edgeId) {
                return;
            }
            this.moveSvgElement(edgeId, this.getTranslation(mousePosition));
        });
    }

    private moveEdgeName(
        edgeNode: SVGGraphicsElement,
        anchorPoint: Point,
        edgeStart: Point
    ) {
        const positionElement: SVGGraphicsElement | null =
            edgeNode.querySelector('.nad-edge-label') as SVGGraphicsElement;
        if (positionElement != null) {
            // move edge name position
            positionElement.setAttribute(
                'transform',
                'translate(' + DiagramUtils.getFormattedPoint(anchorPoint) + ')'
            );
            const angleElement: SVGGraphicsElement | null =
                positionElement.querySelector('text') as SVGGraphicsElement;
            if (angleElement != null) {
                // change edge name angle
                const edgeNameAngle = DiagramUtils.getEdgeNameAngle(
                    edgeStart,
                    anchorPoint
                );
                angleElement.setAttribute(
                    'transform',
                    'rotate(' +
                        DiagramUtils.getFormattedValue(edgeNameAngle) +
                        ')'
                );
            }
        }
    }

    private redrawVoltageLevelNode(
        node: SVGGraphicsElement | null,
        busNodeEdges: Map<string, SVGGraphicsElement[]>,
        movedEdges: SVGGraphicsElement[] | null // list of moved edges, null = all edges
    ) {
        if (node != null) {
            // get buses belonging to voltage level
            const busNodes: NodeListOf<SVGGraphicsElement> =
                this.container.querySelectorAll(
                    'nad\\:busnode[vlnode="' + node.id + '"]'
                );
            // if single bus voltage level -> do not redraw anything
            if (busNodes.length <= 1) {
                return;
            }
            // sort buses by index
            const sortedBusNodes: SVGGraphicsElement[] =
                DiagramUtils.getSortedBusNodes(busNodes);
            const traversingBusEdgesAngles: number[] = [];
            let redraw = false;
            for (let index = 0; index < sortedBusNodes.length; index++) {
                const busNode = sortedBusNodes[index];
                // skip redrawing of first bus
                if (index > 0 && redraw) {
                    this.redrawBusNode(
                        node,
                        busNode,
                        index,
                        traversingBusEdgesAngles
                    );
                }
                // add angles of edges starting from bus to traversing edges angles
                const busEdges =
                    busNodeEdges.get(busNode.getAttribute('svgid') ?? '-1') ??
                    [];
                busEdges.forEach((edge) => {
                    const edgeId = edge.getAttribute('svgid') ?? '-1';
                    const node1 = edge.getAttribute('node1') ?? '-1';
                    const node2 = edge.getAttribute('node2') ?? '-1';
                    const edgeAngle = this.getEdgeAngle(
                        busNode,
                        edge,
                        edgeId,
                        node1 == node2
                    );
                    if (typeof edgeAngle !== 'undefined') {
                        traversingBusEdgesAngles.push(edgeAngle);
                    }
                    // redraw only if there is an edge going to another voltage level
                    if (node1 != node2) {
                        // redraw only if the edge has been moved
                        if (movedEdges != null) {
                            movedEdges.forEach((movedEdge) => {
                                const movedEdgeId =
                                    movedEdge.getAttribute('svgid');
                                if (edgeId == movedEdgeId) {
                                    redraw = true;
                                }
                            });
                        } else {
                            // movedEdges == null -> all edges have been moved
                            redraw = true;
                        }
                    }
                });
            }
        }
    }

    private getEdgeAngle(
        busNode: SVGGraphicsElement,
        edge: SVGGraphicsElement,
        edgeId: string,
        isLoopEdge: boolean
    ) {
        const busId = busNode.getAttribute('svgid') ?? '-2';
        const busNode1 = edge.getAttribute('busnode1') ?? '-1';
        const angleId = busId == busNode1 ? edgeId + '.1' : edgeId + '.2';
        if (!this.edgeAngles.has(angleId)) {
            // if not yet stored in angle map -> compute and store it
            const edgeNode: SVGGraphicsElement | null =
                this.container.querySelector("[id='" + edgeId + "']");
            if (edgeNode) {
                const side = busId == busNode1 ? 0 : 1;
                const halfEdge: HTMLElement = <HTMLElement>(
                    edgeNode.children.item(side)?.firstElementChild
                );
                if (halfEdge != null) {
                    const angle = isLoopEdge
                        ? DiagramUtils.getPathAngle(halfEdge)
                        : DiagramUtils.getPolylineAngle(halfEdge);
                    if (angle != null) {
                        this.edgeAngles.set(angleId, angle);
                    }
                }
            }
        }
        return this.edgeAngles.get(angleId);
    }

    private redrawBusNode(
        node: SVGGraphicsElement,
        busNode: SVGGraphicsElement,
        busIndex: number,
        traversingBusEdgesAngles: number[]
    ) {
        const nbNeighbours = busNode.getAttribute('nbneighbours');
        const busNodeRadius = DiagramUtils.getNodeRadius(
            nbNeighbours == null ? 0 : +nbNeighbours,
            this.svgParameters.getVoltageLevelCircleRadius(),
            busIndex,
            this.svgParameters.getInterAnnulusSpace()
        );
        const edgeAngles = Object.assign(
            [],
            traversingBusEdgesAngles.sort(function (a, b) {
                return a - b;
            })
        );
        edgeAngles.push(edgeAngles[0] + 2 * Math.PI);
        const path: string = DiagramUtils.getFragmentedAnnulusPath(
            edgeAngles,
            busNodeRadius,
            this.svgParameters.getNodeHollowWidth()
        );
        const busElement: HTMLElement | null = <HTMLElement>(
            node.children.item(busIndex)
        );
        if (busElement != null) {
            busElement.setAttribute('d', path);
        }
    }

    private redrawOtherVoltageLevelNode(
        otherNode: SVGGraphicsElement | null,
        movedEdges: SVGGraphicsElement[]
    ) {
        if (otherNode != null) {
            // get other voltage level node edges
            const edges: NodeListOf<SVGGraphicsElement> =
                this.container.querySelectorAll(
                    'nad\\:edge[node1="' +
                        (otherNode?.id ?? -1) +
                        '"], nad\\:edge[node2="' +
                        (otherNode?.id ?? -1) +
                        '"]'
                );
            // group other voltage level node edges by bus node
            const busNodeEdges: Map<string, SVGGraphicsElement[]> = new Map<
                string,
                SVGGraphicsElement[]
            >();
            edges.forEach((edge) => {
                const node1 = edge.getAttribute('node1') ?? '-1';
                const node2 = edge.getAttribute('node2') ?? '-1';
                if (node1 == node2) {
                    // loop edge
                    const busNodeId1 = edge.getAttribute('busnode1');
                    this.addBusNodeEdge(busNodeId1, edge, busNodeEdges);
                    const busNodeId2 = edge.getAttribute('busnode2');
                    this.addBusNodeEdge(busNodeId2, edge, busNodeEdges);
                } else {
                    const busNodeId =
                        edge.getAttribute('node1') == otherNode?.id
                            ? edge.getAttribute('busnode1')
                            : edge.getAttribute('busnode2');
                    this.addBusNodeEdge(busNodeId, edge, busNodeEdges);
                }
            });
            // redraw other voltage level node
            this.redrawVoltageLevelNode(otherNode, busNodeEdges, movedEdges);
        }
    }

    private moveThreeWtEdge(
        edge: SVGGraphicsElement,
        edgeNode: SVGGraphicsElement,
        mousePosition: Point
    ) {
        const twtEdge: HTMLElement = <HTMLElement>edgeNode.firstElementChild;
        if (twtEdge != null) {
            const points = DiagramUtils.getPolylinePoints(twtEdge);
            if (points != null) {
                // compute polyline points
                const edgeNodes = this.getEdgeNodes(edge);
                const threeWtMoved =
                    edgeNodes[1]?.id == this.selectedElement?.id;
                const busNodeId1 = edge.getAttribute('busnode1');
                const nodeRadius1 = this.getNodeRadius(
                    busNodeId1 != null ? +busNodeId1 : -1
                );
                const edgeStart = this.getEdgeStart(
                    busNodeId1,
                    nodeRadius1[1],
                    edgeNodes[0],
                    edgeNodes[1]
                );
                const translation = this.getTranslation(mousePosition);
                const edgeEnd = threeWtMoved
                    ? new Point(
                          points[points.length - 1].x + translation.x,
                          points[points.length - 1].y + translation.y
                      )
                    : points[points.length - 1];
                // move polyline
                const polylinePoints: string =
                    DiagramUtils.getFormattedPolyline(edgeStart, null, edgeEnd);
                twtEdge.setAttribute('points', polylinePoints);
                // move edge arrow and label
                if (edgeNode.children.length > 1) {
                    this.moveEdgeArrowAndLabel(
                        edgeNode,
                        edgeStart,
                        null,
                        edgeEnd,
                        nodeRadius1
                    );
                }
                // store edge angles, to use them for bus node redrawing
                this.edgeAngles.set(
                    edgeNode.id + '.1',
                    DiagramUtils.getAngle(edgeStart, edgeEnd)
                );
                // redraw voltage level node connected to three windings transformer
                if (threeWtMoved) {
                    this.redrawOtherVoltageLevelNode(edgeNodes[0], [edge]);
                }
            }
        }
    }

    private redrawBoundaryNode(
        node: SVGGraphicsElement | null,
        edgeStartAngle: number,
        busOuterRadius: number
    ) {
        if (node != null) {
            const path: string = DiagramUtils.getBoundarySemicircle(
                edgeStartAngle,
                busOuterRadius
            );
            const pathElement: HTMLElement | null = <HTMLElement>(
                node.firstElementChild
            );
            if (pathElement != null && pathElement.tagName == 'path') {
                pathElement.setAttribute('d', path);
            }
        }
    }

    private updateNodeMetadataCallCallback(mousePosition: Point) {
        // get moved node from metadata
        const node: SVGGraphicsElement | null = this.container.querySelector(
            'nad\\:node[svgid="' + this.selectedElement?.id + '"]'
        );
        if (node != null) {
            const nodeMove = DiagramUtils.getNodeMove(node, mousePosition);
            // update node position in metadata
<<<<<<< HEAD
            node.setAttribute('x', nodeMove.xNew);
            node.setAttribute('y', nodeMove.yNew);
            // call the node move callback, if defined
            if (this.onMoveNodeCallback != null) {
                this.onMoveNodeCallback(
                    node.getAttribute('equipmentid') ?? '',
                    node.getAttribute('svgid') ?? '',
                    +nodeMove.xNew,
                    +nodeMove.yNew,
                    +nodeMove.xOrig,
                    +nodeMove.yOrig
                );
            }
        }
    }

    private callMoveTextNodeCallback(mousePosition: Point) {
        if (this.onMoveTextNodeCallback != null) {
            // get from metadata node connected to moved text node
            const node: SVGGraphicsElement | null =
                this.container.querySelector(
                    'nad\\:node[svgid="' +
                        DiagramUtils.getVoltageLevelNodeId(
                            this.selectedElement?.id
                        ) +
                        '"]'
                );
            if (node != null) {
                // get new text node position
                const textPosition = DiagramUtils.getTextNodeAngleFromCentre(
                    this.selectedElement,
                    mousePosition
                );
                const textNodeMove = DiagramUtils.getTextNodeMove(
                    this.initialTextNodePosition,
                    textPosition,
                    node
                );
                const textConnectionMove = DiagramUtils.getTextNodeMove(
                    this.initialEndTextEdge,
                    this.endTextEdge,
                    node
                );
                // call the node move callback, if defined
                this.onMoveTextNodeCallback(
=======
            node.setAttribute('x', xNew);
            node.setAttribute('y', yNew);
            // call the move node callback, if defined
            if (this.onMoveNodeCallback != null) {
                this.onMoveNodeCallback(
>>>>>>> 18008114
                    node.getAttribute('equipmentid') ?? '',
                    node.getAttribute('svgid') ?? '',
                    this.selectedElement?.id ?? '',
                    +textNodeMove.xNew,
                    +textNodeMove.yNew,
                    +textNodeMove.xOrig,
                    +textNodeMove.yOrig,
                    +textConnectionMove.xNew,
                    +textConnectionMove.yNew,
                    +textConnectionMove.xOrig,
                    +textConnectionMove.yOrig
                );
            }
        }
    }

    private callSelectNodeCallback() {
        // call the select node callback, if defined
        if (this.onSelectNodeCallback != null) {
            // get selected node from metadata
            const node: SVGGraphicsElement | null =
                this.container.querySelector(
                    'nad\\:node[svgid="' + this.selectedElement?.id + '"]'
                );
            if (node != null) {
                this.onSelectNodeCallback(
                    node.getAttribute('equipmentid') ?? '',
                    node.getAttribute('svgid') ?? ''
                );
            }
        }
    }
}<|MERGE_RESOLUTION|>--- conflicted
+++ resolved
@@ -22,7 +22,6 @@
     yOrig: number
 ) => void;
 
-<<<<<<< HEAD
 export type OnMoveTextNodeCallbackType = (
     equipmentId: string,
     vlNodeId: string,
@@ -35,11 +34,11 @@
     connectionShiftY: number,
     connectionShiftXOrig: number,
     connectionShiftYOrig: number
-=======
+) => void;
+
 export type OnSelectNodeCallbackType = (
     equipmentId: string,
     nodeId: string
->>>>>>> 18008114
 ) => void;
 
 export class NetworkAreaDiagramViewer {
@@ -57,18 +56,14 @@
     initialPosition: Point = new Point(0, 0);
     svgParameters: SvgParameters;
     edgeAngles: Map<string, number> = new Map<string, number>();
-<<<<<<< HEAD
     textNodeSelected: boolean = false;
     initialTextNodePosition: Point = new Point(0, 0);
     initialEndTextEdge: Point = new Point(0, 0);
     endTextEdge: Point = new Point(0, 0);
     onMoveNodeCallback: OnMoveNodeCallbackType | null;
     onMoveTextNodeCallback: OnMoveTextNodeCallbackType | null;
-=======
-    onMoveNodeCallback: OnMoveNodeCallbackType | null;
     onSelectNodeCallback: OnSelectNodeCallbackType | null;
     shiftKeyOnMouseDown: boolean = false;
->>>>>>> 18008114
 
     constructor(
         container: HTMLElement,
@@ -78,11 +73,8 @@
         maxWidth: number,
         maxHeight: number,
         onMoveNodeCallback: OnMoveNodeCallbackType | null,
-<<<<<<< HEAD
         onMoveTextNodeCallback: OnMoveTextNodeCallbackType | null,
-=======
         onSelectNodeCallback: OnSelectNodeCallbackType | null,
->>>>>>> 18008114
         enableNodeMoving: boolean
     ) {
         this.container = container;
@@ -94,11 +86,8 @@
         this.init(minWidth, minHeight, maxWidth, maxHeight, enableNodeMoving);
         this.svgParameters = this.getSvgParameters();
         this.onMoveNodeCallback = onMoveNodeCallback;
-<<<<<<< HEAD
         this.onMoveTextNodeCallback = onMoveTextNodeCallback;
-=======
         this.onSelectNodeCallback = onSelectNodeCallback;
->>>>>>> 18008114
     }
 
     public setWidth(width: number): void {
@@ -313,16 +302,6 @@
         if (svg != null) {
             svg.style.cursor = 'grabbing';
         }
-<<<<<<< HEAD
-        this.initialPosition = DiagramUtils.getPosition(this.selectedElement); // used for the offset
-        this.edgeAngles = new Map<string, number>();
-        // check if I'm moving a text node
-        if (DiagramUtils.isTextNode(this.selectedElement)) {
-            this.textNodeSelected = true;
-            this.initialTextNodePosition = DiagramUtils.getTextNodePosition(
-                this.selectedElement
-            );
-=======
         if (!(event as MouseEvent).shiftKey) {
             // moving node
             this.shiftKeyOnMouseDown = false;
@@ -331,10 +310,16 @@
                 this.selectedElement
             ); // used for the offset
             this.edgeAngles = new Map<string, number>();
+            // check if I'm moving a text node
+            if (DiagramUtils.isTextNode(this.selectedElement)) {
+                this.textNodeSelected = true;
+                this.initialTextNodePosition = DiagramUtils.getTextNodePosition(
+                    this.selectedElement
+                );
+            }
         } else {
             // selecting node
             this.shiftKeyOnMouseDown = true;
->>>>>>> 18008114
         }
     }
 
@@ -357,30 +342,28 @@
 
     private endDrag(event: Event) {
         if (this.selectedElement) {
-<<<<<<< HEAD
-            const mousePosition = this.getMousePosition(event as MouseEvent);
-            this.updateGraph(mousePosition);
-            if (this.textNodeSelected) {
-                this.callMoveTextNodeCallback(mousePosition);
-            } else {
-                this.updateNodeMetadataCallCallback(mousePosition);
-            }
-=======
             if (!this.shiftKeyOnMouseDown) {
                 // moving node
                 const mousePosition = this.getMousePosition(
                     event as MouseEvent
                 );
                 this.updateGraph(mousePosition);
-                this.updateMetadataCallCallback(mousePosition);
+                if (this.textNodeSelected) {
+                    this.callMoveTextNodeCallback(mousePosition);
+                } else {
+                    this.updateNodeMetadataCallCallback(mousePosition);
+                }
                 this.initialPosition = new Point(0, 0);
+                this.textNodeSelected = false;
+                this.initialTextNodePosition = new Point(0, 0);
+                this.initialEndTextEdge = new Point(0, 0);
+                this.endTextEdge = new Point(0, 0);
             } else {
                 // selecting node
                 this.callSelectNodeCallback();
                 this.shiftKeyOnMouseDown = false;
             }
             // change cursor style
->>>>>>> 18008114
             const svg: HTMLElement = <HTMLElement>(
                 this.svgDraw?.node.firstElementChild?.parentElement
             );
@@ -388,14 +371,6 @@
                 svg.style.removeProperty('cursor');
             }
             this.selectedElement = null;
-<<<<<<< HEAD
-            this.initialPosition = new Point(0, 0);
-            this.textNodeSelected = false;
-            this.initialTextNodePosition = new Point(0, 0);
-            this.initialEndTextEdge = new Point(0, 0);
-            this.endTextEdge = new Point(0, 0);
-=======
->>>>>>> 18008114
             this.enablePanzoom();
         }
     }
@@ -1470,7 +1445,6 @@
         if (node != null) {
             const nodeMove = DiagramUtils.getNodeMove(node, mousePosition);
             // update node position in metadata
-<<<<<<< HEAD
             node.setAttribute('x', nodeMove.xNew);
             node.setAttribute('y', nodeMove.yNew);
             // call the node move callback, if defined
@@ -1516,13 +1490,6 @@
                 );
                 // call the node move callback, if defined
                 this.onMoveTextNodeCallback(
-=======
-            node.setAttribute('x', xNew);
-            node.setAttribute('y', yNew);
-            // call the move node callback, if defined
-            if (this.onMoveNodeCallback != null) {
-                this.onMoveNodeCallback(
->>>>>>> 18008114
                     node.getAttribute('equipmentid') ?? '',
                     node.getAttribute('svgid') ?? '',
                     this.selectedElement?.id ?? '',
