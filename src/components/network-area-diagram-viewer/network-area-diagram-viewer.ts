/**
 * Copyright (c) 2022-2024, RTE (http://www.rte-france.com)
 * This Source Code Form is subject to the terms of the Mozilla Public
 * License, v. 2.0. If a copy of the MPL was not distributed with this
 * file, You can obtain one at http://mozilla.org/MPL/2.0/.
 */

import { Point, SVG, ViewBoxLike, Svg } from '@svgdotjs/svg.js';
import '@svgdotjs/svg.panzoom.js';
import * as DiagramUtils from './diagram-utils';
import { ElementType, isTextNode, isVoltageLevelElement } from './diagram-utils';
import { SvgParameters, EdgeInfoEnum, CssLocationEnum } from './svg-parameters';
import { LayoutParameters } from './layout-parameters';
import {
    DiagramMetadata,
    EdgeMetadata,
    BusNodeMetadata,
    NodeMetadata,
    TextNodeMetadata,
    InjectionMetadata,
} from './diagram-metadata';
import { debounce } from '@mui/material';
import {
    OnMoveNodeCallbackType,
    OnMoveTextNodeCallbackType,
    OnRightClickCallbackType,
    OnSelectNodeCallbackType,
    OnToggleNadHoverCallbackType,
    NadViewerParameters,
    NadViewerParametersOptions,
} from './nad-viewer-parameters';

export type BranchState = {
    branchId: string;
    value1: number | string;
    value2: number | string;
    connected1: boolean;
    connected2: boolean;
    connectedBus1: string;
    connectedBus2: string;
};
export type VoltageLevelState = {
    voltageLevelId: string;
    busValue: {
        busId: string;
        voltage: number;
        angle: number;
    }[];
};

export type OnBendLineCallbackType = (
    svgId: string,
    equipmentId: string,
    equipmentType: string,
    linePoints: Point[] | null,
    lineOperation: string
) => void;

enum LineOperation {
    BEND,
    STRAIGHTEN,
}

// update css rules when zoom changes by this amount. This allows to not
// update when only translating (when translating, round errors lead to
// epsilon changes in the float values), or not too often a bit when smooth
// scrolling (the update may be entirely missed when smooth scrolling if
// you don't go over the threshold but that's ok, the user doesn't see rule
// threshold values so he will continue to zoom in or out to trigger the
// rule update. Using a debounce that ensure the last update is done
// eventually may be even worse as it could introduce flicker after the
// delay after the last zoom change.  We need a value that gives good
// performance but doesn't change the user experience
const dynamicCssRulesUpdateThreshold = 0.01;

export class NetworkAreaDiagramViewer {
    static readonly DEFAULT_PNG_BACKGROUND_COLOR = 'white';

    container: HTMLElement;
    svgDiv: HTMLElement;
    svgContent: string;
    diagramMetadata: DiagramMetadata | null;
    width: number;
    height: number;
    originalWidth: number;
    originalHeight: number;
    svgDraw: Svg | undefined;
    ratio = 1;
    selectedElement: SVGGraphicsElement | null = null;
    draggedElement: SVGGraphicsElement | null = null;
    transform: SVGTransform | undefined;
    ctm: DOMMatrix | null | undefined = null;
    initialPosition: Point = new Point(0, 0);
    svgParameters: SvgParameters;
    layoutParameters: LayoutParameters;
    nadViewerParameters: NadViewerParameters;
    edgeAngles: Map<string, number> = new Map<string, number>();
    textNodeSelected: boolean = false;
    enableDragInteraction: boolean = false;
    isDragging: boolean = false;
    endTextEdge: Point = new Point(0, 0);
    onMoveNodeCallback: OnMoveNodeCallbackType | null;
    onMoveTextNodeCallback: OnMoveTextNodeCallbackType | null;
    onSelectNodeCallback: OnSelectNodeCallbackType | null;
    onToggleHoverCallback: OnToggleNadHoverCallbackType | null;
    previousMaxDisplayedSize: number;
    edgesMap: Map<string, EdgeMetadata> = new Map<string, EdgeMetadata>();
    onRightClickCallback: OnRightClickCallbackType | null;
    originalNodePosition: Point = new Point(0, 0);
    originalTextNodeShift: Point = new Point(0, 0);
    originalTextNodeConnectionShift: Point = new Point(0, 0);
    lastZoomLevel: number = 0;
    zoomLevels: number[] = [0, 1000, 2200, 2500, 3000, 4000, 9000, 12000, 20000];
    bendLines: boolean = false;
    bentElement: SVGGraphicsElement | null = null;
    onBendLineCallback: OnBendLineCallbackType | null;
    straightenedElement: SVGGraphicsElement | null = null;
    bendableLines: string[] = [];

    private linePointIndexMap = new Map<SVGGElement, number>();

    static readonly ZOOM_CLASS_PREFIX = 'nad-zoom-';

    /**
     * @param container - The HTML element that will contain the SVG diagram.
     * @param svgContent - The SVG content to be rendered in the viewer.
     * @param diagramMetadata - Metadata associated with the diagram, including nodes, edges, and other properties.
<<<<<<< HEAD
     * @param minWidth - The minimum width of the viewer.
     * @param minHeight - The minimum height of the viewer.
     * @param maxWidth - The maximum width of the viewer.
     * @param maxHeight - The maximum height of the viewer.
     * @param onMoveNodeCallback - Callback function triggered when a node is moved.
     * @param onMoveTextNodeCallback - Callback function triggered when a text node is moved.
     * @param onSelectNodeCallback - Callback function triggered when a node is selected.
     * @param onBendLineCallback - Callback function triggered when a bend line is created.
     * @param enableDragInteraction - Whether dragging interaction on node or label is enabled.
     * @param enableLevelOfDetail - Whether level-of-detail rendering is enabled based on zoom level.
     * @param zoomLevels - Array of zoom levels used to determine level-of-detail rendering by applying corresponding
     *                     css class 'nad-zoom-{level}' to 'svg' element. If null, default zoom levels are used.
     * @param onToggleHoverCallback - Callback function triggered when hovering over a node or edge.
     * @param onRightClickCallback - Callback function triggered when right-clicking on a node or edge.
     * @param addButtons - Whether to add zoom control buttons (zoom in, zoom out, zoom to fit) to the viewer.
=======
     * @param nadViewerParametersOptions - Parameters for the network area diagram viewer.
>>>>>>> 40df4d1e
     */
    constructor(
        container: HTMLElement,
        svgContent: string,
        diagramMetadata: DiagramMetadata | null,
<<<<<<< HEAD
        minWidth: number,
        minHeight: number,
        maxWidth: number,
        maxHeight: number,
        onMoveNodeCallback: OnMoveNodeCallbackType | null,
        onMoveTextNodeCallback: OnMoveTextNodeCallbackType | null,
        onSelectNodeCallback: OnSelectNodeCallbackType | null,
        onBendLineCallback: OnBendLineCallbackType | null,
        enableDragInteraction: boolean,
        enableLevelOfDetail: boolean,
        zoomLevels: number[] | null,
        onToggleHoverCallback: OnToggleNadHoverCallbackType | null,
        onRightClickCallback: OnRightClickCallbackType | null,
        addButtons: boolean
=======
        nadViewerParametersOptions: NadViewerParametersOptions | null
>>>>>>> 40df4d1e
    ) {
        this.container = container;
        this.svgDiv = document.createElement('div');
        this.svgDiv.id = 'svg-container';
        this.svgContent = this.fixSvgContent(svgContent);
        this.diagramMetadata = diagramMetadata;
        this.nadViewerParameters = new NadViewerParameters(nadViewerParametersOptions ?? undefined);
        this.width = 0;
        this.height = 0;
        this.originalWidth = 0;
        this.originalHeight = 0;
        this.enableDragInteraction = this.nadViewerParameters.getEnableDragInteraction();
        this.onMoveNodeCallback = this.nadViewerParameters.getOnMoveNodeCallback();
        this.onMoveTextNodeCallback = this.nadViewerParameters.getOnMoveTextNodeCallback();
        this.onRightClickCallback = this.nadViewerParameters.getOnRightClickCallback();
        this.onSelectNodeCallback = this.nadViewerParameters.getOnSelectNodeCallback();
        this.onToggleHoverCallback = this.nadViewerParameters.getOnToggleHoverCallback();
        this.zoomLevels = this.nadViewerParameters.getZoomLevels();
        this.zoomLevels.sort((a, b) => b - a);
        this.init();
        this.svgParameters = new SvgParameters(this.diagramMetadata?.svgParameters);
        this.layoutParameters = new LayoutParameters(this.diagramMetadata?.layoutParameters);
        this.previousMaxDisplayedSize = 0;
        this.onBendLineCallback = onBendLineCallback;
    }

    private fixSvgContent(svgContent: string): string {
        // fix span in text boxes, for avoiding to include the following text
        return svgContent.replace(/(<span class=".*")(\/>)/g, '$1></span>');
    }

    public setWidth(width: number): void {
        this.width = width;
    }

    public setOriginalWidth(originalWidth: number): void {
        this.originalWidth = originalWidth;
    }

    public setHeight(height: number): void {
        this.height = height;
    }

    public setOriginalHeight(originalHeight: number): void {
        this.originalHeight = originalHeight;
    }

    public setContainer(container: HTMLElement): void {
        this.container = container;
    }

    public setSvgContent(svgContent: string): void {
        this.svgContent = this.fixSvgContent(svgContent);
    }

    public getWidth(): number {
        return this.width;
    }

    public getOriginalWidth(): number {
        return this.originalWidth;
    }

    public getHeight(): number {
        return this.height;
    }

    public getOriginalHeight(): number {
        return this.originalHeight;
    }

    public getContainer(): HTMLElement {
        return this.container;
    }

    public getSvgContent(): string {
        return this.svgContent;
    }

    public getViewBox(): ViewBoxLike | undefined {
        return this.svgDraw?.viewbox();
    }

    public setViewBox(viewBox: ViewBoxLike): void {
        this.svgDraw?.viewbox(viewBox);
    }

    public setPreviousMaxDisplayedSize(previousMaxDisplayedSize: number): void {
        this.previousMaxDisplayedSize = previousMaxDisplayedSize;
    }

    public getPreviousMaxDisplayedSize(): number {
        return this.previousMaxDisplayedSize;
    }

    private getNodeIdFromEquipmentId(equipmentId: string) {
        const node: NodeMetadata | undefined = this.diagramMetadata?.nodes.find(
            (node) => node.equipmentId == equipmentId
        );
        return node?.svgId || null;
    }

    private getTextNodeIdFromEquipmentId(equipmentId: string) {
        const node: TextNodeMetadata | undefined = this.diagramMetadata?.textNodes.find(
            (node) => node.equipmentId == equipmentId
        );
        return node?.svgId || null;
    }

    public moveNodeToCoordinates(equipmentId: string, x: number, y: number) {
        const nodeId = this.getNodeIdFromEquipmentId(equipmentId);
        if (nodeId != null) {
            const elemToMove: SVGGraphicsElement | null = this.svgDiv.querySelector('[id="' + nodeId + '"]');
            if (elemToMove) {
                // update metadata only
                this.updateNodeMetadata(elemToMove, new Point(x, y));
                // update and redraw element
                this.updateElement(elemToMove);
            }
        }
    }

    public moveTextNodeToCoordinates(
        equipmentId: string,
        shiftX: number,
        shiftY: number,
        connectionShiftX: number,
        connectionShiftY: number
    ) {
        const nodeId = this.getNodeIdFromEquipmentId(equipmentId);
        if (nodeId == null) {
            return;
        }
        const nodeElement: SVGGraphicsElement | null = this.svgDiv.querySelector('[id="' + nodeId + '"]');
        if (!nodeElement) {
            return;
        }
        const nodePosition: Point = DiagramUtils.getPosition(nodeElement);

        const textnodeId = this.getTextNodeIdFromEquipmentId(equipmentId);
        if (textnodeId == null) {
            return;
        }
        const elemToMove: SVGGraphicsElement | null = this.svgDiv.querySelector('[id="' + textnodeId + '"]');
        if (!elemToMove) {
            return;
        }
        this.endTextEdge = new Point(nodePosition.x + connectionShiftX, nodePosition.y + connectionShiftY);

        const textNodeTopLeftCornerPosition = new Point(nodePosition.x + shiftX, nodePosition.y + shiftY);

        // update metadata only
        this.updateTextNodeMetadata(elemToMove, textNodeTopLeftCornerPosition);

        //update and redraw element
        this.updateElement(elemToMove);
    }

    private hasNodeInteraction(): boolean {
        return this.enableDragInteraction || this.onRightClickCallback != null || this.onSelectNodeCallback != null;
    }

    public init(): void {
        if (!this.container || !this.svgContent) {
            return;
        }

        const dimensions: DiagramUtils.Dimensions | null = this.getDimensionsFromSvg();
        if (!dimensions) {
            return;
        }

        // clear the previous svg in div element before replacing
        this.container.innerHTML = '';

        // add nad viewer div
        const nadViewerDiv = document.createElement('div');
        nadViewerDiv.id = 'nad-viewer';
        nadViewerDiv.style.position = 'relative';
        this.container.appendChild(nadViewerDiv);

        // add buttons bar div
        if (this.nadViewerParameters.getAddButtons()) {
            nadViewerDiv.appendChild(this.getZoomButtonsBar());
            nadViewerDiv.appendChild(this.getActionButtonsBar());
            nadViewerDiv.appendChild(this.getEditButtonBar());
        }

        // add svg div
        nadViewerDiv.appendChild(this.svgDiv);

        // set dimensions
        this.setOriginalWidth(dimensions.width);
        this.setOriginalHeight(dimensions.height);
        this.setWidth(
            dimensions.width < this.nadViewerParameters.getMinWidth()
                ? this.nadViewerParameters.getMinWidth()
                : Math.min(dimensions.width, this.nadViewerParameters.getMaxWidth())
        );
        this.setHeight(
            dimensions.height < this.nadViewerParameters.getMinHeight()
                ? this.nadViewerParameters.getMinHeight()
                : Math.min(dimensions.height, this.nadViewerParameters.getMaxHeight())
        );

        // set the SVG
        const viewBox: ViewBoxLike = this.nadViewerParameters.getInitialViewBox() ?? {
            x: dimensions.viewbox.x,
            y: dimensions.viewbox.y,
            width: dimensions.viewbox.width,
            height: dimensions.viewbox.height,
        };
        this.svgDraw = SVG().addTo(this.svgDiv).size(this.width, this.height).viewbox(viewBox);
        const drawnSvg: HTMLElement = <HTMLElement>this.svgDraw.svg(this.svgContent).node.firstElementChild;
        drawnSvg.style.overflow = 'visible';

        // add events
        const hasMetadata = this.diagramMetadata !== null;
        if (this.hasNodeInteraction() && hasMetadata) {
            this.svgDraw.on('mousedown', (e: Event) => {
                if ((e as MouseEvent).button == 0) {
                    this.onMouseLeftDown(e as MouseEvent);
                }
            });
            this.svgDraw.on('mousemove', (e: Event) => {
                this.onMouseMove(e as MouseEvent);
            });
            this.svgDraw.on('mouseup mouseleave', (e: Event) => {
                if ((e as MouseEvent).button == 0) {
                    this.onMouseLeftUpOrLeave(e as MouseEvent);
                }
            });
        }
        if (hasMetadata) {
            this.svgDraw.on('mouseover', (e: Event) => {
                this.onHover(e as MouseEvent);
            });

            this.svgDraw.on('mouseout', () => {
                this.handleHoverExit();
            });
        }
        if (this.onRightClickCallback != null && hasMetadata) {
            this.svgDraw.on('mousedown', (e: Event) => {
                if ((e as MouseEvent).button == 2) {
                    this.onMouseRightDown(e as MouseEvent);
                }
            });
        }
        this.svgDraw.on('panStart', function () {
            if (drawnSvg.parentElement != undefined) {
                drawnSvg.parentElement.style.cursor = 'move';
            }
        });
        this.svgDraw.on('panEnd', function () {
            if (drawnSvg.parentElement != undefined) {
                drawnSvg.parentElement.style.removeProperty('cursor');
            }
        });

        // add pan and zoom to the SVG
        // we check if there is an "initial zoom" by checking ratio of width and height of the nad compared with viewBox sizes
        const widthRatio = dimensions.viewbox.width / this.getWidth();
        const heightRatio = dimensions.viewbox.height / this.getHeight();
        this.ratio = Math.max(widthRatio, heightRatio);
        this.enablePanzoom();
        // PowSyBl NAD introduced server side calculated SVG viewbox. This viewBox attribute can be removed as it is copied in the panzoom svg tag.
        const firstChild: HTMLElement = <HTMLElement>this.svgDraw.node.firstChild;
        firstChild.removeAttribute('viewBox');
        firstChild.removeAttribute('width');
        firstChild.removeAttribute('height');

        if (this.nadViewerParameters.getEnableLevelOfDetail()) {
            this.svgDraw.fire('zoom'); // Forces a new dynamic zoom check to correctly update the dynamic CSS

            // We add an observer to track when the SVG's viewBox is updated by panzoom
            // (we have to do this instead of using panzoom's 'zoom' event to have accurate viewBox updates)
            const targetNode: SVGSVGElement = this.svgDraw.node;
            this.checkAndUpdateLevelOfDetail(targetNode);
            // Callback function to execute when mutations are observed
            const observerCallback = (mutationList: MutationRecord[]) => {
                for (const mutation of mutationList) {
                    if (mutation.attributeName === 'viewBox') {
                        this.checkAndUpdateLevelOfDetail(targetNode);
                    }
                }
            };

            // Create a debounced version of the observer callback to limit the frequency of calls when the 'viewBox' attribute changes,
            // particularly during zooming operations, improving performance and avoiding redundant updates.
            const debouncedObserverCallback = debounce(observerCallback, 50);
            const observer = new MutationObserver(debouncedObserverCallback);
            observer.observe(targetNode, { attributeFilter: ['viewBox'] });
        }

        if (this.hasNodeInteraction() && hasMetadata) {
            // fill empty elements: unknown buses and three windings transformers
            const emptyElements: NodeListOf<SVGGraphicsElement> = this.svgDiv.querySelectorAll(
                '.nad-unknown-busnode, .nad-3wt-nodes .nad-winding'
            );
            emptyElements.forEach((emptyElement) => {
                emptyElement.style.fill = '#0000';
            });
        }
        if (this.onRightClickCallback != null && hasMetadata) {
            // fill empty branch elements: two windings transformers
            const emptyElements: NodeListOf<SVGGraphicsElement> = this.svgDiv.querySelectorAll(
                '.nad-branch-edges .nad-winding'
            );
            emptyElements.forEach((emptyElement) => {
                emptyElement.style.fill = '#0000';
            });
        }
    }

    private getZoomButtonsBar(): HTMLDivElement {
        const buttonsDiv = document.createElement('div');
        buttonsDiv.id = 'zoom-buttons-bars';
        buttonsDiv.style.display = 'inline-grid';
        buttonsDiv.style.alignItems = 'center';
        buttonsDiv.style.position = 'absolute';
        buttonsDiv.style.left = '6px';
        buttonsDiv.style.bottom = '6px';

        const zoomInButton = DiagramUtils.getZoomInButton();
        buttonsDiv.appendChild(zoomInButton);
        zoomInButton.addEventListener('click', () => {
            this.zoomIn();
        });
        const zoomOutButton = DiagramUtils.getZoomOutButton();
        buttonsDiv.appendChild(zoomOutButton);
        zoomOutButton.addEventListener('click', () => {
            this.zoomOut();
        });
        const zoomToFitButton = DiagramUtils.getZoomToFitButton();
        buttonsDiv.appendChild(zoomToFitButton);
        zoomToFitButton.addEventListener('click', () => {
            this.zoomToFit();
        });

        return buttonsDiv;
    }

    private getActionButtonsBar(): HTMLDivElement {
        const buttonsDiv = document.createElement('div');
        buttonsDiv.id = 'action-buttons-bars';
        buttonsDiv.style.display = 'flex';
        buttonsDiv.style.alignItems = 'center';
        buttonsDiv.style.position = 'absolute';
        buttonsDiv.style.left = '6px';
        buttonsDiv.style.top = '6px';

        const saveSvgButton = DiagramUtils.getSaveSvgButton();
        buttonsDiv.appendChild(saveSvgButton);
        saveSvgButton.addEventListener('click', () => {
            this.saveSvg();
        });
        const savePngButton = DiagramUtils.getSavePngButton();
        buttonsDiv.appendChild(savePngButton);
        savePngButton.addEventListener('click', () => {
            this.savePng(NetworkAreaDiagramViewer.DEFAULT_PNG_BACKGROUND_COLOR);
        });
        navigator.permissions
            .query({ name: 'clipboard-write' as PermissionName })
            .then((result) => {
                if (result.state == 'granted' || result.state == 'prompt') {
                    this.addScreenshotButton(buttonsDiv, true);
                } else {
                    console.warn('Write access to clipboard not granted');
                    this.addScreenshotButton(buttonsDiv, false);
                }
            })
            .catch((err) => {
                // Firefox does not support clipboard-write permission
                console.warn('clipboard-write permission not supported: ' + err);
                // add button based on clipboard availability
                if (navigator.clipboard) {
                    this.addScreenshotButton(buttonsDiv, true);
                } else {
                    console.warn('Navigator clipboard not available');
                    this.addScreenshotButton(buttonsDiv, false);
                }
            });

        return buttonsDiv;
    }

    private addScreenshotButton(buttonsDiv: HTMLDivElement, enabled: boolean) {
        const screenshotButton = DiagramUtils.getScreenshotButton(enabled);
        buttonsDiv.appendChild(screenshotButton);
        screenshotButton.addEventListener('click', () => {
            this.screenshot(NetworkAreaDiagramViewer.DEFAULT_PNG_BACKGROUND_COLOR);
        });
    }

    public getSvg(): string | null {
        return this.svgDraw !== undefined ? this.svgDraw.svg() : null;
    }

    public getJsonMetadata(): string | null {
        return JSON.stringify(this.diagramMetadata);
    }

    public getDimensionsFromSvg(): DiagramUtils.Dimensions | null {
        // Dimensions are set in the main svg tag attributes. We want to parse those data without loading the whole svg in the DOM.
        const result = this.svgContent.match('<svg[^>]*>');
        if (result === null || result.length === 0) {
            return null;
        }
        const emptiedSvgContent = result[0] + '</svg>';
        const svg: SVGSVGElement = new DOMParser()
            .parseFromString(emptiedSvgContent, 'image/svg+xml')
            .getElementsByTagName('svg')[0];
        const width = Number(svg.getAttribute('width'));
        const height = Number(svg.getAttribute('height'));
        const viewbox: DiagramUtils.ViewBox = svg.viewBox.baseVal;
        return { width: width, height: height, viewbox: viewbox };
    }

    private enablePanzoom() {
        this.svgDraw?.panZoom({
            panning: true,
            zoomMin: 0.5 / this.ratio, // maximum zoom OUT ratio (0.5 = at best, the displayed area is twice the SVG's size)
            zoomMax: 20 * this.ratio, // maximum zoom IN ratio (20 = at best, the displayed area is only 1/20th of the SVG's size)
            zoomFactor: 0.2,
        });
    }

    private disablePanzoom() {
        this.svgDraw?.panZoom({
            panning: false,
        });
    }
    private onMouseLeftDown(event: MouseEvent) {
        // Nodes are selectable and draggable
        // TextNodes are only draggable
        const targetElement = event.target as SVGElement;
        const selectableElem = DiagramUtils.getSelectableFrom(targetElement);
        const draggableElem = DiagramUtils.getDraggableFrom(targetElement);

        if (event.shiftKey) {
            //SHIFT Selection mode only
            this.initSelection(selectableElem);
            if (this.bendLines) {
                // straightening line
                this.onStraightenStart(DiagramUtils.getBendableFrom(targetElement));
            }
        } else {
            // Interaction mode (could be drag or select)
            // next 'mousemove' event will determine it
            this.initSelection(selectableElem);
            if (this.enableDragInteraction) {
                this.initDrag(draggableElem);
            }
            if (this.bendLines) {
                // bend line moving already defined line point
                this.onBendStart(DiagramUtils.getBendableFrom(targetElement));
                // bend line moving new line point
                this.onBendLineStart(DiagramUtils.getBendableLineFrom(targetElement, this.bendableLines), event);
            }
        }
    }

    private initSelection(selectableElem?: SVGElement) {
        if (!selectableElem) {
            return;
        }
        if (this.onSelectNodeCallback != null) {
            this.disablePanzoom(); // keep pan zoom functionality if mouse over a node
        }
        this.selectedElement = selectableElem as SVGGraphicsElement;
    }

    private initDrag(draggableElem?: SVGElement) {
        if (!draggableElem) {
            return;
        }
        this.disablePanzoom();
        this.draggedElement = draggableElem as SVGGraphicsElement;
    }

    private onDragStart() {
        this.isDragging = true;

        // change cursor style
        const svg: HTMLElement = <HTMLElement>this.svgDraw?.node.firstElementChild?.parentElement;
        svg.style.cursor = 'grabbing';

        this.ctm = this.svgDraw?.node.getScreenCTM(); // used to compute mouse movement
        this.edgeAngles = new Map<string, number>(); // used for node redrawing

        // get original position of dragged element
        this.textNodeSelected = DiagramUtils.isTextNode(this.draggedElement);
        if (this.textNodeSelected) {
            this.initialPosition = DiagramUtils.getTextNodePosition(this.draggedElement); // used for the offset
            this.endTextEdge = new Point(0, 0);
            const textNode: TextNodeMetadata | undefined = this.diagramMetadata?.textNodes.find(
                (textNode) => textNode.svgId == this.draggedElement?.id
            );
            if (textNode) {
                this.originalTextNodeShift = new Point(textNode.shiftX, textNode.shiftY);
                this.originalTextNodeConnectionShift = new Point(textNode.connectionShiftX, textNode.connectionShiftY);
            }
        } else {
            this.initialPosition = DiagramUtils.getPosition(this.draggedElement); // used for the offset
            const node: NodeMetadata | undefined = this.diagramMetadata?.nodes.find(
                (node) => node.svgId == this.draggedElement?.id
            );
            if (node) {
                this.originalNodePosition = new Point(node.x, node.y);
            }
        }
    }

    private onMouseMove(event: MouseEvent) {
        // first mouse move will start drag & drop and set `isDragging` to true
        if (!this.draggedElement && !this.bentElement) {
            return;
        }

        if (this.draggedElement) {
            if (!this.isDragging) {
                this.onDragStart();
            }

            event.preventDefault();
            this.ctm = this.svgDraw?.node.getScreenCTM();
            const mousePosition = this.getMousePosition(event);

            // Update metadata first
            if (this.textNodeSelected) {
                const topLeftCornerPosition = DiagramUtils.getTextNodeTopLeftCornerFromCenter(
                    this.draggedElement,
                    mousePosition
                );
                this.updateTextNodeMetadata(this.draggedElement, topLeftCornerPosition);
            } else {
                this.updateNodeMetadata(this.draggedElement, mousePosition);
            }

            // Then update elements visually using updated metadata
            this.updateElement(this.draggedElement);
        } else if (this.bentElement) {
            event.preventDefault();
            this.ctm = this.svgDraw?.node.getScreenCTM(); // used to compute SVG transformations
            const mousePosition = this.getMousePosition(event);
            // Update metadata first
            this.updateEdgeMetadata(this.bentElement, mousePosition, LineOperation.BEND);
            // Then update line visually using updated metadata
            this.redrawBentLine(this.bentElement, LineOperation.BEND);
        }
    }

    private updateNodeMetadata(vlNode: SVGGraphicsElement, position: Point) {
        const node: NodeMetadata | undefined = this.diagramMetadata?.nodes.find((node) => node.svgId == vlNode.id);
        if (node != null) {
            const nodeMove = DiagramUtils.getNodeMove(node, position);
            node.x = nodeMove.xNew;
            node.y = nodeMove.yNew;
        }
    }

    private updateTextNodeMetadata(textNodeElement: SVGGraphicsElement, position: Point) {
        const node: NodeMetadata | undefined = this.diagramMetadata?.nodes.find(
            (node) => node.svgId == DiagramUtils.getVoltageLevelNodeId(textNodeElement.id)
        );
        const textNode: TextNodeMetadata | undefined = this.diagramMetadata?.textNodes.find(
            (textNode) => textNode.svgId == textNodeElement.id
        );
        if (node != null && textNode != null) {
            const textNodeMoves = DiagramUtils.getTextNodeMoves(textNode, node, position, this.endTextEdge);
            textNode.shiftX = textNodeMoves[0].xNew;
            textNode.shiftY = textNodeMoves[0].yNew;
            textNode.connectionShiftX = textNodeMoves[1].xNew;
            textNode.connectionShiftY = textNodeMoves[1].yNew;
        }
    }

    private updateElement(element: SVGGraphicsElement) {
        if (DiagramUtils.isTextNode(element)) {
            this.initialPosition = DiagramUtils.getTextNodePosition(element);
            const vlNode: SVGGraphicsElement | null = this.svgDiv.querySelector(
                "[id='" + DiagramUtils.getVoltageLevelNodeId(element.id) + "']"
            );
            if (vlNode) {
                this.updateVoltageLevelText(element, vlNode);
            }
        } else {
            this.initialPosition = DiagramUtils.getPosition(element);
            this.updateVoltageLevelNode(element);
        }
    }

    private onHover(mouseEvent: MouseEvent) {
        if (this.onToggleHoverCallback == null) {
            return;
        }

        const hoverableElem = DiagramUtils.getHoverableFrom(mouseEvent.target as SVGElement);
        if (!hoverableElem) {
            this.handleHoverExit();
            return;
        }

        this.clearHighlights();
        const mousePosition = this.getMousePosition(mouseEvent);

        if (DiagramUtils.isHighlightableElement(hoverableElem)) {
            this.handleHighlightableElementHover(hoverableElem, mousePosition);
        } else {
            this.handleEdgeHover(hoverableElem, mousePosition);
        }
    }

    private onMouseLeftUpOrLeave(event: MouseEvent) {
        // check if I moved or selected an element
        if (this.isDragging) {
            // moving element
            this.onDragEnd();
            this.resetMouseEventParams();
        } else if (this.draggedElement) {
            // dragging but not moved yet
            this.resetMouseEventParams();
        } else if (this.selectedElement) {
            // selecting element
            const mousePosition = this.getMousePosition(event);
            this.onSelectEnd(mousePosition);
            this.resetMouseEventParams();
        } else if (this.bentElement) {
            // bending line
            this.onBendEnd();
        } else if (this.straightenedElement) {
            // straightening line
            this.onStraightenEnd();
        }
    }

    private resetMouseEventParams() {
        this.selectedElement = null;

        this.isDragging = false;
        this.draggedElement = null;
        this.initialPosition = new Point(0, 0);
        this.ctm = null;
        this.originalNodePosition = new Point(0, 0);
        this.originalTextNodeShift = new Point(0, 0);
        this.originalTextNodeConnectionShift = new Point(0, 0);

        this.enablePanzoom();
    }

    private onDragEnd() {
        if (!this.draggedElement) {
            return;
        }

        if (this.textNodeSelected) {
            this.callMoveTextNodeCallback(this.draggedElement);
        } else {
            this.callMoveNodeCallback(this.draggedElement);
        }
        // change cursor style back to normal
        const svg: HTMLElement = <HTMLElement>this.svgDraw?.node.firstElementChild?.parentElement;
        svg.style.removeProperty('cursor');
    }

    private callMoveNodeCallback(vlNode: SVGGraphicsElement) {
        if (this.onMoveNodeCallback) {
            const node: NodeMetadata | undefined = this.diagramMetadata?.nodes.find((node) => node.svgId == vlNode.id);
            if (node != null) {
                this.onMoveNodeCallback(
                    node.equipmentId,
                    node.svgId,
                    node.x,
                    node.y,
                    this.originalNodePosition.x,
                    this.originalNodePosition.y
                );
            }
        }
    }

    private callMoveTextNodeCallback(textNodeElement: SVGGraphicsElement) {
        if (this.onMoveTextNodeCallback) {
            const node: NodeMetadata | undefined = this.diagramMetadata?.nodes.find(
                (node) => node.svgId == DiagramUtils.getVoltageLevelNodeId(textNodeElement.id)
            );
            const textNode: TextNodeMetadata | undefined = this.diagramMetadata?.textNodes.find(
                (textNode) => textNode.svgId == textNodeElement.id
            );

            if (node != null && textNode != null) {
                this.onMoveTextNodeCallback(
                    node.equipmentId,
                    node.svgId,
                    textNode.svgId,
                    textNode.shiftX,
                    textNode.shiftY,
                    this.originalTextNodeShift.x,
                    this.originalTextNodeShift.y,
                    textNode.connectionShiftX,
                    textNode.connectionShiftY,
                    this.originalTextNodeConnectionShift.x,
                    this.originalTextNodeConnectionShift.y
                );
            }
        }
    }

    private onSelectEnd(mousePosition: Point) {
        this.callSelectNodeCallback(mousePosition);
    }

    // position w.r.t the SVG box
    private getMousePosition(event: MouseEvent): Point {
        return new Point(
            (event.clientX - (this.ctm?.e ?? 0)) / (this.ctm?.a ?? 1),
            (event.clientY - (this.ctm?.f ?? 0)) / (this.ctm?.d ?? 1)
        );
    }

    // translation w.r.t. the initial position
    private getTranslation(position: Point): Point {
        return new Point(position.x - this.initialPosition.x, position.y - this.initialPosition.y);
    }

    private updateVoltageLevelText(textNode: SVGGraphicsElement, vlNode: SVGGraphicsElement) {
        window.getSelection()?.empty(); // to avoid text highlighting in firefox

        const textNodeMetadata = this.diagramMetadata?.textNodes.find((node) => node.svgId === textNode.id);
        const vlNodeMetadata = this.diagramMetadata?.nodes.find((node) => node.svgId === vlNode.id);

        if (textNodeMetadata && vlNodeMetadata) {
            const position = new Point(
                vlNodeMetadata.x + textNodeMetadata.shiftX,
                vlNodeMetadata.y + textNodeMetadata.shiftY
            );
            this.updateText(textNode, vlNode, position);
        }
    }

    private updateVoltageLevelNode(vlNode: SVGGraphicsElement) {
        const nodeMetadata = this.diagramMetadata?.nodes.find((node) => node.svgId === vlNode.id);
        if (nodeMetadata) {
            const position = new Point(nodeMetadata.x, nodeMetadata.y);
            this.updateNodePosition(vlNode, position);
            const textNode: SVGGraphicsElement | null = this.svgDiv.querySelector(
                "[id='" + DiagramUtils.getTextNodeId(vlNode.id) + "']"
            );
            if (textNode) {
                this.updateVoltageLevelText(textNode, vlNode);
            }
            this.updateEdges(vlNode, position);
            this.updateInjections(vlNode, position);
        }
    }

    private updateNodePosition(vlNode: SVGGraphicsElement, position: Point) {
        vlNode.setAttribute('transform', 'translate(' + DiagramUtils.getFormattedPoint(position) + ')');
    }

    private updateText(textNode: SVGGraphicsElement | null, vlNode: SVGGraphicsElement | null, position: Point) {
        if (!textNode) {
            return;
        }

        // update text node position
        this.updateTextNodePosition(textNode, position);
        if (vlNode != null) {
            // redraw text edge
            const textNodeSize = DiagramUtils.getTextNodeSize(textNode);
            this.redrawTextEdge(
                DiagramUtils.getTextEdgeId(vlNode.id),
                position,
                vlNode,
                textNodeSize.height,
                textNodeSize.width
            );
        }
    }

    private updateTextNodePosition(textElement: SVGGraphicsElement | null, point: Point) {
        if (textElement != null) {
            textElement.style.left = point.x.toFixed(0) + 'px';
            textElement.style.top = point.y.toFixed(0) + 'px';
        }
    }

    private redrawTextEdge(
        textEdgeId: string,
        textNodePosition: Point,
        vlNode: SVGGraphicsElement,
        textHeight: number,
        textWidth: number
    ) {
        const textEdge: SVGGraphicsElement | null = this.svgDiv.querySelector("[id='" + textEdgeId + "']");
        if (textEdge != null) {
            // compute voltage level circle radius
            const busNodes: BusNodeMetadata[] | undefined = this.diagramMetadata?.busNodes.filter(
                (busNode) => busNode.vlNode == vlNode.id
            );
            const nbNeighbours = busNodes !== undefined && busNodes.length > 1 ? busNodes.length - 1 : 0;
            const voltageLevelCircleRadius = DiagramUtils.getVoltageLevelCircleRadius(
                nbNeighbours,
                DiagramUtils.isVlNodeFictitious(vlNode.id, this.diagramMetadata?.nodes)
                    ? this.svgParameters.getFictitiousVoltageLevelCircleRadius()
                    : this.svgParameters.getVoltageLevelCircleRadius()
            );
            // compute text edge start and end
            const vlNodePosition = DiagramUtils.getPosition(vlNode);
            // HOTFIX If we call moveElement programmatically (not during a drag and drop event)
            // then textNode?.firstElementChild?.scrollHeight and textNode?.firstElementChild?.scrollWidth seems not defined
            // then textHeight and textWidth equal 0
            // We set this.endTextEdge using connectionShifts sooner in this case
            if (textHeight !== 0 || textWidth !== 0) {
                this.endTextEdge = DiagramUtils.getTextEdgeEnd(
                    textNodePosition,
                    vlNodePosition,
                    this.layoutParameters.getTextNodeEdgeConnectionYShift(),
                    textHeight,
                    textWidth
                );
            }
            const startTextEdge = DiagramUtils.getPointAtDistance(
                vlNodePosition,
                this.endTextEdge,
                voltageLevelCircleRadius
            );
            // update text edge polyline
            const polyline = DiagramUtils.getFormattedPolyline(startTextEdge, null, this.endTextEdge);
            textEdge.setAttribute('points', polyline);
        }
    }

    private updateSvgElementPosition(svgElementId: string, translation: Point) {
        const svgElement: SVGGraphicsElement | null = this.svgDiv.querySelector("[id='" + svgElementId + "']");
        if (svgElement) {
            const transform = DiagramUtils.getTransform(svgElement);
            const totalTranslation = new Point(
                (transform?.matrix.e ?? 0) + translation.x,
                (transform?.matrix.f ?? 0) + translation.y
            );
            svgElement?.setAttribute(
                'transform',
                'translate(' + DiagramUtils.getFormattedPoint(totalTranslation) + ')'
            );
        }
    }

    private updateInjections(vlNode: SVGGraphicsElement, position: Point) {
        // get edges connected to the the node we are moving
        const injections: InjectionMetadata[] | undefined = this.diagramMetadata?.injections?.filter(
            (inj) => inj.vlNodeId == vlNode.id
        );
        injections?.forEach((inj) => {
            this.updateSvgElementPosition(inj.svgId, this.getTranslation(position));
        });
    }

    private updateEdges(vlNode: SVGGraphicsElement, position: Point) {
        // get edges connected to the the node we are moving
        const edges: EdgeMetadata[] | undefined = this.diagramMetadata?.edges.filter(
            (edge) => edge.node1 == vlNode.id || edge.node2 == vlNode.id
        );
        // group edges, to have multibranches - branches connecting the same nodes - together
        const groupedEdges: Map<string, EdgeMetadata[]> = new Map<string, EdgeMetadata[]>();
        const loopEdges: Map<string, EdgeMetadata[]> = new Map<string, EdgeMetadata[]>();
        const busNodeEdges: Map<string, EdgeMetadata[]> = new Map<string, EdgeMetadata[]>();
        edges?.forEach((edge) => {
            let edgeGroup: EdgeMetadata[] = [];
            if (edge.node1 == edge.node2) {
                // loop edge
                if (loopEdges.has(edge.node1)) {
                    edgeGroup = loopEdges.get(edge.node1) ?? [];
                }
                edgeGroup.push(edge);
                loopEdges.set(edge.node1, edgeGroup);
                this.addBusNodeEdge(edge.busNode1, edge, busNodeEdges);
                this.addBusNodeEdge(edge.busNode2, edge, busNodeEdges);
            } else {
                const edgeGroupId = edge.node1.concat('_', edge.node2);
                if (groupedEdges.has(edgeGroupId)) {
                    edgeGroup = groupedEdges.get(edgeGroupId) ?? [];
                }
                edgeGroup.push(edge);
                groupedEdges.set(edgeGroupId, edgeGroup);
                const busNodeId = edge.node1 == vlNode.id ? edge.busNode1 : edge.busNode2;
                this.addBusNodeEdge(busNodeId, edge, busNodeEdges);
            }
        });
        // redraw grouped edges
        for (const edgeGroup of groupedEdges.values()) {
            this.redrawEdgeGroup(edgeGroup, vlNode);
        }
        // redraw loop edges
        for (const edgeGroup of loopEdges.values()) {
            this.redrawLoopEdgeGroup(edgeGroup, position);
        }
        // redraw node
        this.redrawVoltageLevelNode(vlNode, busNodeEdges);
    }

    private addBusNodeEdge(busNodeId: string | null, edge: EdgeMetadata, busNodeEdges: Map<string, EdgeMetadata[]>) {
        let busEdgeGroup: EdgeMetadata[] = [];
        if (busNodeId != null) {
            if (busNodeEdges.has(busNodeId)) {
                busEdgeGroup = busNodeEdges.get(busNodeId) ?? [];
            }
            busEdgeGroup.push(edge);
            busNodeEdges.set(busNodeId, busEdgeGroup);
        }
    }

    private getEdgeNodes(
        edge: EdgeMetadata,
        vlNode: SVGGraphicsElement
    ): [SVGGraphicsElement | null, SVGGraphicsElement | null] {
        const otherNodeId = vlNode.id === edge.node1 ? edge.node2 : edge.node1;
        const otherNode: SVGGraphicsElement | null = this.svgDiv.querySelector("[id='" + otherNodeId + "']");
        const node1 = vlNode.id === edge.node1 ? vlNode : otherNode;
        const node2 = otherNode?.id === edge.node1 ? vlNode : otherNode;
        return [node1, node2];
    }

    private getOtherNode(
        edgeNodes: [SVGGraphicsElement | null, SVGGraphicsElement | null],
        vlNode: SVGGraphicsElement
    ): SVGGraphicsElement | null {
        return edgeNodes[0]?.id == vlNode.id ? edgeNodes[1] : edgeNodes[0];
    }

    private getNodeRadius(busNodeId: string, vlNodeId: string): [number, number, number] {
        const busNode: BusNodeMetadata | undefined = this.diagramMetadata?.busNodes.find(
            (busNode) => busNode.svgId == busNodeId
        );
        return DiagramUtils.getNodeRadius(
            busNode?.nbNeighbours ?? 0,
            DiagramUtils.isVlNodeFictitious(vlNodeId, this.diagramMetadata?.nodes)
                ? this.svgParameters.getFictitiousVoltageLevelCircleRadius()
                : this.svgParameters.getVoltageLevelCircleRadius(),
            busNode?.index ?? 0,
            this.svgParameters.getInterAnnulusSpace()
        );
    }

    private redrawEdgeGroup(edges: EdgeMetadata[], vlNode: SVGGraphicsElement) {
        if (edges.length == 1) {
            this.redrawStraightEdge(edges[0], vlNode); // 1 edge in the group -> straight line
        } else {
            this.redrawForkEdge(edges, vlNode);
        }
    }

    private redrawForkEdge(edges: EdgeMetadata[], vlNode: SVGGraphicsElement) {
        const position: Point = DiagramUtils.getPosition(vlNode);
        const edgeNodes = this.getEdgeNodes(edges[0], vlNode);
        const point1 = DiagramUtils.getPosition(edgeNodes[0]);
        const point2 = DiagramUtils.getPosition(edgeNodes[1]);
        const angle = DiagramUtils.getAngle(point1, point2);
        const nbForks = edges.length;
        const angleStep = this.svgParameters.getEdgesForkAperture() / (nbForks - 1);
        let i = 0;
        edges.forEach((edge) => {
            if (2 * i + 1 == nbForks) {
                this.redrawStraightEdge(edge, vlNode); // central edge, if present -> straight line
            } else {
                // get edge type
                const edgeType = DiagramUtils.getEdgeType(edge);
                if (edgeType == DiagramUtils.EdgeType.UNKNOWN) {
                    return;
                }
                if (edgeNodes[0] == null || edgeNodes[1] == null) {
                    // only 1 side of the edge is in the SVG
                    this.updateSvgElementPosition(edge.svgId, this.getTranslation(position));
                    return;
                }
                // get edge element
                const edgeNode: SVGGraphicsElement | null = this.svgDiv.querySelector("[id='" + edge.svgId + "']");
                if (!edgeNode) {
                    return;
                }
                // compute moved edge data: polyline points
                const alpha = -this.svgParameters.getEdgesForkAperture() / 2 + i * angleStep;
                const angleFork1 = angle - alpha;
                const angleFork2 = angle + Math.PI + alpha;
                const edgeFork1 = DiagramUtils.getEdgeFork(point1, this.svgParameters.getEdgesForkLength(), angleFork1);
                const edgeFork2 = DiagramUtils.getEdgeFork(point2, this.svgParameters.getEdgesForkLength(), angleFork2);
                const unknownBusNode1 = edge.busNode1 != null && edge.busNode1.length == 0;
                const nodeRadius1 = this.getNodeRadius(edge.busNode1 ?? '-1', edge.node1 ?? '-1');
                const edgeStart1 = DiagramUtils.getPointAtDistance(
                    DiagramUtils.getPosition(edgeNodes[0]),
                    edgeFork1,
                    unknownBusNode1
                        ? nodeRadius1[1] + this.svgParameters.getUnknownBusNodeExtraRadius()
                        : nodeRadius1[1]
                );
                const unknownBusNode2 = edge.busNode2 != null && edge.busNode2.length == 0;
                const nodeRadius2 = this.getNodeRadius(edge.busNode2 ?? '-1', edge.node2 ?? '-1');
                const edgeStart2 = DiagramUtils.getPointAtDistance(
                    DiagramUtils.getPosition(edgeNodes[1]),
                    edgeFork2,
                    unknownBusNode2
                        ? nodeRadius2[1] + this.svgParameters.getUnknownBusNodeExtraRadius()
                        : nodeRadius2[1]
                );
                const edgeMiddle = DiagramUtils.getMidPosition(edgeFork1, edgeFork2);
                // redraw edge
                this.redrawEdge(
                    edgeNode,
                    [edgeStart1, edgeFork1, edgeMiddle],
                    [edgeStart2, edgeFork2, edgeMiddle],
                    nodeRadius1,
                    nodeRadius2,
                    edgeType,
                    false
                );
            }
            i++;
        });
        // redraw other voltage level node
        const otherNode: SVGGraphicsElement | null = this.getOtherNode(edgeNodes, vlNode);
        this.redrawOtherVoltageLevelNode(otherNode);
    }

    private redrawStraightEdge(edge: EdgeMetadata, vlNode: SVGGraphicsElement) {
        // get edge type
        const edgeType = DiagramUtils.getEdgeType(edge);
        if (edgeType == DiagramUtils.EdgeType.UNKNOWN) {
            return;
        }

        const position: Point = DiagramUtils.getPosition(vlNode);

        const edgeNodes = this.getEdgeNodes(edge, vlNode);
        if (edgeNodes[0] == null || edgeNodes[1] == null) {
            // only 1 side of the edge is in the SVG
            this.updateSvgElementPosition(edge.svgId, this.getTranslation(position));
            return;
        }
        // get edge element
        const edgeNode: SVGGraphicsElement | null = this.svgDiv.querySelector("[id='" + edge.svgId + "']");
        if (!edgeNode) {
            return;
        }
        if (this.isThreeWtEdge(edgeType, edgeNode)) {
            this.redrawThreeWtEdge(edge, edgeNode, vlNode);
            return;
        }
        const edgeStartPoints = this.getEdgeStartPoints(edge);
        if (!edgeStartPoints) return [];
        const edgeMiddle = DiagramUtils.getMidPosition(edgeStartPoints.start1, edgeStartPoints.start2);

        const nodeRadius1 = this.getNodeRadius(edge.busNode1 ?? '-1', edge.node1 ?? '-1');
        const nodeRadius2 = this.getNodeRadius(edge.busNode2 ?? '-1', edge.node2 ?? '-1');

        const edgePoints = edge.points
            ? DiagramUtils.getEdgePoints(edgeStartPoints.start1, edgeStartPoints.start2, edge.points.slice())
            : undefined;

        this.redrawEdge(
            edgeNode,
            edgePoints !== undefined ? edgePoints[0] : [edgeStartPoints.start1, edgeMiddle],
            edgePoints !== undefined ? edgePoints[1] : [edgeStartPoints.start2, edgeMiddle],
            nodeRadius1,
            nodeRadius2,
            edgeType,
            edge.points != undefined
        );

        // if dangling line edge -> redraw boundary node
        if (edgeType == DiagramUtils.EdgeType.DANGLING_LINE) {
            this.redrawBoundaryNode(
                edgeNodes[1],
                DiagramUtils.getAngle(edgeStartPoints.start2, edgeMiddle),
                nodeRadius2[1]
            );
            if (vlNode.id == edgeNodes[1]?.id) {
                // if boundary node moved -> redraw other voltage level node
                this.redrawOtherVoltageLevelNode(edgeNodes[0]);
            }
        } else {
            // redraw other voltage level node
            const otherNode: SVGGraphicsElement | null = this.getOtherNode(edgeNodes, vlNode);
            this.redrawOtherVoltageLevelNode(otherNode);
        }

        if (this.bendLines && edge.points == undefined) {
            this.moveLinePoint(edge.svgId, edgeMiddle);
        }
    }

    private isThreeWtEdge(edgeType: DiagramUtils.EdgeType, edgeNode: SVGGraphicsElement) {
        if (edgeType == DiagramUtils.EdgeType.THREE_WINDINGS_TRANSFORMER) {
            return true;
        }
        const pst3wtEdge =
            edgeType == DiagramUtils.EdgeType.PHASE_SHIFT_TRANSFORMER &&
            edgeNode.parentElement?.classList.contains('nad-3wt-edges');
        return pst3wtEdge ?? false;
    }

    private getEdgeStartPoints(edge: EdgeMetadata): { start1: Point; start2: Point } | null {
        const vlNode1: SVGGraphicsElement | null = this.svgDiv.querySelector("[id='" + edge.node1 + "']");
        const vlNode2: SVGGraphicsElement | null = this.svgDiv.querySelector("[id='" + edge.node2 + "']");
        if (!vlNode1 || !vlNode2) return null;

        const nodeRadius1 = this.getNodeRadius(edge.busNode1 ?? '-1', edge.node1 ?? '-1');
        const nodeRadius2 = this.getNodeRadius(edge.busNode2 ?? '-1', edge.node2 ?? '-1');

        const start1 = this.getEdgeStart(
            edge.busNode1,
            nodeRadius1[1],
            vlNode1,
            edge.points ? new Point(edge.points[0].x, edge.points[0].y) : vlNode2
        );

        const start2 = this.getEdgeStart(
            edge.busNode2,
            nodeRadius2[1],
            vlNode2,
            edge.points
                ? new Point(edge.points[edge.points.length - 1].x, edge.points[edge.points.length - 1].y)
                : vlNode1
        );

        return { start1, start2 };
    }

    private getEdgeStart(
        busNodeId: string | null,
        outerRadius: number,
        point1: SVGGraphicsElement | null,
        point2: SVGGraphicsElement | null | Point
    ): Point {
        const unknownBusNode = busNodeId != null && busNodeId.length == 0;
        return DiagramUtils.getPointAtDistance(
            DiagramUtils.getPosition(point1),
            point2 instanceof Point ? point2 : DiagramUtils.getPosition(point2),
            unknownBusNode ? outerRadius + this.svgParameters.getUnknownBusNodeExtraRadius() : outerRadius
        );
    }

    private redrawEdge(
        edgeNode: SVGGraphicsElement,
        halfEdgePoints1: Point[],
        halfEdgePoints2: Point[],
        nodeRadius1: [number, number, number],
        nodeRadius2: [number, number, number],
        edgeType: DiagramUtils.EdgeType,
        bentLine: boolean
    ) {
        const isTransformerEdge =
            edgeType == DiagramUtils.EdgeType.TWO_WINDINGS_TRANSFORMER ||
            edgeType == DiagramUtils.EdgeType.PHASE_SHIFT_TRANSFORMER;
        const isHVDCLineEdge = edgeType == DiagramUtils.EdgeType.HVDC_LINE;

        this.redrawHalfEdge(edgeNode, '1', halfEdgePoints1.slice(), isTransformerEdge, nodeRadius1, bentLine);
        this.redrawHalfEdge(edgeNode, '2', halfEdgePoints2.slice(), isTransformerEdge, nodeRadius2, bentLine);

        if (isTransformerEdge) {
            this.redrawTransformer(
                edgeNode,
                halfEdgePoints1[halfEdgePoints1.length - 2],
                halfEdgePoints1[halfEdgePoints1.length - 1],
                halfEdgePoints2[halfEdgePoints2.length - 2],
                halfEdgePoints2[halfEdgePoints2.length - 1],
                edgeType
            );
        } else if (isHVDCLineEdge) {
            this.redrawConverterStation(
                edgeNode,
                halfEdgePoints1[halfEdgePoints1.length - 2],
                halfEdgePoints1[halfEdgePoints1.length - 1],
                halfEdgePoints2[halfEdgePoints2.length - 2],
                halfEdgePoints2[halfEdgePoints2.length - 1]
            );
        }
        // if present, move edge name
        if (this.svgParameters.getEdgeNameDisplayed()) {
            this.updateEdgeName(
                edgeNode,
                halfEdgePoints1[halfEdgePoints1.length - 1],
                halfEdgePoints1[halfEdgePoints1.length - 2]
            );
        }
        // store edge angles, to use them for bus node redrawing
        this.edgeAngles.set(edgeNode.id + '.1', DiagramUtils.getAngle(halfEdgePoints1[0], halfEdgePoints1[1]));
        this.edgeAngles.set(edgeNode.id + '.2', DiagramUtils.getAngle(halfEdgePoints2[0], halfEdgePoints2[1]));
    }

    private redrawHalfEdge(
        edgeNode: SVGGraphicsElement,
        side: string,
        polylinePoints: Point[],
        transformerEdge: boolean,
        nodeRadius: [number, number, number],
        bentLine: boolean
    ) {
        // get half edge element
        const halfEdge: SVGGraphicsElement | null = edgeNode.querySelector("[id='" + edgeNode.id + '.' + side + "']");
        // get polyline
        const polylineElement: SVGGraphicsElement | null | undefined = halfEdge?.querySelector('polyline');

        // if transformer edge reduce edge polyline, leaving space for the transformer
        if (transformerEdge) {
            polylinePoints[polylinePoints.length - 1] = DiagramUtils.getPointAtDistance(
                polylinePoints[polylinePoints.length - 1],
                polylinePoints[polylinePoints.length - 2],
                1.5 * this.svgParameters.getTransformerCircleRadius()
            );
        }

        const polyline: string = polylinePoints.map((p) => DiagramUtils.getFormattedPoint(p)).join(' ');
        polylineElement?.setAttribute('points', polyline);

        // redraw edge arrow and label
        if (halfEdge != null && halfEdge.children.length > 1) {
            this.redrawEdgeArrowAndLabel(
                halfEdge,
                polylinePoints[0],
                polylinePoints.length == 2 ? null : polylinePoints[1],
                polylinePoints[polylinePoints.length - 1],
                nodeRadius,
                bentLine
            );
        }
    }

    private redrawTransformer(
        edgeNode: SVGGraphicsElement,
        startPolyline1: Point,
        endPolyline1: Point,
        startPolyline2: Point,
        endPolyline2: Point,
        edgeType: DiagramUtils.EdgeType
    ) {
        const transformerElement: SVGGraphicsElement = edgeNode.lastElementChild as SVGGraphicsElement;
        // move transformer circles
        const transformerCircles: NodeListOf<SVGGraphicsElement> = transformerElement?.querySelectorAll('circle');
        this.redrawTransformerCircle(
            transformerCircles.item(0),
            startPolyline1,
            DiagramUtils.getPointAtDistance(
                endPolyline1,
                startPolyline1,
                1.5 * this.svgParameters.getTransformerCircleRadius()
            )
        );
        this.redrawTransformerCircle(
            transformerCircles.item(1),
            startPolyline2,
            DiagramUtils.getPointAtDistance(
                endPolyline2,
                startPolyline2,
                1.5 * this.svgParameters.getTransformerCircleRadius()
            )
        );
        // if phase shifting transformer move transformer arrow
        const isPSTransformerEdge = edgeType == DiagramUtils.EdgeType.PHASE_SHIFT_TRANSFORMER;
        if (isPSTransformerEdge) {
            this.redrawTransformerArrow(
                transformerElement,
                startPolyline1,
                endPolyline1,
                DiagramUtils.getMidPosition(endPolyline1, endPolyline2)
            );
        }
    }

    private redrawTransformerCircle(transformerCircle: SVGGraphicsElement, startPolyline: Point, endPolyline: Point) {
        const circleCenter: Point = DiagramUtils.getPointAtDistance(
            endPolyline,
            startPolyline,
            -this.svgParameters.getTransformerCircleRadius()
        );
        transformerCircle.setAttribute('cx', DiagramUtils.getFormattedValue(circleCenter.x));
        transformerCircle.setAttribute('cy', DiagramUtils.getFormattedValue(circleCenter.y));
    }

    private redrawTransformerArrow(
        transformerElement: SVGGraphicsElement,
        startPolyline: Point,
        endPolyline: Point,
        transformerCenter: Point
    ) {
        const arrowPath: SVGGraphicsElement | null = transformerElement.querySelector('path');
        const matrix: string = DiagramUtils.getTransformerArrowMatrixString(
            startPolyline,
            endPolyline,
            transformerCenter,
            this.svgParameters.getTransformerCircleRadius()
        );
        arrowPath?.setAttribute('transform', 'matrix(' + matrix + ')');
    }

    private redrawConverterStation(
        edgeNode: SVGGraphicsElement,
        startPolyline1: Point,
        endPolyline1: Point,
        startPolyline2: Point,
        endPolyline2: Point
    ) {
        const converterStationElement: SVGGraphicsElement = edgeNode.lastElementChild as SVGGraphicsElement;
        const polylinePoints: string = DiagramUtils.getConverterStationPolyline(
            startPolyline1,
            endPolyline1,
            startPolyline2,
            endPolyline2,
            this.svgParameters.getConverterStationWidth()
        );
        const polyline: SVGGraphicsElement | null = converterStationElement.querySelector('polyline');
        polyline?.setAttribute('points', polylinePoints);
    }

    private redrawLoopEdgeGroup(edges: EdgeMetadata[], position: Point) {
        edges.forEach((edge) => {
            // get edge element
            if (!edge.svgId) {
                return;
            }
            this.updateSvgElementPosition(edge.svgId, this.getTranslation(position));
        });
    }

    private updateEdgeName(edgeNode: SVGGraphicsElement, anchorPoint: Point, edgeStart: Point) {
        const positionElement: SVGGraphicsElement | null = edgeNode.querySelector(
            '.nad-edge-label'
        ) as SVGGraphicsElement;
        if (positionElement != null) {
            // move edge name position
            positionElement.setAttribute('transform', 'translate(' + DiagramUtils.getFormattedPoint(anchorPoint) + ')');
            const angleElement: SVGGraphicsElement | null = positionElement.querySelector('text') as SVGGraphicsElement;
            if (angleElement != null) {
                // change edge name angle
                const edgeNameAngle = DiagramUtils.getEdgeNameAngle(edgeStart, anchorPoint);
                angleElement.setAttribute('transform', 'rotate(' + DiagramUtils.getFormattedValue(edgeNameAngle) + ')');
            }
        }
    }

    private redrawVoltageLevelNode(node: SVGGraphicsElement | null, busNodeEdges: Map<string, EdgeMetadata[]>) {
        if (node != null) {
            // get buses belonging to voltage level
            const busNodes: BusNodeMetadata[] | undefined = this.diagramMetadata?.busNodes.filter(
                (busNode) => busNode.vlNode == node.id
            );
            // if single bus voltage level -> do not redraw anything
            if (busNodes !== undefined && busNodes.length <= 1) {
                return;
            }
            // sort buses by index
            const sortedBusNodes: BusNodeMetadata[] = DiagramUtils.getSortedBusNodes(busNodes);
            const traversingBusEdgesAngles: number[] = [];
            for (let index = 0; index < sortedBusNodes.length; index++) {
                const busNode = sortedBusNodes[index];
                // skip redrawing of first bus
                if (index > 0) {
                    this.redrawBusNode(node, busNode, index, traversingBusEdgesAngles);
                }
                // add angles of edges starting from bus to traversing edges angles
                const busEdges = busNodeEdges.get(busNode.svgId) ?? [];
                busEdges.forEach((edge) => {
                    const edgeAngle = this.getEdgeAngle(busNode, edge, edge.svgId, edge.node1 == edge.node2);
                    if (typeof edgeAngle !== 'undefined') {
                        traversingBusEdgesAngles.push(edgeAngle);
                    }
                });
            }
        }
    }

    private getEdgeAngle(busNode: BusNodeMetadata, edge: EdgeMetadata, edgeId: string, isLoopEdge: boolean) {
        const halfEdgeId = busNode.svgId == edge.busNode1 ? edgeId + '.1' : edgeId + '.2';
        if (!this.edgeAngles.has(halfEdgeId)) {
            // if not yet stored in angle map -> compute and store it
            const halfEdgeDrawElement: HTMLElement | null = <HTMLElement>(
                (this.svgDiv.querySelector("[id='" + halfEdgeId + "']")?.querySelector('path, polyline') as Element)
            );
            if (halfEdgeDrawElement != null) {
                const angle = isLoopEdge
                    ? DiagramUtils.getPathAngle(halfEdgeDrawElement)
                    : DiagramUtils.getPolylineAngle(halfEdgeDrawElement);
                if (angle != null) {
                    this.edgeAngles.set(halfEdgeId, angle);
                }
            }
        }
        return this.edgeAngles.get(halfEdgeId);
    }

    private redrawBusNode(
        node: SVGGraphicsElement,
        busNode: BusNodeMetadata,
        busIndex: number,
        traversingBusEdgesAngles: number[]
    ) {
        const busNodeRadius = DiagramUtils.getNodeRadius(
            busNode.nbNeighbours == null ? 0 : busNode.nbNeighbours,
            this.svgParameters.getVoltageLevelCircleRadius(),
            busIndex,
            this.svgParameters.getInterAnnulusSpace()
        );
        const edgeAngles = Object.assign(
            [],
            traversingBusEdgesAngles.sort(function (a, b) {
                return a - b;
            })
        );
        edgeAngles.push(edgeAngles[0] + 2 * Math.PI);
        const path: string = DiagramUtils.getFragmentedAnnulusPath(
            edgeAngles,
            busNodeRadius,
            this.svgParameters.getNodeHollowWidth()
        );
        const busElement: HTMLElement | null = <HTMLElement>node.querySelectorAll('.nad-busnode')[busIndex];
        if (busElement != null) {
            busElement.setAttribute('d', path);
        }
    }

    private redrawOtherVoltageLevelNode(otherNode: SVGGraphicsElement | null) {
        if (otherNode != null) {
            // get other voltage level node edges
            const edges: EdgeMetadata[] | undefined = this.diagramMetadata?.edges.filter(
                (edge) => edge.node1 == (otherNode?.id ?? -1) || edge.node2 == (otherNode?.id ?? -1)
            );
            // group other voltage level node edges by bus node
            const busNodeEdges: Map<string, EdgeMetadata[]> = new Map<string, EdgeMetadata[]>();
            edges?.forEach((edge) => {
                if (edge.node1 == edge.node2) {
                    // loop edge
                    this.addBusNodeEdge(edge.busNode1, edge, busNodeEdges);
                    this.addBusNodeEdge(edge.busNode2, edge, busNodeEdges);
                } else {
                    const busNodeId = edge.node1 == otherNode?.id ? edge.busNode1 : edge.busNode2;
                    this.addBusNodeEdge(busNodeId, edge, busNodeEdges);
                }
            });
            // redraw other voltage level node
            this.redrawVoltageLevelNode(otherNode, busNodeEdges);
        }
    }

    private redrawThreeWtEdge(edge: EdgeMetadata, edgeNode: SVGGraphicsElement, vlNode: SVGGraphicsElement) {
        const position = DiagramUtils.getPosition(vlNode);
        const twtEdge: HTMLElement = <HTMLElement>edgeNode.firstElementChild;
        if (twtEdge != null) {
            const points = DiagramUtils.getPolylinePoints(twtEdge);
            if (points != null) {
                // compute polyline points
                const edgeNodes = this.getEdgeNodes(edge, vlNode);
                const threeWtMoved = edgeNodes[1]?.id == this.draggedElement?.id;
                const nodeRadius1 = this.getNodeRadius(edge.busNode1 ?? '-1', edge.node1 ?? '-1');
                const edgeStart = this.getEdgeStart(edge.busNode1, nodeRadius1[1], edgeNodes[0], edgeNodes[1]);
                const translation = this.getTranslation(position);
                const edgeEnd = threeWtMoved
                    ? new Point(
                          points[points.length - 1].x + translation.x,
                          points[points.length - 1].y + translation.y
                      )
                    : points[points.length - 1];
                // move polyline
                const polylinePoints: string = DiagramUtils.getFormattedPolyline(edgeStart, null, edgeEnd);
                twtEdge.setAttribute('points', polylinePoints);
                // redraw edge arrow and label
                if (edgeNode.children.length > 1) {
                    this.redrawEdgeArrowAndLabel(edgeNode, edgeStart, null, edgeEnd, nodeRadius1, false);
                }
                // store edge angles, to use them for bus node redrawing
                this.edgeAngles.set(edgeNode.id + '.1', DiagramUtils.getAngle(edgeStart, edgeEnd));
                // redraw voltage level node connected to three windings transformer
                if (threeWtMoved) {
                    this.redrawOtherVoltageLevelNode(edgeNodes[0]);
                }
            }
        }
    }

    private redrawBoundaryNode(node: SVGGraphicsElement | null, edgeStartAngle: number, busOuterRadius: number) {
        if (node != null) {
            const path: string = DiagramUtils.getBoundarySemicircle(edgeStartAngle, busOuterRadius);
            const pathElement: HTMLElement | null = <HTMLElement>node.firstElementChild;
            if (pathElement != null && pathElement.tagName == 'path') {
                pathElement.setAttribute('d', path);
            }
        }
    }

    private callSelectNodeCallback(mousePosition: Point) {
        // call the select node callback, if defined
        if (this.onSelectNodeCallback != null) {
            // get selected node from metadata
            const node: NodeMetadata | undefined = this.diagramMetadata?.nodes.find(
                (node) => node.svgId == this.selectedElement?.id
            );
            if (node != null) {
                this.onSelectNodeCallback(node.equipmentId, node.svgId, mousePosition);
            }
        }
    }

    public getCurrentlyMaxDisplayedSize(): number {
        const viewbox = this.getViewBox();
        return Math.max(viewbox?.height || 0, viewbox?.width || 0);
    }

    public checkAndUpdateLevelOfDetail(svg: SVGSVGElement) {
        const maxDisplayedSize = this.getCurrentlyMaxDisplayedSize();
        const previousMaxDisplayedSize = this.getPreviousMaxDisplayedSize();
        // in case of bad or unset values NaN or Infinity, this condition is skipped and the function behaves as if zoom changed
        if (
            Math.abs(previousMaxDisplayedSize - maxDisplayedSize) / previousMaxDisplayedSize <
            dynamicCssRulesUpdateThreshold
        ) {
            return;
        }
        this.setPreviousMaxDisplayedSize(maxDisplayedSize);

        //Workaround chromium (tested on edge and google-chrome 131) doesn't
        //redraw things with percentages on viewbox changes but it should, so
        //we force it. This is not strictly related to the enableLevelOfDetail
        //and dynamic css feature, but it turns out that we use percentages in
        //css only in the case where enableLevelOfDetail=true, so we can do the
        //workaround here at each viewbox change until we have other needs or
        //until we remove the workaround entirely. Firefox does correctly
        //redraw, but we force for everyone to have the same behavior
        //everywhere and detect problems more easily. We can't use
        //innerHtml+='' on the <style> tags because values set with
        //setProperty(key, value) in updateSvgCssDisplayValue are not reflected
        //in the html text so the innerHTML trick has the effect of resetting
        //them. So instead of doing it on the svg, we do it on all its children
        //that are not style elements. This won't work if there are deeply
        //nested style elements that need dynamic css rules but in practice
        //only the root style element has dynamic rules so it's ok.
        //TODO Remove this when chromium fixes their bug.
        //TODO If this workaround causes problems, we can find a better way to
        //force a redraw that doesnt change the elements in the dom.
        const innerSvg = svg.querySelector('svg');
        if (innerSvg) {
            for (const child of innerSvg.children) {
                // annoying, sometimes lowercase (html), sometimes uppercase (xml in xhtml or svg))
                if (child.nodeName.toUpperCase() != 'STYLE') {
                    child.innerHTML += '';
                }
            }
            const zoomLevel = this.getZoomLevel(maxDisplayedSize);
            const isZoomLevelClassDefined = [...innerSvg.classList].some((c) =>
                c.startsWith(NetworkAreaDiagramViewer.ZOOM_CLASS_PREFIX)
            );
            if (!isZoomLevelClassDefined || zoomLevel != this.lastZoomLevel) {
                innerSvg.setAttribute('class', NetworkAreaDiagramViewer.ZOOM_CLASS_PREFIX + zoomLevel);
                this.lastZoomLevel = zoomLevel;
            }
        }
    }

    private getZoomLevel(maxDisplayedSize: number): number {
        for (const zoomLevel of this.zoomLevels) {
            if (maxDisplayedSize >= zoomLevel) {
                return zoomLevel;
            }
        }
        return 0;
    }

    public setJsonBranchStates(branchStates: string) {
        const branchStatesArray: BranchState[] = JSON.parse(branchStates);
        this.setBranchStates(branchStatesArray);
    }

    public setBranchStates(branchStates: BranchState[]) {
        branchStates.forEach((branchState) => {
            if (!this.edgesMap.has(branchState.branchId)) {
                const edge = (this.diagramMetadata?.edges ?? []).find(
                    (edge) => edge.equipmentId == branchState.branchId
                );
                if (edge === undefined) {
                    console.warn('Skipping updating branch ' + branchState.branchId + ' labels: branch not found');
                    return;
                }
                this.edgesMap.set(branchState.branchId, edge);
            }
            const edgeId = this.edgesMap.get(branchState.branchId)?.svgId ?? '-1';
            this.setBranchSideLabel(branchState.branchId, '1', edgeId, branchState.value1);
            this.setBranchSideLabel(branchState.branchId, '2', edgeId, branchState.value2);
            this.setBranchSideConnection(branchState.branchId, '1', edgeId, branchState.connected1);
            this.setBranchSideConnection(branchState.branchId, '2', edgeId, branchState.connected2);

            const edge = (this.diagramMetadata?.edges ?? []).find((edge) => edge.equipmentId == branchState.branchId);

            if (branchState.connectedBus1 && edge) {
                this.setBranchBusConnection(edge, branchState.branchId, '1', branchState.connectedBus1);
            }
            if (branchState.connectedBus2 && edge) {
                this.setBranchBusConnection(edge, branchState.branchId, '2', branchState.connectedBus2);
            }
        });
    }

    public setJsonVoltageLevelStates(voltageLevelStates: string) {
        const voltageLevelStatesArray: VoltageLevelState[] = JSON.parse(voltageLevelStates);
        this.setVoltageLevelStates(voltageLevelStatesArray);
    }

    public setVoltageLevelStates(voltageLevelStates: VoltageLevelState[]) {
        voltageLevelStates.forEach((vlState) => {
            const textNodeId = this.getTextNodeIdFromEquipmentId(vlState.voltageLevelId);
            if (!textNodeId) {
                console.warn(`Text node for ${vlState.voltageLevelId} not found`);
                return;
            }

            const textNodeElement = this.container.querySelector(`[id='${textNodeId}']`);
            if (!textNodeElement) {
                console.warn(`Text node element ${textNodeId} not found in DOM`);
                return;
            }

            const vlNodeId = DiagramUtils.getVoltageLevelNodeId(textNodeId);

            // Get all buses for this voltage level
            const vlBusNodes = this.diagramMetadata?.busNodes.filter((bus) => bus.vlNode === vlNodeId);
            if (!vlBusNodes || vlBusNodes.length === 0) {
                console.warn(`No bus nodes found for voltage level ${vlState.voltageLevelId}`);
                return;
            }

            // Get span elements
            const spans = textNodeElement.querySelectorAll('div span');

            vlState.busValue.forEach((busValue) => {
                // Find the bus node metadata by id
                const busNode = vlBusNodes.find((bus) => bus.equipmentId === busValue.busId);
                if (!busNode) return;

                const rowIndex = busNode.index;

                if (rowIndex < spans.length) {
                    const div = spans[rowIndex].parentElement;
                    if (
                        div &&
                        div.childNodes.length > 1 &&
                        div.childNodes[div.childNodes.length - 1].nodeType === Node.TEXT_NODE
                    ) {
                        const voltage = busValue.voltage.toFixed(this.svgParameters.getVoltageValuePrecision());
                        const angle = busValue.angle.toFixed(this.svgParameters.getAngleValuePrecision());
                        div.childNodes[div.childNodes.length - 1].textContent = `${voltage} kV / ${angle}°`;
                    }
                }
            });
        });
    }

    private setBranchSideLabel(branchId: string, side: string, edgeId: string, value: number | string) {
        const arrowGElement: SVGGraphicsElement | null = this.svgDiv.querySelector(
            "[id='" + edgeId + '.' + side + "'] .nad-edge-infos g"
        );
        if (arrowGElement !== null) {
            arrowGElement.classList.remove('nad-state-in', 'nad-state-out');
            if (typeof value === 'number') {
                arrowGElement.classList.add(DiagramUtils.getArrowClass(value));
            }
            const branchLabelElement = arrowGElement.querySelector('text');
            if (branchLabelElement !== null) {
                branchLabelElement.innerHTML =
                    typeof value === 'number' ? value.toFixed(this.getEdgeInfoValuePrecision()) : value;
            } else {
                console.warn('Skipping updating branch ' + branchId + ' side ' + side + ' label: text not found');
            }
        } else {
            console.warn('Skipping updating branch ' + branchId + ' side ' + side + ' label: label not found');
        }
    }

    private getEdgeInfoValuePrecision() {
        const edgeInfoDisplayed = this.svgParameters.getEdgeInfoDisplayed();
        switch (edgeInfoDisplayed) {
            case EdgeInfoEnum.ACTIVE_POWER:
            case EdgeInfoEnum.REACTIVE_POWER:
                return this.svgParameters.getPowerValuePrecision();
            case EdgeInfoEnum.CURRENT:
                return this.svgParameters.getCurrentValuePrecision();
            default:
                return 0;
        }
    }

    private setBranchSideConnection(branchId: string, side: string, edgeId: string, connected: boolean | undefined) {
        const halfEdge: SVGGraphicsElement | null = this.svgDiv.querySelector("[id='" + edgeId + '.' + side + "']");
        if (halfEdge !== null) {
            if (connected == undefined || connected) {
                halfEdge.classList.remove('nad-disconnected');
            } else {
                halfEdge.classList.add('nad-disconnected');
            }
        } else {
            console.warn('Skipping updating branch ' + branchId + ' side ' + side + ' status: edge not found');
        }
    }

    /**
     * Updates the connection between a branch and a bus in the electrical network diagram
     * @param edge - the edge to be modified
     * @param branchId - the ID of the branch
     * @param side - The side of the branch to connect ('1' or '2')
     * @param busId - The ID of the target bus to connect to
     */
    private setBranchBusConnection(edge: EdgeMetadata, branchId: string, side: string, busId: string) {
        const targetBusNode = this.diagramMetadata?.busNodes.find((busNode) => busNode.equipmentId === busId);
        if (!targetBusNode) {
            console.warn(
                'Skipping updating branch ' +
                    branchId +
                    ' side ' +
                    side +
                    ' status: Bus ' +
                    busId +
                    ' not found in metadata'
            );
            return;
        }

        const currentBusNodeId = side === '1' ? edge.busNode1 : edge.busNode2;
        const currentBusNode = this.diagramMetadata?.busNodes.find((busNode) => busNode.svgId === currentBusNodeId);

        if (currentBusNode && currentBusNode.vlNode !== targetBusNode.vlNode) {
            console.warn(
                'Skipping updating branch ' +
                    branchId +
                    ' side ' +
                    side +
                    ' status: Cannot connect to bus from different voltage level'
            );
            return;
        }

        if (side === '1') {
            edge.busNode1 = targetBusNode.svgId;
        } else {
            edge.busNode2 = targetBusNode.svgId;
        }

        const vlElement = this.container.querySelector(`[id='${targetBusNode.vlNode}']`) as SVGGraphicsElement;
        if (!vlElement) {
            console.warn(`VoltageLevel ${targetBusNode.vlNode} not found`);
            return;
        }

        const edgeGroup = this.diagramMetadata?.edges.filter(
            (e) =>
                (e.node1 === edge.node1 && e.node2 === edge.node2) || (e.node1 === edge.node2 && e.node2 === edge.node1)
        );
        if (edgeGroup) {
            this.redrawEdgeGroup(edgeGroup, vlElement);
        }
    }

    private onMouseRightDown(event: MouseEvent) {
        const elementData = DiagramUtils.getRightClickableElementData(
            event.target as SVGElement,
            this.diagramMetadata?.nodes,
            this.diagramMetadata?.textNodes,
            this.diagramMetadata?.edges
        );
        if (!elementData) {
            return;
        }
        const mousePosition: Point = this.getMousePosition(event);
        this.onRightClickCallback?.(elementData.svgId, elementData.equipmentId, elementData.type, mousePosition);
    }

    public zoomToFit() {
        const viewBox = DiagramUtils.getViewBox(
            this.diagramMetadata?.nodes,
            this.diagramMetadata?.textNodes,
            this.svgParameters
        );
        this.svgDraw?.viewbox(viewBox.x, viewBox.y, viewBox.width, viewBox.height);
    }

    public zoomIn() {
        const zoom = this.svgDraw?.zoom() ?? 1;
        this.svgDraw?.zoom(1.1 * zoom);
    }

    public zoomOut() {
        const zoom = this.svgDraw?.zoom() ?? 1;
        this.svgDraw?.zoom(0.9 * zoom);
    }

    public saveSvg() {
        this.addStyle();
        const userViewBox: DiagramUtils.ViewBox = {
            x: this.svgDraw?.viewbox().x ?? 0,
            y: this.svgDraw?.viewbox().y ?? 0,
            width: this.svgDraw?.viewbox().width ?? 0,
            height: this.svgDraw?.viewbox().height ?? 0,
        };
        this.zoomToFit();
        const blobData = [this.getSvg() ?? ''];
        const blob = new Blob(blobData, { type: 'image/svg+xml' });
        this.downloadFile(blob, 'nad.svg');
        this.svgDraw?.viewbox(userViewBox.x, userViewBox.y, userViewBox.width, userViewBox.height);
        this.removeStyle();
    }

    private downloadFile(blob: Blob, filename: string) {
        const a = document.createElement('a');
        a.download = filename;
        a.href = URL.createObjectURL(blob);
        a.click();
        a.remove();
    }

    private addStyle() {
        // add style, if not present
        if (this.svgParameters.getCssLocation() == CssLocationEnum.EXTERNAL_NO_IMPORT) {
            const styleElement = DiagramUtils.getStyle(document.styleSheets, this.svgDraw?.node);
            const gElement = this.svgDraw?.node.querySelector('g');
            gElement?.before(styleElement);
        }
    }

    private removeStyle() {
        // remove style, if added
        if (this.svgParameters.getCssLocation() == CssLocationEnum.EXTERNAL_NO_IMPORT) {
            const styleElement: HTMLElement | null = this.svgDiv.querySelector('style');
            styleElement?.remove();
        }
    }

    public savePng(backgroundColor?: string) {
        this.copyPng(true, backgroundColor);
    }

    public screenshot(backgroundColor?: string) {
        this.copyPng(false, backgroundColor);
    }

    private copyPng(copyToFile: boolean, backgroundColor?: string) {
        this.addStyle();
        this.addBackgroundColor(backgroundColor);
        const svgXml = DiagramUtils.getSvgXml(this.getSvg());
        const image = new Image();
        image.src = svgXml;
        image.onload = () => {
            const png = DiagramUtils.getPngFromImage(image);
            const blob = DiagramUtils.getBlobFromPng(png);
            if (copyToFile) {
                this.downloadFile(blob, 'nad.png');
            } else {
                this.copyToClipboard(blob);
            }
        };
        this.removeBackgroundColor(backgroundColor);
        this.removeStyle();
    }

    private addBackgroundColor(backgroundColor?: string) {
        if (backgroundColor) {
            this.svgDraw?.node.style.setProperty('background-color', backgroundColor);
        }
    }

    private removeBackgroundColor(backgroundColor?: string) {
        if (backgroundColor) {
            this.svgDraw?.node.style.removeProperty('background-color');
        }
    }

    private copyToClipboard(blob: Blob) {
        navigator.clipboard
            .write([
                new ClipboardItem({
                    [blob.type]: blob,
                }),
            ])
            .then(() => {
                const keyframes = [
                    { backgroundColor: 'gray', offset: 0 },
                    { backgroundColor: 'white', offset: 0.5 },
                ];
                const timing = { duration: 500, iterations: 1 };
                this.svgDiv.animate(keyframes, timing);
            });
    }

    private handleHighlightableElementHover(element: SVGElement, mousePosition: Point): void {
        if (isTextNode(element)) {
            const textNode = this.diagramMetadata?.textNodes.find((node) => node.svgId === element.id);
            if (textNode) {
                this.highlightRelatedElements(textNode);
                this.onToggleHoverCallback?.(
                    true,
                    mousePosition,
                    textNode.equipmentId,
                    ElementType[ElementType.TEXT_NODE]
                );
            }
        } else if (isVoltageLevelElement(element)) {
            const vlNode = this.diagramMetadata?.nodes.find((node) => node.svgId === element.id);
            if (vlNode) {
                this.highlightRelatedElements(vlNode);
                this.onToggleHoverCallback?.(
                    true,
                    mousePosition,
                    vlNode.equipmentId,
                    ElementType[ElementType.VOLTAGE_LEVEL]
                );
            }
        }
    }

    private handleEdgeHover(element: SVGElement, mousePosition: Point): void {
        const edge = this.diagramMetadata?.edges.find((edge) => edge.svgId === element.id);
        if (edge) {
            const equipmentId = edge.equipmentId ?? '';
            const edgeType = DiagramUtils.getStringEdgeType(edge) ?? '';
            this.onToggleHoverCallback?.(true, mousePosition, equipmentId, edgeType);

            // Show preview points for bending if bend lines is enabled and edge is bendable
            if (this.bendLines) {
                const isBendable = this.bendableLines.some((bendableLine) => bendableLine === edge.svgId);
                if (isBendable) {
                    this.showEdgePreviewPoints(edge);
                }
            }
        }
    }

    private highlightRelatedElements(element: NodeMetadata | TextNodeMetadata): void {
        if (!this.diagramMetadata) return;

        const vlNodeId = 'vlNode' in element ? element.vlNode : element.svgId;
        const relatedBusNodes = this.diagramMetadata.busNodes.filter((busNode) => busNode.vlNode === vlNodeId);
        const relatedTextNode = this.diagramMetadata.textNodes.find((textNode) => textNode.vlNode === vlNodeId);

        relatedBusNodes.forEach((busNode) => this.addHighlightBusClass(busNode.svgId));
        if (relatedTextNode) {
            this.addHighlightTextClass(relatedTextNode.svgId);
        }
    }

    private addHighlightBusClass(svgId: string) {
        const element = this.svgDiv.querySelector(`[id='${svgId}']`);
        if (element) {
            element.classList.add('nad-busnode-highlight');
        }
    }
    private addHighlightTextClass(svgId: string) {
        const element = this.svgDiv.querySelector(`[id='${svgId}']`);
        if (element) {
            element.classList.add('nad-textnode-highlight');
        }
    }

    private clearHighlights() {
        const highlightedBusElements = this.svgDiv.querySelectorAll('.nad-busnode-highlight');
        const highlightedTextElements = this.svgDiv.querySelectorAll('.nad-textnode-highlight');
        highlightedBusElements.forEach((element) => {
            element.classList.remove('nad-busnode-highlight');
        });
        highlightedTextElements.forEach((element) => {
            element.classList.remove('nad-textnode-highlight');
        });
    }

    private handleHoverExit() {
        this.onToggleHoverCallback?.(false, null, '', '');
        this.clearHighlights();
        this.hideEdgePreviewPoints();
    }

    private getEditButtonBar(): HTMLDivElement {
        const buttonsDiv = document.createElement('div');
        buttonsDiv.id = 'edit-button-bar';
        buttonsDiv.style.display = 'flex';
        buttonsDiv.style.alignItems = 'center';
        buttonsDiv.style.position = 'absolute';
        buttonsDiv.style.right = '6px';
        buttonsDiv.style.top = '6px';

        const bendLinesButton = DiagramUtils.getBendLinesButton();
        buttonsDiv.appendChild(bendLinesButton);
        bendLinesButton.addEventListener('click', () => {
            if (this.bendLines) {
                this.disableLineBending();
                bendLinesButton.style.border = 'none';
                bendLinesButton.title = 'Enable line bending';
            } else {
                this.enableLineBending();
                if (this.bendLines) {
                    bendLinesButton.style.border = '2px solid orange';
                    bendLinesButton.title = 'Disable line bending';
                }
            }
        });
        return buttonsDiv;
    }

    private enableLineBending() {
        const linesPointsElement = document.createElementNS('http://www.w3.org/2000/svg', 'g');
        linesPointsElement.id = 'lines-points';
        linesPointsElement.classList.add('nad-line-points');
        const bendableEdges = DiagramUtils.getBendableLines(this.diagramMetadata?.edges);
        bendableEdges.forEach((edge) => {
            if (edge.points) {
                for (let index = 0; index < edge.points.length; index++) {
                    this.addLinePoint(
                        edge.svgId,
                        index,
                        new Point(edge.points[index].x, edge.points[index].y),
                        linesPointsElement
                    );
                }
                this.bendableLines.push(edge.svgId);
            } else {
                /*const edgeNode1: SVGGraphicsElement | null = this.svgDiv.querySelector("[id='" + edge.svgId + ".1']");
                const edgeNode2: SVGGraphicsElement | null = this.svgDiv.querySelector("[id='" + edge.svgId + ".2']");
                const middle1 = DiagramUtils.getEdgeMidPoint(edgeNode1);
                const middle2 = DiagramUtils.getEdgeMidPoint(edgeNode2);
                if (middle1 && middle2 && middle1.x == middle2.x && middle1.y == middle2.y) {
                    this.addLinePoint(edge.svgId, -1, new Point(middle1.x, middle1.y), linesPointsElement);
                    this.bendableLines.push(edge.svgId);
                    this.bendLines = true;
                }*/
                this.bendableLines.push(edge.svgId);
                this.bendLines = true;
            }
        });
        if (this.bendLines) {
            this.svgDraw?.node.firstElementChild?.appendChild(linesPointsElement);
        }
    }

    private addLinePoint(
        lineId: string,
        index: number,
        point: Point,
        linePointsElement?: SVGElement | null
    ): SVGElement {
        linePointsElement ??= this.svgDraw?.node.querySelector('#lines-points');
        const pointElement = DiagramUtils.createLinePointElement(lineId, point, index, false, this.linePointIndexMap);
        linePointsElement?.appendChild(pointElement);

        return pointElement;
    }

    private removeLinePoint(lineId: string) {
        const linePointElement = this.svgDraw?.node.querySelector(
            "[id='" + DiagramUtils.getLinePointId(lineId, 0) + "']"
        );
        linePointElement?.remove();
    }

    private disableLineBending() {
        const linePointsElement = this.svgDraw?.node.querySelector('#lines-points');
        linePointsElement?.remove();
        this.linePointIndexMap.clear();
        this.bendableLines = [];
        this.bendLines = false;
    }

    private moveLinePoint(svgId: string, newPosition: Point) {
        const linePointElement: SVGGraphicsElement | null = this.svgDiv.querySelector(
            "[id='" + DiagramUtils.getLinePointId(svgId, 0) + "']"
        );
        if (linePointElement) {
            this.updateNodePosition(linePointElement, newPosition);
        }
    }

    private onBendStart(bendableElem: SVGElement | undefined) {
        if (!bendableElem) {
            return;
        }

        // change cursor style
        const svg: HTMLElement = <HTMLElement>this.svgDraw?.node.firstElementChild?.parentElement;
        svg.style.cursor = 'grabbing';

        this.disablePanzoom(); // to avoid panning the whole SVG when bending a line
        this.bentElement = bendableElem as SVGGraphicsElement; // line point to be moved
        this.ctm = this.svgDraw?.node.getScreenCTM(); // used to compute mouse movement
        this.initialPosition = DiagramUtils.getPosition(this.bentElement); // used for the offset
    }

    private onBendLineStart(bendableElem: SVGElement | undefined, event: MouseEvent) {
        if (!bendableElem) {
            return;
        }

        // change cursor style
        const svg: HTMLElement = <HTMLElement>this.svgDraw?.node.firstElementChild?.parentElement;
        svg.style.cursor = 'grabbing';

        this.disablePanzoom(); // to avoid panning the whole SVG when bending a line
        this.ctm = this.svgDraw?.node.getScreenCTM(); // used to compute mouse movement
        const mousePosition = this.getMousePosition(event);
        this.removeLinePoint(bendableElem.id); // remove previously created line point
        const pointElement = this.addLinePoint(bendableElem.id, -1, mousePosition); // add line point, to be moved
        this.bentElement = pointElement as SVGGraphicsElement; // line point to be moved
        this.initialPosition = DiagramUtils.getPosition(this.bentElement); // used for the offset

        this.updateEdgeMetadata(this.bentElement, mousePosition, LineOperation.BEND);
    }

    private onStraightenStart(bendableElem: SVGElement | undefined) {
        if (!bendableElem) {
            return;
        }
        const edgeId = bendableElem.id !== undefined ? DiagramUtils.getEdgeId(bendableElem.id) : '-1';
        const edge: EdgeMetadata | undefined = this.diagramMetadata?.edges.find((edge) => edge.svgId == edgeId);
        if (edge?.points == undefined) {
            return;
        }
        this.disablePanzoom(); // to avoid panning the whole SVG when straightening a line
        this.straightenedElement = bendableElem as SVGGraphicsElement; // element to be straightened
    }

    private updateEdgeMetadata(
        linePointElement: SVGGraphicsElement,
        position: Point | null,
        lineOperation: LineOperation
    ) {
        const edge: EdgeMetadata | undefined = this.diagramMetadata?.edges.find(
            (edge) => edge.svgId == DiagramUtils.getEdgeId(linePointElement.id)
        );
        if (edge) {
            if (position && lineOperation == LineOperation.BEND) {
                this.updateEdgeMetadataWhenBending(edge, linePointElement, position);
            } else {
                this.updateEdgeMetadataWhenStraightening(edge, linePointElement);
            }
        }
    }

    private updateEdgeMetadataWhenBending(edge: EdgeMetadata, linePointElement: SVGGraphicsElement, position: Point) {
        const index = this.linePointIndexMap.get(linePointElement) ?? -1;
        if (index == -1) {
            // first time this point is added to metadata
            // get nodes for computing where to put the point in the list
            const node1 = this.diagramMetadata?.nodes.find((node) => node.svgId == edge.node1);
            const node2 = this.diagramMetadata?.nodes.find((node) => node.svgId == edge.node2);
            if (node1 && node2) {
                // insert the point in the list of points
                const linePoints = DiagramUtils.addPointToList(
                    edge.points?.slice(),
                    new Point(node1.x, node1.y),
                    new Point(node2.x, node2.y),
                    position
                );
                edge.points = linePoints.linePoints;
                // update line point elements with shifted index
                for (let i = edge.points.length - 1; i > linePoints.index; i--) {
                    const linePoint: SVGGraphicsElement | null = this.svgDiv.querySelector(
                        "[id='" + DiagramUtils.getLinePointId(edge.svgId, i) + "']"
                    );
                    if (linePoint) {
                        this.linePointIndexMap.set(linePoint, i);
                        linePoint.id = DiagramUtils.getLinePointId(edge.svgId, i + 1);
                    }
                }
                // update line point element
                this.linePointIndexMap.set(linePointElement, linePoints.index);
                linePointElement.id = DiagramUtils.getLinePointId(edge.svgId, linePoints.index + 1);
            }
        } else if (edge.points) {
            // update line point
            edge.points[index] = { x: DiagramUtils.round(position.x), y: DiagramUtils.round(position.y) };
        } else {
            // it should not come here, anyway, add the new point
            edge.points = [{ x: DiagramUtils.round(position.x), y: DiagramUtils.round(position.y) }];
        }
    }

    private updateEdgeMetadataWhenStraightening(edge: EdgeMetadata, linePointElement: SVGGraphicsElement) {
        const index = this.linePointIndexMap.get(linePointElement) ?? -1;
        if (edge.points) {
            // update line point elements with shifted index
            for (let i = index + 1; i < edge.points.length; i++) {
                const linePoint: SVGGraphicsElement | null = this.svgDiv.querySelector(
                    "[id='" + DiagramUtils.getLinePointId(edge.svgId, i + 1) + "']"
                );
                if (linePoint) {
                    this.linePointIndexMap.set(linePoint, i - 1);
                    linePoint.id = DiagramUtils.getLinePointId(edge.svgId, i);
                }
            }
            this.linePointIndexMap.delete(linePointElement);
            // delete point
            edge.points.splice(index, 1);
            if (edge.points.length == 0) {
                edge.points = undefined;
            }
        }
    }

    private redrawBentLine(linePoint: SVGGraphicsElement, lineOperation: LineOperation) {
        window.getSelection()?.empty();
        this.initialPosition = DiagramUtils.getPosition(linePoint);

        // get edge data
        const edgeId = linePoint.id !== undefined ? DiagramUtils.getEdgeId(linePoint.id) : '-1';
        const edge: EdgeMetadata | undefined = this.diagramMetadata?.edges.find((edge) => edge.svgId == edgeId);
        if (!edge || (lineOperation == LineOperation.BEND && !edge.points)) {
            return;
        }
        const edgeNode: SVGGraphicsElement | null = this.svgDiv.querySelector("[id='" + edgeId + "']");
        if (!edgeNode) {
            return;
        }
        const vlNode1: SVGGraphicsElement | null = this.svgDiv.querySelector("[id='" + edge?.node1 + "']");
        const vlNode2: SVGGraphicsElement | null = this.svgDiv.querySelector("[id='" + edge?.node2 + "']");
        const edgeType = DiagramUtils.getEdgeType(edge);

        const edgeStartPoints = this.getEdgeStartPoints(edge);
        if (!edgeStartPoints) return [];
        const edgeMiddle = DiagramUtils.getMidPosition(edgeStartPoints.start1, edgeStartPoints.start2);

        const nodeRadius1 = this.getNodeRadius(edge.busNode1 ?? '-1', edge.node1 ?? '-1');
        const nodeRadius2 = this.getNodeRadius(edge.busNode2 ?? '-1', edge.node2 ?? '-1');

        const edgePoints = edge.points
            ? DiagramUtils.getEdgePoints(edgeStartPoints.start1, edgeStartPoints.start2, edge.points.slice())
            : undefined;

        // bend line
        this.redrawEdge(
            edgeNode,
            edgePoints ? edgePoints[0] : [edgeStartPoints.start1, edgeMiddle],
            edgePoints ? edgePoints[1] : [edgeStartPoints.start2, edgeMiddle],
            nodeRadius1,
            nodeRadius2,
            edgeType,
            edge.points != undefined
        );
        this.redrawOtherVoltageLevelNode(vlNode1);
        this.redrawOtherVoltageLevelNode(vlNode2);
        if (edge.points && lineOperation == LineOperation.BEND) {
            // move line point
            const index = this.linePointIndexMap.get(linePoint) ?? 0;
            const position: Point = new Point(edge.points[index].x, edge.points[index].y);
            this.updateNodePosition(linePoint, position);
        } else {
            // delete line point
            linePoint.remove();
        }
    }

    private onBendEnd() {
        if (!this.bentElement) {
            return;
        }
        // update metadata and call callback
        this.callBendLineCallback(this.bentElement, LineOperation.BEND);
        // reset data
        this.bentElement = null;
        this.initialPosition = new Point(0, 0);
        this.ctm = null;
        this.enablePanzoom();

        // change cursor style back to normal
        const svg: HTMLElement = <HTMLElement>this.svgDraw?.node.firstElementChild?.parentElement;
        svg.style.removeProperty('cursor');
    }

    private onStraightenEnd() {
        if (!this.straightenedElement) {
            return;
        }
        // Update metadata
        this.updateEdgeMetadata(this.straightenedElement, null, LineOperation.STRAIGHTEN);
        // straighten line
        this.redrawBentLine(this.straightenedElement, LineOperation.STRAIGHTEN);
        // call callback
        this.callBendLineCallback(this.straightenedElement, LineOperation.STRAIGHTEN);
        // reset data
        this.straightenedElement = null;
        this.enablePanzoom();
    }

    private callBendLineCallback(linePointElement: SVGGraphicsElement, lineOperation: LineOperation) {
        if (this.onBendLineCallback) {
            const edge: EdgeMetadata | undefined = this.diagramMetadata?.edges.find(
                (edge) => edge.svgId == DiagramUtils.getEdgeId(linePointElement.id)
            );
            if (edge) {
                const linePoints: Point[] | null = edge.points
                    ? edge.points.map((point) => new Point(point.x, point.y))
                    : null;
                this.onBendLineCallback(
                    edge.svgId,
                    edge.equipmentId,
                    DiagramUtils.getStringEdgeType(edge),
                    linePoints,
                    LineOperation[lineOperation]
                );
            }
        }
    }

    private redrawEdgeArrowAndLabel(
        edgeNode: SVGGraphicsElement,
        startPolyline: Point,
        middlePolyline: Point | null, // if null -> straight line
        endPolyline: Point,
        nodeRadius: [number, number, number],
        bentLine: boolean
    ) {
        // move edge arrow
        const arrowCenter = DiagramUtils.getPointAtDistance(
            middlePolyline == null || bentLine ? startPolyline : middlePolyline,
            bentLine && middlePolyline ? middlePolyline : endPolyline,
            middlePolyline == null || bentLine
                ? this.svgParameters.getArrowShift() + (nodeRadius[2] - nodeRadius[1])
                : this.svgParameters.getArrowShift()
        );
        const arrowElement = edgeNode.lastElementChild as SVGGraphicsElement;
        arrowElement?.setAttribute('transform', 'translate(' + DiagramUtils.getFormattedPoint(arrowCenter) + ')');
        const arrowAngle = DiagramUtils.getArrowAngle(
            middlePolyline == null || bentLine ? startPolyline : middlePolyline,
            bentLine && middlePolyline ? middlePolyline : endPolyline
        );
        const arrowRotationElement = arrowElement.firstElementChild?.firstElementChild as SVGGraphicsElement;
        arrowRotationElement.setAttribute('transform', 'rotate(' + DiagramUtils.getFormattedValue(arrowAngle) + ')');

        // move edge label
        const labelData = DiagramUtils.getLabelData(
            middlePolyline == null || bentLine ? startPolyline : middlePolyline,
            bentLine && middlePolyline ? middlePolyline : endPolyline,
            this.svgParameters.getArrowLabelShift()
        );
        const labelRotationElement = arrowElement.firstElementChild?.lastElementChild as SVGGraphicsElement;
        labelRotationElement.setAttribute('transform', 'rotate(' + DiagramUtils.getFormattedValue(labelData[0]) + ')');
        labelRotationElement.setAttribute('x', DiagramUtils.getFormattedValue(labelData[1]));
        if (labelData[2]) {
            labelRotationElement.setAttribute('style', labelData[2]);
        } else if (labelRotationElement.hasAttribute('style')) {
            labelRotationElement.removeAttribute('style');
        }
    }

    private showEdgePreviewPoints(edge: EdgeMetadata): void {
        if (!edge.svgId) return;

        const previewPoints = this.calculateEdgeSegmentMidpoints(edge);
        if (previewPoints.length === 0) return;

        let previewContainer = this.svgDraw?.node.querySelector('#edge-preview-points');
        if (!previewContainer) {
            previewContainer = document.createElementNS('http://www.w3.org/2000/svg', 'g');
            previewContainer.id = 'edge-preview-points';
            previewContainer.classList.add('nad-edge-preview-points');
            this.svgDraw?.node.firstElementChild?.appendChild(previewContainer);
        }

        previewContainer.innerHTML = '';

        previewPoints.forEach((point, index) => {
            const previewPoint = DiagramUtils.createLinePointElement(edge.svgId, point, index, true);
            previewContainer?.appendChild(previewPoint);
        });
    }

    private calculateEdgeSegmentMidpoints(edge: EdgeMetadata): Point[] {
        if (!edge.node1 || !edge.node2) return [];

        const startPoints = this.getEdgeStartPoints(edge);
        if (!startPoints) return [];

        const midpoints: Point[] = [];

        if (edge.points && edge.points.length > 0) {
            const previousPoint = startPoints.start1;

            midpoints.push(DiagramUtils.getMidPosition(previousPoint, new Point(edge.points[0].x, edge.points[0].y)));

            for (let i = 0; i < edge.points.length - 1; i++) {
                const current = new Point(edge.points[i].x, edge.points[i].y);
                const next = new Point(edge.points[i + 1].x, edge.points[i + 1].y);
                midpoints.push(DiagramUtils.getMidPosition(current, next));
            }

            const lastPoint = new Point(edge.points[edge.points.length - 1].x, edge.points[edge.points.length - 1].y);
            midpoints.push(DiagramUtils.getMidPosition(lastPoint, startPoints.start2));
        } else {
            midpoints.push(DiagramUtils.getMidPosition(startPoints.start1, startPoints.start2));
        }

        return midpoints;
    }

    private hideEdgePreviewPoints(): void {
        const previewContainer = this.svgDraw?.node.querySelector('#edge-preview-points');
        if (previewContainer) {
            previewContainer.remove();
        }
    }
}<|MERGE_RESOLUTION|>--- conflicted
+++ resolved
@@ -125,48 +125,13 @@
      * @param container - The HTML element that will contain the SVG diagram.
      * @param svgContent - The SVG content to be rendered in the viewer.
      * @param diagramMetadata - Metadata associated with the diagram, including nodes, edges, and other properties.
-<<<<<<< HEAD
-     * @param minWidth - The minimum width of the viewer.
-     * @param minHeight - The minimum height of the viewer.
-     * @param maxWidth - The maximum width of the viewer.
-     * @param maxHeight - The maximum height of the viewer.
-     * @param onMoveNodeCallback - Callback function triggered when a node is moved.
-     * @param onMoveTextNodeCallback - Callback function triggered when a text node is moved.
-     * @param onSelectNodeCallback - Callback function triggered when a node is selected.
-     * @param onBendLineCallback - Callback function triggered when a bend line is created.
-     * @param enableDragInteraction - Whether dragging interaction on node or label is enabled.
-     * @param enableLevelOfDetail - Whether level-of-detail rendering is enabled based on zoom level.
-     * @param zoomLevels - Array of zoom levels used to determine level-of-detail rendering by applying corresponding
-     *                     css class 'nad-zoom-{level}' to 'svg' element. If null, default zoom levels are used.
-     * @param onToggleHoverCallback - Callback function triggered when hovering over a node or edge.
-     * @param onRightClickCallback - Callback function triggered when right-clicking on a node or edge.
-     * @param addButtons - Whether to add zoom control buttons (zoom in, zoom out, zoom to fit) to the viewer.
-=======
      * @param nadViewerParametersOptions - Parameters for the network area diagram viewer.
->>>>>>> 40df4d1e
      */
     constructor(
         container: HTMLElement,
         svgContent: string,
         diagramMetadata: DiagramMetadata | null,
-<<<<<<< HEAD
-        minWidth: number,
-        minHeight: number,
-        maxWidth: number,
-        maxHeight: number,
-        onMoveNodeCallback: OnMoveNodeCallbackType | null,
-        onMoveTextNodeCallback: OnMoveTextNodeCallbackType | null,
-        onSelectNodeCallback: OnSelectNodeCallbackType | null,
-        onBendLineCallback: OnBendLineCallbackType | null,
-        enableDragInteraction: boolean,
-        enableLevelOfDetail: boolean,
-        zoomLevels: number[] | null,
-        onToggleHoverCallback: OnToggleNadHoverCallbackType | null,
-        onRightClickCallback: OnRightClickCallbackType | null,
-        addButtons: boolean
-=======
         nadViewerParametersOptions: NadViewerParametersOptions | null
->>>>>>> 40df4d1e
     ) {
         this.container = container;
         this.svgDiv = document.createElement('div');
@@ -781,7 +746,7 @@
         }
     }
 
-    private onMouseLeftUpOrLeave(event: MouseEvent) {
+    private onMouseLeftUpOrLeave(mouseEvent: MouseEvent) {
         // check if I moved or selected an element
         if (this.isDragging) {
             // moving element
@@ -792,7 +757,7 @@
             this.resetMouseEventParams();
         } else if (this.selectedElement) {
             // selecting element
-            const mousePosition = this.getMousePosition(event);
+            const mousePosition = this.getMousePosition(mouseEvent);
             this.onSelectEnd(mousePosition);
             this.resetMouseEventParams();
         } else if (this.bentElement) {
