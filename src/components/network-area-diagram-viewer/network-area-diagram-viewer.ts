/**
 * Copyright (c) 2022-2024, RTE (http://www.rte-france.com)
 * This Source Code Form is subject to the terms of the Mozilla Public
 * License, v. 2.0. If a copy of the MPL was not distributed with this
 * file, You can obtain one at http://mozilla.org/MPL/2.0/.
 */

import { Point, SVG, Svg, ViewBoxLike } from '@svgdotjs/svg.js';
import '@svgdotjs/svg.panzoom.js';
import * as DiagramUtils from './diagram-utils';
import { CssLocationEnum, EdgeInfoEnum, SvgParameters } from './svg-parameters';
import { LayoutParameters } from './layout-parameters';
import {
    BusNodeMetadata,
    DiagramMetadata,
    EdgeInfoMetadata,
    EdgeMetadata,
    InjectionMetadata,
    NodeMetadata,
    TextNodeMetadata,
} from './diagram-metadata';
import { debounce } from '@mui/material';
import {
    NadViewerParameters,
    NadViewerParametersOptions,
    OnBendLineCallbackType,
    OnMoveNodeCallbackType,
    OnMoveTextNodeCallbackType,
    OnRightClickCallbackType,
    OnSelectNodeCallbackType,
    OnToggleNadHoverCallbackType,
} from './nad-viewer-parameters';
import { Cancelable } from '@mui/utils/debounce/debounce';
<<<<<<< HEAD
import { SvgWriter } from './svg-writer';
=======
import * as ViewerButtons from './viewer-buttons';
import * as SvgUtils from './svg-utils';
import * as MetadataUtils from './metadata-utils';
import * as HalfEdgeUtils from './half-edge-utils';
import { Dimensions, EdgeType, ElementType, HalfEdge, ViewBox } from './diagram-types';
>>>>>>> 95ba0862

export type BranchState = {
    branchId: string;
    value1: number | string;
    value2: number | string;
    connected1: boolean;
    connected2: boolean;
    connectedBus1: string;
    connectedBus2: string;
};
export type VoltageLevelState = {
    voltageLevelId: string;
    busValue: {
        busId: string;
        voltage: number;
        angle: number;
    }[];
};

export enum LineOperation {
    BEND,
    STRAIGHTEN,
}

export enum DraggedElementType {
    VOLTAGE_LEVEL_NODE,
    TEXT_NODE,
    BENT_SQUARE,
}

// update css rules when zoom changes by this amount. This allows to not
// update when only translating (when translating, round errors lead to
// epsilon changes in the float values), or not too often a bit when smooth
// scrolling (the update may be entirely missed when smooth scrolling if
// you don't go over the threshold but that's ok, the user doesn't see rule
// threshold values so he will continue to zoom in or out to trigger the
// rule update. Using a debounce that ensure the last update is done
// eventually may be even worse as it could introduce flicker after the
// delay after the last zoom change.  We need a value that gives good
// performance but doesn't change the user experience
const dynamicCssRulesUpdateThreshold = 0.01;

export class NetworkAreaDiagramViewer {
    static readonly DEFAULT_PNG_BACKGROUND_COLOR = 'white';

    container: HTMLElement;
    svgDiv: HTMLElement;
    svgContent: string;
    diagramMetadata: DiagramMetadata | null;
    width: number;
    height: number;
    originalWidth: number;
    originalHeight: number;
    svgDraw: Svg | undefined;
    innerSvg: SVGElement | undefined;
    ratio = 1;
    selectedElement: SVGGraphicsElement | null = null;
    draggedElement: SVGGraphicsElement | null = null;
    hoveredElement: SVGElement | null = null;
    hoveredElementPosition: Point = new Point(0, 0);
    transform: SVGTransform | undefined;
    ctm: DOMMatrix | null | undefined = null;
    initialPosition: Point | null = null;
    svgParameters: SvgParameters;
    layoutParameters: LayoutParameters;
    nadViewerParameters: NadViewerParameters;
    edgeAngles1: Map<string, number> = new Map<string, number>();
    edgeAngles2: Map<string, number> = new Map<string, number>();
    draggedElementType: DraggedElementType | null = null;
    enableDragInteraction: boolean = false;
    isDragging: boolean = false;
    endTextEdge: Point = new Point(0, 0);
    onMoveNodeCallback: OnMoveNodeCallbackType | null;
    onMoveTextNodeCallback: OnMoveTextNodeCallbackType | null;
    onSelectNodeCallback: OnSelectNodeCallbackType | null;
    onToggleHoverCallback: OnToggleNadHoverCallbackType | null;
    debounceToggleHoverCallback: (OnToggleNadHoverCallbackType | null) & Cancelable;
    previousMaxDisplayedSize: number;
    edgesMap: Map<string, EdgeMetadata> = new Map<string, EdgeMetadata>();
    onRightClickCallback: OnRightClickCallbackType | null;
    originalNodePosition: Point = new Point(0, 0);
    originalTextNodeShift: Point = new Point(0, 0);
    originalTextNodeConnectionShift: Point = new Point(0, 0);
    lastZoomLevel: number = 0;
    zoomLevels: number[] = [0, 1000, 2200, 2500, 3000, 4000, 9000, 12000, 20000];
    isHoverCallbackUsed: boolean = false;
    hoverPositionPrecision: number = 0;
    bendLines: boolean = false;
    onBendLineCallback: OnBendLineCallbackType | null;
    straightenedElement: SVGGraphicsElement | null = null;
    bendableLines: string[] = [];

    linePointIndexMap = new Map<string, { edgeId: string; index: number }>();

    groupedEdgesIndexMap: Map<string, string[]> | null = null;

    static readonly ZOOM_CLASS_PREFIX = 'nad-zoom-';

    /**
     * @param container - The HTML element that will contain the SVG diagram.
     * @param svgContent - The SVG content to be rendered in the viewer.
     * @param diagramMetadata - Metadata associated with the diagram, including nodes, edges, and other properties.
     * @param nadViewerParametersOptions - Parameters for the network area diagram viewer.
     */
    constructor(
        container: HTMLElement,
        svgContent: string,
        diagramMetadata: DiagramMetadata | null,
        nadViewerParametersOptions: NadViewerParametersOptions | null
    ) {
        this.container = container;
        this.svgDiv = document.createElement('div');
        this.svgDiv.id = 'svg-container';
        this.svgContent = this.fixSvgContent(svgContent);
        this.diagramMetadata = diagramMetadata;
        if (this.diagramMetadata != null && this.svgContent.length == 0) {
            const createdSvg = new SvgWriter(this.diagramMetadata).getSvg();
            this.svgContent = createdSvg;
        }
        this.nadViewerParameters = new NadViewerParameters(nadViewerParametersOptions ?? undefined);
        this.width = 0;
        this.height = 0;
        this.originalWidth = 0;
        this.originalHeight = 0;
        this.enableDragInteraction = this.nadViewerParameters.getEnableDragInteraction();
        this.onMoveNodeCallback = this.nadViewerParameters.getOnMoveNodeCallback();
        this.onMoveTextNodeCallback = this.nadViewerParameters.getOnMoveTextNodeCallback();
        this.onRightClickCallback = this.nadViewerParameters.getOnRightClickCallback();
        this.onSelectNodeCallback = this.nadViewerParameters.getOnSelectNodeCallback();
        this.onToggleHoverCallback = this.nadViewerParameters.getOnToggleHoverCallback();
        this.debounceToggleHoverCallback = this.initDebounceToggleHoverCallback();
        this.onBendLineCallback = this.nadViewerParameters.getOnBendingLineCallback();
        this.zoomLevels = this.nadViewerParameters.getZoomLevels();
        this.zoomLevels.sort((a, b) => b - a);
        this.hoverPositionPrecision = this.nadViewerParameters.getHoverPositionPrecision();
        this.init();
        this.svgParameters = new SvgParameters(this.diagramMetadata?.svgParameters);
        this.layoutParameters = new LayoutParameters(this.diagramMetadata?.layoutParameters);
        this.previousMaxDisplayedSize = 0;
    }

    private fixSvgContent(svgContent: string): string {
        // fix span in text boxes, for avoiding to include the following text
        return svgContent.replace(/(<span class=".*")(\/>)/g, '$1></span>');
    }

    public setWidth(width: number): void {
        this.width = width;
    }

    public setOriginalWidth(originalWidth: number): void {
        this.originalWidth = originalWidth;
    }

    public setHeight(height: number): void {
        this.height = height;
    }

    public setOriginalHeight(originalHeight: number): void {
        this.originalHeight = originalHeight;
    }

    public setContainer(container: HTMLElement): void {
        this.container = container;
    }

    public setSvgContent(svgContent: string): void {
        this.svgContent = this.fixSvgContent(svgContent);
    }

    public getWidth(): number {
        return this.width;
    }

    public getOriginalWidth(): number {
        return this.originalWidth;
    }

    public getHeight(): number {
        return this.height;
    }

    public getOriginalHeight(): number {
        return this.originalHeight;
    }

    public getContainer(): HTMLElement {
        return this.container;
    }

    public getSvgContent(): string {
        return this.svgContent;
    }

    public getViewBox(): ViewBoxLike | undefined {
        return this.svgDraw?.viewbox();
    }

    public setViewBox(viewBox: ViewBoxLike): void {
        this.svgDraw?.viewbox(viewBox);
    }

    public setPreviousMaxDisplayedSize(previousMaxDisplayedSize: number): void {
        this.previousMaxDisplayedSize = previousMaxDisplayedSize;
    }

    public getPreviousMaxDisplayedSize(): number {
        return this.previousMaxDisplayedSize;
    }

    private getNodeIdFromEquipmentId(equipmentId: string) {
        const node: NodeMetadata | undefined = this.diagramMetadata?.nodes.find(
            (node) => node.equipmentId == equipmentId
        );
        return node?.svgId || null;
    }

    public moveNodeToCoordinates(equipmentId: string, x: number, y: number) {
        const nodeId = this.getNodeIdFromEquipmentId(equipmentId);
        if (nodeId != null) {
            const elemToMove: SVGGraphicsElement | null = this.svgDiv.querySelector('[id="' + nodeId + '"]');
            if (elemToMove) {
                // update metadata only
                this.updateNodeMetadata(elemToMove, new Point(x, y));
                // update and redraw element
                this.updateElement(elemToMove);
            }
        }
    }

    public moveTextNodeToCoordinates(
        equipmentId: string,
        shiftX: number,
        shiftY: number,
        connectionShiftX: number,
        connectionShiftY: number
    ) {
        const nodeId = this.getNodeIdFromEquipmentId(equipmentId);
        if (nodeId == null) {
            return;
        }
        const nodeElement: SVGGraphicsElement | null = this.svgDiv.querySelector('[id="' + nodeId + '"]');
        if (!nodeElement) {
            return;
        }
        const nodePosition: Point = SvgUtils.getPosition(nodeElement);

        const textNodeMetadata: TextNodeMetadata | undefined = this.diagramMetadata?.textNodes.find(
            (node) => node.equipmentId == equipmentId
        );
        if (!textNodeMetadata) {
            return;
        }

        const elemToMove: SVGGraphicsElement | null = this.svgDiv.querySelector(
            '[id="' + textNodeMetadata.svgId + '"]'
        );
        if (!elemToMove) {
            return;
        }
        this.endTextEdge = new Point(nodePosition.x + connectionShiftX, nodePosition.y + connectionShiftY);

        const textNodeTopLeftCornerPosition = new Point(nodePosition.x + shiftX, nodePosition.y + shiftY);

        // update metadata only
        this.updateTextNodeMetadata(textNodeMetadata.svgId, textNodeTopLeftCornerPosition);

        //update and redraw element
        this.updateElement(elemToMove);
    }

    private hasNodeInteraction(): boolean {
        return this.enableDragInteraction || this.onRightClickCallback != null || this.onSelectNodeCallback != null;
    }

    public init() {
        if (!this.container || !this.svgContent) return;

        const dimensions: Dimensions | null = this.getDimensionsFromSvg();
        if (!dimensions) return;

        // clear the previous svg in div element before replacing
        this.container.innerHTML = '';

        // add nad viewer div
        const nadViewerDiv = document.createElement('div');
        nadViewerDiv.id = 'nad-viewer';
        nadViewerDiv.style.position = 'relative';
        this.container.appendChild(nadViewerDiv);

        // add buttons bar div
        if (this.nadViewerParameters.getAddButtons()) {
            nadViewerDiv.appendChild(this.getZoomButtonsBar());
            nadViewerDiv.appendChild(this.getActionButtonsBar());
        }

        // add svg div
        nadViewerDiv.appendChild(this.svgDiv);

        // set dimensions
        this.setOriginalWidth(dimensions.width);
        this.setOriginalHeight(dimensions.height);
        this.setWidth(
            dimensions.width < this.nadViewerParameters.getMinWidth()
                ? this.nadViewerParameters.getMinWidth()
                : Math.min(dimensions.width, this.nadViewerParameters.getMaxWidth())
        );
        this.setHeight(
            dimensions.height < this.nadViewerParameters.getMinHeight()
                ? this.nadViewerParameters.getMinHeight()
                : Math.min(dimensions.height, this.nadViewerParameters.getMaxHeight())
        );

        // set the SVG
        const viewBox: ViewBoxLike = this.nadViewerParameters.getInitialViewBox() ?? {
            x: dimensions.viewbox.x,
            y: dimensions.viewbox.y,
            width: dimensions.viewbox.width,
            height: dimensions.viewbox.height,
        };
        this.svgDraw = SVG().addTo(this.svgDiv).size(this.width, this.height).viewbox(viewBox);
        this.innerSvg = <SVGElement>this.svgDraw.svg(this.svgContent).node.firstElementChild;
        this.innerSvg.style.overflow = 'visible';

        // add events
        const hasMetadata = this.diagramMetadata !== null;
        if (this.hasNodeInteraction() && hasMetadata) {
            this.svgDraw.on('mousedown', (e: Event) => {
                if ((e as MouseEvent).button == 0) {
                    this.onMouseLeftDown(e as MouseEvent);
                }
            });
            this.svgDraw.on('mousemove', (e: Event) => {
                this.onMouseMove(e as MouseEvent);
            });
            this.svgDraw.on('mouseup mouseleave', (e: Event) => {
                if ((e as MouseEvent).button == 0) {
                    this.onMouseLeftUpOrLeave(e as MouseEvent);
                }
            });
        }
        if (hasMetadata) {
            this.svgDraw.on('mouseover', (e: Event) => {
                this.onHover(e as MouseEvent);
            });

            this.svgDraw.on('mouseout', () => {
                this.hideEdgePreviewPoints();
            });
        }
        if (this.onRightClickCallback != null && hasMetadata) {
            this.svgDraw.on('mousedown', (e: Event) => {
                if ((e as MouseEvent).button == 2) {
                    this.onMouseRightDown(e as MouseEvent);
                }
            });
        }

        const drawnSvg = this.innerSvg;
        this.svgDraw.on('panStart', function () {
            if (drawnSvg.parentElement != undefined) {
                drawnSvg.parentElement.style.cursor = 'move';
            }
        });
        this.svgDraw.on('panEnd', function () {
            if (drawnSvg.parentElement != undefined) {
                drawnSvg.parentElement.style.removeProperty('cursor');
            }
        });

        // add pan and zoom to the SVG
        // we check if there is an "initial zoom" by checking ratio of width and height of the nad compared with viewBox sizes
        const widthRatio = dimensions.viewbox.width / this.getWidth();
        const heightRatio = dimensions.viewbox.height / this.getHeight();
        this.ratio = Math.max(widthRatio, heightRatio);
        this.enablePanzoom();
        // PowSyBl NAD introduced server side calculated SVG viewbox. This viewBox attribute can be removed as it is copied in the panzoom svg tag.
        const firstChild: HTMLElement = <HTMLElement>this.svgDraw.node.firstChild;
        firstChild.removeAttribute('viewBox');
        firstChild.removeAttribute('width');
        firstChild.removeAttribute('height');

        if (this.nadViewerParameters.getEnableLevelOfDetail()) {
            this.svgDraw.fire('zoom'); // Forces a new dynamic zoom check to correctly update the dynamic CSS

            // We add an observer to track when the SVG's viewBox is updated by panzoom
            // (we have to do this instead of using panzoom's 'zoom' event to have accurate viewBox updates)
            this.checkAndUpdateLevelOfDetail();
            // Callback function to execute when mutations are observed
            const observerCallback = (mutationList: MutationRecord[]) => {
                for (const mutation of mutationList) {
                    if (mutation.attributeName === 'viewBox') {
                        this.checkAndUpdateLevelOfDetail();
                    }
                }
            };

            // Create a debounced version of the observer callback to limit the frequency of calls when the 'viewBox' attribute changes,
            // particularly during zooming operations, improving performance and avoiding redundant updates.
            const debouncedObserverCallback = debounce(observerCallback, 50);
            const observer = new MutationObserver(debouncedObserverCallback);
            observer.observe(this.svgDraw.node, { attributeFilter: ['viewBox'] });
        }

        if (this.hasNodeInteraction() && hasMetadata) {
            // fill empty elements: unknown buses and three windings transformers
            const emptyElements: NodeListOf<SVGGraphicsElement> = this.svgDiv.querySelectorAll(
                '.nad-unknown-busnode, .nad-3wt-nodes .nad-winding, g.nad-injections>g>g>g>g>circle'
            );
            emptyElements.forEach((emptyElement) => {
                emptyElement.style.fill = '#0000';
            });
        }
        if (this.onRightClickCallback != null && hasMetadata) {
            // fill empty branch elements: two windings transformers
            const emptyElements: NodeListOf<SVGGraphicsElement> = this.svgDiv.querySelectorAll(
                '.nad-branch-edges .nad-winding'
            );
            emptyElements.forEach((emptyElement) => {
                emptyElement.style.fill = '#0000';
            });
        }
    }

    private initDebounceToggleHoverCallback() {
        return debounce((hovered: boolean, mousePosition: Point | null, equipmentId: string, equipmentType: string) => {
            this.onToggleHoverCallback?.(hovered, mousePosition, equipmentId, equipmentType);
        }, 250);
    }

    private getZoomButtonsBar(): HTMLDivElement {
        const buttonsDiv = document.createElement('div');
        buttonsDiv.id = 'zoom-buttons-bars';
        buttonsDiv.style.display = 'inline-grid';
        buttonsDiv.style.alignItems = 'center';
        buttonsDiv.style.position = 'absolute';
        buttonsDiv.style.left = '6px';
        buttonsDiv.style.bottom = '6px';

        const zoomInButton = ViewerButtons.getZoomInButton();
        buttonsDiv.appendChild(zoomInButton);
        zoomInButton.addEventListener('click', () => {
            this.zoomIn();
        });
        const zoomOutButton = ViewerButtons.getZoomOutButton();
        buttonsDiv.appendChild(zoomOutButton);
        zoomOutButton.addEventListener('click', () => {
            this.zoomOut();
        });
        const zoomToFitButton = ViewerButtons.getZoomToFitButton();
        buttonsDiv.appendChild(zoomToFitButton);
        zoomToFitButton.addEventListener('click', () => {
            this.zoomToFit();
        });

        return buttonsDiv;
    }

    private getActionButtonsBar(): HTMLDivElement {
        const buttonsDiv = document.createElement('div');
        buttonsDiv.id = 'action-buttons-bars';
        buttonsDiv.style.display = 'flex';
        buttonsDiv.style.alignItems = 'center';
        buttonsDiv.style.position = 'absolute';
        buttonsDiv.style.left = '6px';
        buttonsDiv.style.top = '6px';

        const saveSvgButton = ViewerButtons.getSaveSvgButton();
        buttonsDiv.appendChild(saveSvgButton);
        saveSvgButton.addEventListener('click', () => {
            this.saveSvg();
        });

        const savePngButton = ViewerButtons.getSavePngButton();
        buttonsDiv.appendChild(savePngButton);
        savePngButton.addEventListener('click', () => {
            this.savePng(NetworkAreaDiagramViewer.DEFAULT_PNG_BACKGROUND_COLOR);
        });

        const screenshotButton = ViewerButtons.getDisabledScreenshotButton();
        buttonsDiv.appendChild(screenshotButton);
        screenshotButton.addEventListener('click', () => {
            this.screenshot(NetworkAreaDiagramViewer.DEFAULT_PNG_BACKGROUND_COLOR);
        });
        navigator.permissions
            .query({ name: 'clipboard-write' as PermissionName })
            .then((result) => {
                if (result.state == 'granted' || result.state == 'prompt') {
                    ViewerButtons.enableButton(screenshotButton);
                } else {
                    console.warn('Write access to clipboard not granted');
                }
            })
            .catch((err) => {
                // Firefox does not support clipboard-write permission
                console.warn('clipboard-write permission not supported: ' + err);
                // add button based on clipboard availability
                if (navigator.clipboard) {
                    ViewerButtons.enableButton(screenshotButton);
                } else {
                    console.warn('Navigator clipboard not available');
                }
            });

        const bendLinesButton = ViewerButtons.getBendLinesButton();
        buttonsDiv.appendChild(bendLinesButton);
        bendLinesButton.addEventListener('click', () => {
            if (this.bendLines) {
                this.disableLineBending();
                bendLinesButton.classList.remove('bend-lines-button-active');
                bendLinesButton.classList.add('bend-lines-button-inactive');
                bendLinesButton.title = 'Enable line bending';
            } else {
                this.enableLineBending();
                if (this.bendLines) {
                    bendLinesButton.classList.remove('bend-lines-button-inactive');
                    bendLinesButton.classList.add('bend-lines-button-active');
                    bendLinesButton.title = 'Disable line bending';
                }
            }
        });
        return buttonsDiv;
    }

    public getSvg(): string | null {
        return this.svgDraw !== undefined ? this.svgDraw.svg() : null;
    }

    public getJsonMetadata(): string | null {
        return JSON.stringify(this.diagramMetadata);
    }

    public getDimensionsFromSvg(): Dimensions | null {
        // Dimensions are set in the main svg tag attributes. We want to parse those data without loading the whole svg in the DOM.
        const result = this.svgContent.match('<svg[^>]*>');
        if (result === null || result.length === 0) {
            return null;
        }
        const emptiedSvgContent = result[0] + '</svg>';
        const svg: SVGSVGElement = new DOMParser()
            .parseFromString(emptiedSvgContent, 'image/svg+xml')
            .getElementsByTagName('svg')[0];
        const width = Number(svg.getAttribute('width'));
        const height = Number(svg.getAttribute('height'));
        const viewbox: ViewBox = svg.viewBox.baseVal;
        return { width: width, height: height, viewbox: viewbox };
    }

    private enablePanzoom() {
        this.svgDraw?.panZoom({
            panning: true,
            zoomMin: 0.5 / this.ratio, // maximum zoom OUT ratio (0.5 = at best, the displayed area is twice the SVG's size)
            zoomMax: 20 * this.ratio, // maximum zoom IN ratio (20 = at best, the displayed area is only 1/20th of the SVG's size)
            zoomFactor: 0.2,
        });
    }

    private disablePanzoom() {
        this.svgDraw?.panZoom({
            panning: false,
        });
    }
    private onMouseLeftDown(event: MouseEvent) {
        let targetElement = event.target as SVGElement;
        if (this.hoveredElement && this.existsNearbyHoveredElement(this.getMousePosition(event))) {
            targetElement = this.hoveredElement;
        }
        const selectableElem = SvgUtils.getSelectableFrom(targetElement);
        const draggableElem = SvgUtils.getDraggableFrom(targetElement);

        if (event.shiftKey) {
            this.initSelection(selectableElem);
            if (this.bendLines) {
                this.onStraightenStart(SvgUtils.getBendableFrom(targetElement));
            }
        } else {
            this.initSelection(selectableElem);

            if (this.enableDragInteraction) {
                this.initDrag(draggableElem);
            }

            if (this.bendLines && !draggableElem) {
                this.createEdgeBendPoint(SvgUtils.getBendableLineFrom(targetElement, this.bendableLines), event);
            }
        }
    }

    private initSelection(selectableElem?: SVGElement) {
        if (!selectableElem) {
            return;
        }
        if (this.onSelectNodeCallback != null) {
            this.disablePanzoom(); // keep pan zoom functionality if mouse over a node
        }
        this.selectedElement = selectableElem as SVGGraphicsElement;
    }

    private initDrag(draggableElem?: SVGElement) {
        if (!draggableElem) {
            return;
        }

        this.disablePanzoom();
        this.draggedElement = draggableElem as SVGGraphicsElement;

        if (SvgUtils.isBendable(this.draggedElement)) {
            this.draggedElementType = DraggedElementType.BENT_SQUARE;
        } else if (SvgUtils.isTextNode(draggableElem)) {
            this.draggedElementType = DraggedElementType.TEXT_NODE;
        } else {
            this.draggedElementType = DraggedElementType.VOLTAGE_LEVEL_NODE;
        }
    }

    private onDragStart() {
        this.isDragging = true;

        // change cursor style
        const svg: HTMLElement = <HTMLElement>this.svgDraw?.node.firstElementChild?.parentElement;
        svg.style.cursor = 'grabbing';

        this.ctm = this.svgDraw?.node.getScreenCTM(); // used to compute mouse movement
        this.edgeAngles1 = new Map<string, number>(); // used for node redrawing
        this.edgeAngles2 = new Map<string, number>(); // used for node redrawing

        if (this.draggedElementType == DraggedElementType.TEXT_NODE) {
            this.initialPosition = SvgUtils.getTextNodePosition(this.draggedElement); // used for the offset
            this.endTextEdge = new Point(0, 0);
            const textNode: TextNodeMetadata | undefined = this.diagramMetadata?.textNodes.find(
                (textNode) => textNode.svgId == this.draggedElement?.id
            );
            if (textNode) {
                this.originalTextNodeShift = new Point(textNode.shiftX, textNode.shiftY);
                this.originalTextNodeConnectionShift = new Point(textNode.connectionShiftX, textNode.connectionShiftY);
            }
        } else if (this.draggedElementType == DraggedElementType.VOLTAGE_LEVEL_NODE) {
            this.initialPosition = SvgUtils.getPosition(this.draggedElement); // used for the offset
            const node: NodeMetadata | undefined = this.diagramMetadata?.nodes.find(
                (node) => node.svgId == this.draggedElement?.id
            );
            if (node) {
                this.originalNodePosition = new Point(node.x, node.y);
            }
        } else if (this.draggedElementType === DraggedElementType.BENT_SQUARE) {
            this.initialPosition = SvgUtils.getPosition(this.draggedElement);
        }
    }

    private onMouseMove(event: MouseEvent) {
        if (!this.draggedElement) {
            this.handleHoverCallBack(event);
            return;
        }

        event.preventDefault();
        this.ctm = this.svgDraw?.node.getScreenCTM();
        const mousePosition = this.getMousePosition(event);

        if (!this.isDragging) {
            this.onDragStart();
        }

        if (this.draggedElementType === DraggedElementType.TEXT_NODE) {
            const topLeftCornerPosition = SvgUtils.getTextNodeTopLeftCornerFromCenter(
                this.draggedElement,
                mousePosition
            );
            this.updateTextNodeMetadata(this.draggedElement.id, topLeftCornerPosition);
            this.updateElement(this.draggedElement);
        } else if (this.draggedElementType === DraggedElementType.VOLTAGE_LEVEL_NODE) {
            this.updateNodeMetadata(this.draggedElement, mousePosition);
            this.updateElement(this.draggedElement);
        } else if (this.draggedElementType === DraggedElementType.BENT_SQUARE) {
            this.updateEdgeMetadata(this.draggedElement, mousePosition, LineOperation.BEND);
            this.redrawBentLine(this.draggedElement, LineOperation.BEND);
        }
    }

    private updateNodeMetadata(vlNode: SVGGraphicsElement, position: Point) {
        const node: NodeMetadata | undefined = this.diagramMetadata?.nodes.find((node) => node.svgId == vlNode.id);
        if (node != null) {
            const nodeMove = MetadataUtils.getNodeMove(node, position);
            node.x = nodeMove.xNew;
            node.y = nodeMove.yNew;
        }
    }

    private updateTextNodeMetadata(textNodeId: string, position: Point) {
        const textNode: TextNodeMetadata | undefined = this.diagramMetadata?.textNodes.find(
            (textNode) => textNode.svgId == textNodeId
        );
        if (!textNode) {
            return;
        }

        const node: NodeMetadata | undefined = this.diagramMetadata?.nodes.find(
            (node) => node.svgId == textNode.vlNode
        );
        if (!node) {
            return;
        }

        const textNodeMoves = MetadataUtils.getTextNodeMoves(textNode, node, position, this.endTextEdge);
        textNode.shiftX = textNodeMoves[0].xNew;
        textNode.shiftY = textNodeMoves[0].yNew;
        textNode.connectionShiftX = textNodeMoves[1].xNew;
        textNode.connectionShiftY = textNodeMoves[1].yNew;
    }

    private updateElement(element: SVGGraphicsElement) {
        if (SvgUtils.isTextNode(element)) {
            this.initialPosition = SvgUtils.getTextNodePosition(element);
            this.updateVoltageLevelText(element);
        } else {
            this.initialPosition = SvgUtils.getPosition(element);
            this.updateVoltageLevelNode(element);
        }
    }

    private existsNearbyHoveredElement(mousePosition: Point): boolean {
        if (!this.hoveredElement) {
            return false;
        }
        return DiagramUtils.getDistance(this.hoveredElementPosition, mousePosition) <= this.hoverPositionPrecision;
    }

    private onHover(mouseEvent: MouseEvent) {
        const hoverableElem = SvgUtils.getHoverableFrom(mouseEvent.target as SVGElement);
        if (!hoverableElem) {
            return;
        }
        this.hoveredElement = hoverableElem;
        this.hoveredElementPosition = this.getMousePosition(mouseEvent);
    }

    private handleHoverCallBack(mouseEvent: MouseEvent) {
        if (!this.hoveredElement) {
            return;
        }

        this.clearHighlights();
        const mousePosition = this.getMousePosition(mouseEvent);

        // Check if we are over the hovered object
        const hoverableElem = SvgUtils.getHoverableFrom(mouseEvent.target as SVGElement);
        if (hoverableElem && hoverableElem === this.hoveredElement) {
            // We are still over the hoveredElement, we update the mouse position
            this.hoveredElementPosition = mousePosition;
        }

        if (this.existsNearbyHoveredElement(mousePosition)) {
            if (SvgUtils.isHighlightableElement(this.hoveredElement)) {
                this.handleHighlightableElementHover(this.hoveredElement, mousePosition);
            } else if (SvgUtils.isInjection(this.hoveredElement)) {
                this.handleInjectionHover(this.hoveredElement, mousePosition);
            } else {
                this.handleEdgeHover(this.hoveredElement, mousePosition);
            }
            this.isHoverCallbackUsed = true;
        } else {
            this.debounceToggleHoverCallback.clear();
            if (this.isHoverCallbackUsed) {
                this.isHoverCallbackUsed = false;
                this.onToggleHoverCallback?.(false, null, '', '');
            }
            this.hideEdgePreviewPoints();
            this.hoveredElement = null;
        }
    }

    private onMouseLeftUpOrLeave(mouseEvent: MouseEvent) {
        // check if I moved or selected an element
        if (this.isDragging) {
            // moving element
            this.onDragEnd();
            this.enablePanzoom();
        } else if (this.selectedElement) {
            // selecting element
            const mousePosition = this.getMousePosition(mouseEvent);
            this.onSelectEnd(mousePosition);
            this.enablePanzoom();
        } else if (this.straightenedElement) {
            // straightening line
            this.onStraightenEnd();
        }
        this.resetMouseEventParams();
    }

    private resetMouseEventParams() {
        this.selectedElement = null;
        this.isDragging = false;
        this.draggedElement = null;
        this.draggedElementType = null;
        this.initialPosition = null;
        this.ctm = null;
        this.originalNodePosition = new Point(0, 0);
        this.originalTextNodeShift = new Point(0, 0);
        this.originalTextNodeConnectionShift = new Point(0, 0);

        // change cursor style back to normal
        const svg: HTMLElement = <HTMLElement>this.svgDraw?.node.firstElementChild?.parentElement;
        svg.style.removeProperty('cursor');
    }

    private onDragEnd() {
        if (!this.draggedElement) {
            return;
        }
        switch (this.draggedElementType) {
            case DraggedElementType.BENT_SQUARE:
                this.callBendLineCallback(this.draggedElement, LineOperation.BEND);
                break;
            case DraggedElementType.TEXT_NODE:
                this.callMoveTextNodeCallback(this.draggedElement);
                break;
            case DraggedElementType.VOLTAGE_LEVEL_NODE:
                this.callMoveNodeCallback(this.draggedElement);
                break;
            default:
                return;
        }
    }

    private callMoveNodeCallback(vlNode: SVGGraphicsElement) {
        if (this.onMoveNodeCallback) {
            const node: NodeMetadata | undefined = this.diagramMetadata?.nodes.find((node) => node.svgId == vlNode.id);
            if (node != null) {
                this.onMoveNodeCallback(
                    node.equipmentId,
                    node.svgId,
                    node.x,
                    node.y,
                    this.originalNodePosition.x,
                    this.originalNodePosition.y
                );
            }
        }
    }

    private callMoveTextNodeCallback(textNodeElement: SVGGraphicsElement) {
        if (this.onMoveTextNodeCallback) {
            const textNode: TextNodeMetadata | undefined = this.diagramMetadata?.textNodes.find(
                (textNode) => textNode.svgId == textNodeElement.id
            );
            if (!textNode) {
                return;
            }

            const node: NodeMetadata | undefined = this.diagramMetadata?.nodes.find(
                (node) => node.svgId == textNode.vlNode
            );
            if (!node) {
                return;
            }

            this.onMoveTextNodeCallback(
                node.equipmentId,
                node.svgId,
                textNode.svgId,
                textNode.shiftX,
                textNode.shiftY,
                this.originalTextNodeShift.x,
                this.originalTextNodeShift.y,
                textNode.connectionShiftX,
                textNode.connectionShiftY,
                this.originalTextNodeConnectionShift.x,
                this.originalTextNodeConnectionShift.y
            );
        }
    }

    private onSelectEnd(mousePosition: Point) {
        this.callSelectNodeCallback(mousePosition);
    }

    // position w.r.t the SVG box
    private getMousePosition(event: MouseEvent): Point {
        return new Point(
            (event.clientX - (this.ctm?.e ?? 0)) / (this.ctm?.a ?? 1),
            (event.clientY - (this.ctm?.f ?? 0)) / (this.ctm?.d ?? 1)
        );
    }

    // translation w.r.t. the initial position
    private getTranslation(position: Point): Point {
        if (this.initialPosition) {
            return new Point(position.x - this.initialPosition.x, position.y - this.initialPosition.y);
        }
        return new Point(0, 0);
    }

    private updateVoltageLevelText(textNode: SVGGraphicsElement) {
        window.getSelection()?.empty(); // to avoid text highlighting in firefox

        const textNodeMetadata = this.diagramMetadata?.textNodes.find((node) => node.svgId === textNode.id);
        if (!textNodeMetadata) {
            return;
        }

        const vlNodeMetadata = this.diagramMetadata?.nodes.find((node) => node.svgId === textNodeMetadata.vlNode);
        if (vlNodeMetadata) {
            const position = new Point(
                vlNodeMetadata.x + textNodeMetadata.shiftX,
                vlNodeMetadata.y + textNodeMetadata.shiftY
            );
            this.updateText(textNode, vlNodeMetadata, position);
        }
    }

    private updateVoltageLevelNode(vlNode: SVGGraphicsElement) {
        const nodeMetadata = this.diagramMetadata?.nodes.find((node) => node.svgId === vlNode.id);
        if (nodeMetadata) {
            const position = new Point(nodeMetadata.x, nodeMetadata.y);
            this.updateNodePosition(vlNode, position);
            const textNode: SVGGraphicsElement | null = this.svgDiv.querySelector(
                "[id='" + nodeMetadata.legendSvgId + "']"
            );
            if (textNode) {
                this.updateVoltageLevelText(textNode);
            }
            this.updateEdges(vlNode, position);
            this.updateInjections(vlNode, position);
        }
    }

    private updateNodePosition(vlNode: SVGGraphicsElement, position: Point) {
        vlNode.setAttribute('transform', 'translate(' + DiagramUtils.getFormattedPoint(position) + ')');
    }

    private updateText(textNode: SVGGraphicsElement, nodeMetadata: NodeMetadata, position: Point) {
        // update text node position
        this.updateTextNodePosition(textNode, position);

        // redraw text edge
        const textNodeSize = SvgUtils.getTextNodeSize(textNode);
        this.redrawTextEdge(
            nodeMetadata.legendEdgeSvgId,
            position,
            nodeMetadata,
            textNodeSize.height,
            textNodeSize.width
        );
    }

    private updateTextNodePosition(textElement: SVGGraphicsElement | null, point: Point) {
        if (textElement != null) {
            textElement.style.left = point.x.toFixed(0) + 'px';
            textElement.style.top = point.y.toFixed(0) + 'px';
        }
    }

    private redrawTextEdge(
        textEdgeId: string | undefined,
        textNodePosition: Point,
        node: NodeMetadata,
        textHeight: number,
        textWidth: number
    ) {
        if (!textEdgeId) {
            return;
        }
        const textEdge: SVGGraphicsElement | null = this.svgDiv.querySelector("[id='" + textEdgeId + "']");
        if (textEdge != null) {
            // compute voltage level circle radius
            const busNodes: BusNodeMetadata[] | undefined = this.diagramMetadata?.busNodes.filter(
                (busNode) => busNode.vlNode == node.svgId
            );
            const nbNeighbours = busNodes !== undefined && busNodes.length > 1 ? busNodes.length - 1 : 0;
            const voltageLevelCircleRadius = DiagramUtils.getVoltageLevelCircleRadius(
                nbNeighbours,
                node?.fictitious,
                this.svgParameters
            );
            // compute text edge start and end
            const vlNodePosition = new Point(node.x, node.y);
            // HOTFIX If we call moveElement programmatically (not during a drag and drop event)
            // then textNode?.firstElementChild?.scrollHeight and textNode?.firstElementChild?.scrollWidth seems not defined
            // then textHeight and textWidth equal 0
            // We set this.endTextEdge using connectionShifts sooner in this case
            if (textHeight !== 0 || textWidth !== 0) {
                this.endTextEdge = DiagramUtils.getTextEdgeEnd(
                    textNodePosition,
                    vlNodePosition,
                    this.layoutParameters.getTextNodeEdgeConnectionYShift(),
                    textHeight,
                    textWidth
                );
            }
            const startTextEdge = DiagramUtils.getPointAtDistance(
                vlNodePosition,
                this.endTextEdge,
                voltageLevelCircleRadius
            );
            // update text edge polyline
            const polyline = DiagramUtils.getFormattedPolyline([startTextEdge, this.endTextEdge]);
            textEdge.setAttribute('points', polyline);
        }
    }

    private updateSvgElementPosition(svgElementId: string | undefined, translation: Point) {
        if (!svgElementId) return;
        const svgElement: SVGGraphicsElement | null = this.svgDiv.querySelector("[id='" + svgElementId + "']");
        if (svgElement) {
            const transform = SvgUtils.getTransform(svgElement);
            const totalTranslation = new Point(
                (transform?.matrix.e ?? 0) + translation.x,
                (transform?.matrix.f ?? 0) + translation.y
            );
            svgElement?.setAttribute(
                'transform',
                'translate(' + DiagramUtils.getFormattedPoint(totalTranslation) + ')'
            );
        }
    }

    private updateInjections(vlNode: SVGGraphicsElement, position: Point) {
        // get edges connected to the the node we are moving
        const injections: InjectionMetadata[] | undefined = this.diagramMetadata?.injections?.filter(
            (inj) => inj.vlNodeId == vlNode.id
        );
        injections?.forEach((inj) => {
            const translation = this.getTranslation(position);
            this.updateSvgElementPosition(inj.svgId, translation);
            this.updateSvgElementPosition(inj.edgeInfo?.svgId, translation);
        });
    }

    private updateEdges(vlNode: SVGGraphicsElement, position: Point) {
        // get edges connected to the the node we are moving
        const edges: EdgeMetadata[] = this.getEdgesMetadata(vlNode.id);
        // group edges, to have multibranches - branches connecting the same nodes - together
        const groupedEdges: Map<string, EdgeMetadata[]> = new Map<string, EdgeMetadata[]>();
        const loopEdges: Map<string, EdgeMetadata[]> = new Map<string, EdgeMetadata[]>();
        edges?.forEach((edge) => {
            let edgeGroup: EdgeMetadata[] = [];
            if (edge.node1 == edge.node2) {
                // loop edge
                if (loopEdges.has(edge.node1)) {
                    edgeGroup = loopEdges.get(edge.node1) ?? [];
                }
                edgeGroup.push(edge);
                loopEdges.set(edge.node1, edgeGroup);
            } else {
                const edgeGroupId = MetadataUtils.getGroupedEdgesIndexKey(edge);
                if (groupedEdges.has(edgeGroupId)) {
                    edgeGroup = groupedEdges.get(edgeGroupId) ?? [];
                }
                edgeGroup.push(edge);
                groupedEdges.set(edgeGroupId, edgeGroup);
            }
        });

        // redraw grouped edges
        for (const edgeGroup of groupedEdges.values()) {
            this.redrawEdgeGroup(edgeGroup);
            this.redrawOtherVoltageLevelNode(edgeGroup[0], vlNode.id);
        }
        // redraw loop edges
        for (const edgeGroup of loopEdges.values()) {
            this.redrawLoopEdgeGroup(edgeGroup, position);
        }

        // redraw node
        this.redrawVoltageLevelNode(vlNode, edges);
    }

    private getEdgesMetadata(vlNodeId: string): EdgeMetadata[] {
        const filterResult = this.diagramMetadata?.edges.filter(
            (edge) => edge.node1 == vlNodeId || edge.node2 == vlNodeId
        );
        return filterResult ?? [];
    }

    private addInjectionEdges(vlNodeId: string, injectionsEdges: Map<string, InjectionMetadata[]>) {
        const injections: InjectionMetadata[] | undefined = this.diagramMetadata?.injections?.filter(
            (injection) => injection.vlNodeId == vlNodeId
        );
        injections?.forEach((inj) => {
            this.addInjectionEdge(inj.busNodeId, inj, injectionsEdges);
        });
    }

    private addBusNodeEdge(busNodeId: string | null, edge: EdgeMetadata, busNodeEdges: Map<string, EdgeMetadata[]>) {
        let busEdgeGroup: EdgeMetadata[] = [];
        if (busNodeId != null) {
            if (busNodeEdges.has(busNodeId)) {
                busEdgeGroup = busNodeEdges.get(busNodeId) ?? [];
            }
            busEdgeGroup.push(edge);
            busNodeEdges.set(busNodeId, busEdgeGroup);
        }
    }

    private addInjectionEdge(
        busNodeId: string | null,
        injection: InjectionMetadata,
        injectionEdges: Map<string, InjectionMetadata[]>
    ) {
        let injectionEdgesGroup: InjectionMetadata[] = [];
        if (busNodeId != null) {
            if (injectionEdges.has(busNodeId)) {
                injectionEdgesGroup = injectionEdges.get(busNodeId) ?? [];
            }
            injectionEdgesGroup.push(injection);
            injectionEdges.set(busNodeId, injectionEdgesGroup);
        }
    }

    private redrawEdgeGroup(edges: EdgeMetadata[]) {
        if (edges.length == 1) {
            this.redrawStraightEdge(edges[0]); // 1 edge in the group -> straight line
        } else {
            this.redrawForkEdge(edges);
        }
    }

    private redrawForkEdge(edges: EdgeMetadata[]) {
        for (let iEdge = 0; iEdge < edges.length; iEdge++) {
            if (2 * iEdge + 1 == edges.length) {
                this.redrawStraightEdge(edges[iEdge]); // central edge, if present -> straight line
            } else {
                this.redrawEdge(edges[iEdge], iEdge, edges.length);
            }
        }
    }

    private redrawStraightEdge(edge: EdgeMetadata) {
        this.redrawEdge(edge, 0, 1);
    }

    private redrawEdge(edge: EdgeMetadata, iEdge: number, groupedEdgesCount: number) {
        // get edge type
        const edgeType = MetadataUtils.getEdgeType(edge);
        if (edgeType == EdgeType.UNKNOWN) {
            return;
        }

        if (this.isThreeWtEdge(edgeType, edge.svgId)) {
            this.redrawThreeWtEdge(edge);
        } else {
            const halfEdges = this.getHalfEdges(edge, iEdge, groupedEdgesCount);
            this.redrawBranchEdge(edge, halfEdges[0], halfEdges[1]);
        }
    }

    private isThreeWtEdge(edgeType: EdgeType, edgeId: string) {
        if (edgeType == EdgeType.THREE_WINDINGS_TRANSFORMER) {
            return true;
        }
        if (edgeType == EdgeType.PHASE_SHIFT_TRANSFORMER) {
            // get edge element
            const edgeNode: SVGGraphicsElement | null = this.svgDiv.querySelector("[id='" + edgeId + "']");
            const pst3wtEdge = edgeNode?.parentElement?.classList.contains('nad-3wt-edges');
            return pst3wtEdge ?? false;
        }
        return false;
    }

    private redrawBranchEdge(edge: EdgeMetadata, halfEdge1: HalfEdge | null, halfEdge2: HalfEdge | null) {
        const edgeNode: SVGGraphicsElement | null = this.svgDiv.querySelector("[id='" + edge.svgId + "']");
        if (!edgeNode) return;

        this.redrawHalfEdge(edgeNode, halfEdge1);
        this.redrawHalfEdge(edgeNode, halfEdge2);

        const edgeType = MetadataUtils.getEdgeType(edge);
        const isTransformerEdge = DiagramUtils.isTransformerEdge(edgeType);
        const isHVDCLineEdge = edgeType == EdgeType.HVDC_LINE_LCC || edgeType == EdgeType.HVDC_LINE_VSC;
        if (isTransformerEdge) {
            this.redrawTransformer(edgeNode, halfEdge1, halfEdge2, edgeType);
        } else if (isHVDCLineEdge) {
            this.redrawConverterStation(edgeNode, halfEdge1, halfEdge2);
        }

        // if present, move edge name
        if (this.svgParameters.getEdgeNameDisplayed()) {
            this.updateEdgeName(edgeNode, halfEdge1, halfEdge2);
        }
    }

    private redrawHalfEdge(edgeNode: SVGGraphicsElement, halfEdge: HalfEdge | null) {
        if (!halfEdge) return;

        // store edge angle, to use them for bus node redrawing
        const edgeAnglesCache = halfEdge.side == '1' ? this.edgeAngles1 : this.edgeAngles2;
        edgeAnglesCache.set(edgeNode.id, HalfEdgeUtils.getEdgeStartAngle(halfEdge));

        // move edge polyline
        const polyline = this.getHalfEdgeNodeFromEdgeNode(edgeNode, halfEdge.side);
        polyline?.setAttribute('points', DiagramUtils.getFormattedPolyline(halfEdge.edgePoints));

        // redraw edge arrow and label
        this.redrawEdgeArrowAndLabel(halfEdge);
    }

    private getHalfEdgeNodeFromEdgeNode(edgeNode: SVGGraphicsElement, side: string): HTMLElement | null {
        const allPath = edgeNode.querySelectorAll(':scope > polyline.nad-edge-path');
        return this.getHalfEdgeNodeFromEdgeElements(allPath, side);
    }

    private getHalfEdgeNode(edgeId: string, side: string): HTMLElement | null {
        const allPath = this.svgDiv.querySelectorAll("[id='" + edgeId + "'] > .nad-edge-path");
        return this.getHalfEdgeNodeFromEdgeElements(allPath, side);
    }

    private getHalfEdgeNodeFromEdgeElements(allPath: NodeListOf<Element>, side: string) {
        if (!allPath) return null;
        if (allPath.length > 1) {
            return allPath.item(side == '1' ? 0 : 1) as HTMLElement;
        } else {
            // only one path: half-visible edge, assuming the asked side is the visible one!
            return allPath.item(0) as HTMLElement;
        }
    }

    private redrawEdgeArrowAndLabel(halfEdge: HalfEdge) {
        if (!halfEdge.edgeInfoId) {
            return;
        }
        const edgeInfo: SVGGraphicsElement | null = this.svgDiv.querySelector("[id='" + halfEdge.edgeInfoId + "']");
        if (!edgeInfo) {
            return;
        }

        // move edge arrow
        const arrowCenter = HalfEdgeUtils.getArrowCenter(halfEdge, this.svgParameters);
        edgeInfo.setAttribute('transform', 'translate(' + DiagramUtils.getFormattedPoint(arrowCenter) + ')');
        const arrowAngle = HalfEdgeUtils.getArrowRotation(halfEdge);
        const arrowRotationElement = edgeInfo.firstElementChild as SVGGraphicsElement;
        arrowRotationElement.setAttribute('transform', 'rotate(' + DiagramUtils.getFormattedValue(arrowAngle) + ')');

        // move edge label
        const labelData = HalfEdgeUtils.getLabelData(halfEdge, this.svgParameters.getArrowLabelShift());
        const labelRotationElement = edgeInfo.lastElementChild as SVGGraphicsElement;
        labelRotationElement.setAttribute('transform', 'rotate(' + DiagramUtils.getFormattedValue(labelData[0]) + ')');
        labelRotationElement.setAttribute('x', DiagramUtils.getFormattedValue(labelData[1]));
        if (labelData[2]) {
            labelRotationElement.setAttribute('style', labelData[2]);
        } else if (labelRotationElement.hasAttribute('style')) {
            labelRotationElement.removeAttribute('style');
        }
    }

    private redrawTransformer(
        edgeNode: SVGGraphicsElement,
        halfEdge1: HalfEdge | null,
        halfEdge2: HalfEdge | null,
        edgeType: EdgeType
    ) {
        if (!halfEdge1 && !halfEdge2) return;

        const transformerElement: SVGGraphicsElement = edgeNode.lastElementChild as SVGGraphicsElement;

        // move transformer circles
        const transformerCircles: NodeListOf<SVGGraphicsElement> = transformerElement?.querySelectorAll('circle');
        this.redrawTransformerCircle(transformerCircles.item(0), halfEdge1, halfEdge2);
        this.redrawTransformerCircle(transformerCircles.item(1), halfEdge2, halfEdge1);

        // if phase shifting transformer move transformer arrow
        const isPSTransformerEdge = edgeType == EdgeType.PHASE_SHIFT_TRANSFORMER;
        if (isPSTransformerEdge) {
            this.redrawTransformerArrow(transformerElement, halfEdge1, halfEdge2);
        }
    }

    private redrawTransformerCircle(
        transformerCircle: SVGGraphicsElement,
        halfEdge: HalfEdge | null,
        oppositeHalfEdge: HalfEdge | null
    ) {
        let circleCenter: Point = new Point(0, 0);
        if (halfEdge) {
            circleCenter = DiagramUtils.getPointAtDistance(
                halfEdge.edgePoints.at(-1)!,
                halfEdge.edgePoints.at(-2)!,
                -this.svgParameters.getTransformerCircleRadius()
            );
        } else if (oppositeHalfEdge) {
            circleCenter = DiagramUtils.getPointAtDistance(
                oppositeHalfEdge.edgePoints.at(-1)!,
                oppositeHalfEdge.edgePoints.at(-2)!,
                -2 * this.svgParameters.getTransformerCircleRadius()
            );
        }
        transformerCircle.setAttribute('cx', DiagramUtils.getFormattedValue(circleCenter.x));
        transformerCircle.setAttribute('cy', DiagramUtils.getFormattedValue(circleCenter.y));
    }

    private redrawTransformerArrow(
        transformerElement: SVGGraphicsElement,
        halfEdge1: HalfEdge | null,
        halfEdge2: HalfEdge | null
    ) {
        let rotationAngle = 0;
        let transformerCenter = new Point(0, 0);
        if (halfEdge1) {
            const start = halfEdge1.edgePoints.at(-2)!;
            const end = halfEdge1.edgePoints.at(-1)!;
            const shiftEnd = -1.5 * this.svgParameters.getTransformerCircleRadius();
            rotationAngle = DiagramUtils.getAngle(start, end);
            transformerCenter = DiagramUtils.getPointAtDistance(end, start, shiftEnd);
        } else if (halfEdge2) {
            const start = halfEdge2.edgePoints.at(-2)!;
            const end = halfEdge2.edgePoints.at(-1)!;
            const shiftEnd = -2 * this.svgParameters.getTransformerCircleRadius();
            rotationAngle = DiagramUtils.getAngle(end, start);
            transformerCenter = DiagramUtils.getPointAtDistance(end, start, shiftEnd);
        }

        const arrowPath: SVGGraphicsElement | null = transformerElement.querySelector('path');
        const matrix: string = DiagramUtils.getTransformerArrowMatrixString(
            rotationAngle,
            transformerCenter,
            this.svgParameters.getTransformerCircleRadius()
        );
        arrowPath?.setAttribute('transform', 'matrix(' + matrix + ')');
    }

    private redrawConverterStation(
        edgeNode: SVGGraphicsElement,
        halfEdge1: HalfEdge | null,
        halfEdge2: HalfEdge | null
    ) {
        const converterStationElement: SVGGraphicsElement = edgeNode.lastElementChild as SVGGraphicsElement;
        const polylinePoints: string = HalfEdgeUtils.getConverterStationPolyline(
            halfEdge1,
            halfEdge2,
            this.svgParameters.getConverterStationWidth()
        );
        const polyline: SVGGraphicsElement | null = converterStationElement.querySelector('polyline');
        polyline?.setAttribute('points', polylinePoints);
    }

    private redrawLoopEdgeGroup(edges: EdgeMetadata[], position: Point) {
        edges.forEach((edge) => {
            const translation = this.getTranslation(position);
            this.updateSvgElementPosition(edge.svgId, translation);
            this.updateSvgElementPosition(edge.edgeInfo1?.svgId, translation);
            this.updateSvgElementPosition(edge.edgeInfo2?.svgId, translation);
        });
    }

    private updateEdgeName(edgeNode: SVGGraphicsElement, halfEdge1: HalfEdge | null, halfEdge2: HalfEdge | null) {
        const positionElement: SVGGraphicsElement | null = edgeNode.querySelector(
            '.nad-edge-label'
        ) as SVGGraphicsElement;
        if (!positionElement) return;

        let anchorPoint = new Point(0, 0);
        let edgeNameAngle = 0;
        if (halfEdge1 && halfEdge2) {
            anchorPoint = DiagramUtils.getMidPosition(halfEdge1.edgePoints.at(-1)!, halfEdge2.edgePoints.at(-1)!);
            edgeNameAngle = DiagramUtils.getEdgeNameAngle(anchorPoint, halfEdge2.edgePoints.at(-2)!);
        } else if (halfEdge1) {
            anchorPoint = halfEdge1.edgePoints.at(-1)!;
            edgeNameAngle = DiagramUtils.getEdgeNameAngle(anchorPoint, halfEdge1.edgePoints.at(-2)!);
        } else if (halfEdge2) {
            anchorPoint = halfEdge2.edgePoints.at(-1)!;
            edgeNameAngle = DiagramUtils.getEdgeNameAngle(halfEdge2.edgePoints.at(-2)!, anchorPoint);
        }

        // move edge name position
        positionElement.setAttribute('transform', 'translate(' + DiagramUtils.getFormattedPoint(anchorPoint) + ')');
        const angleElement: SVGGraphicsElement | null = positionElement.querySelector('text') as SVGGraphicsElement;
        if (angleElement != null) {
            // change edge name angle
            angleElement.setAttribute('transform', 'rotate(' + DiagramUtils.getFormattedValue(edgeNameAngle) + ')');
        }
    }

    private redrawVoltageLevelNode(node: SVGGraphicsElement | null, edges: EdgeMetadata[]) {
        if (!node) return;

        // group other voltage level node edges by bus node
        const busNodeEdges = new Map<string, EdgeMetadata[]>();
        this.addBusNodeEdges(node.id, edges, busNodeEdges);

        const injectionsEdges = new Map<string, InjectionMetadata[]>();
        this.addInjectionEdges(node.id, injectionsEdges);

        if (node.classList.contains('nad-boundary-node')) {
            for (const edge of busNodeEdges.values()) {
                const halfEdges = this.getHalfEdges(edge[0], 0, 1);
                this.redrawBoundaryNode(node, halfEdges[1]);
            }
        }

        // get buses belonging to voltage level
        const busNodes: BusNodeMetadata[] | undefined = this.diagramMetadata?.busNodes.filter(
            (busNode) => busNode.vlNode == node.id
        );
        // if single bus voltage level -> do not redraw anything
        if (busNodes !== undefined && busNodes.length <= 1) {
            return;
        }

        // sort buses by index
        const sortedBusNodes: BusNodeMetadata[] = MetadataUtils.getSortedBusNodes(busNodes);
        const traversingBusEdgesAngles: number[] = [];
        const nodeMetadata: NodeMetadata | undefined = MetadataUtils.getNodeMetadata(node.id, this.diagramMetadata);
        for (let index = 0; index < sortedBusNodes.length; index++) {
            const busNode = sortedBusNodes[index];
            // skip redrawing of first bus or if there are no traversing bus edges
            if (index > 0 && traversingBusEdgesAngles.length > 0) {
                this.redrawBusNode(node, busNode, nodeMetadata, traversingBusEdgesAngles);
            }
            // add angles of edges starting from bus to traversing edges angles
            const busEdges = busNodeEdges.get(busNode.svgId) ?? [];
            busEdges.forEach((edge) => {
                const edgeAngle = this.getEdgeAngle(busNode, edge, edge.svgId, edge.node1 == edge.node2);
                if (typeof edgeAngle !== 'undefined') {
                    traversingBusEdgesAngles.push(edgeAngle);
                }
            });
            const busInjectionsEdges = injectionsEdges.get(busNode.svgId) ?? [];
            busInjectionsEdges.forEach((inj) => {
                const edgeAngle = this.getInjectionEdgeAngle(inj);
                if (typeof edgeAngle !== 'undefined') {
                    traversingBusEdgesAngles.push(edgeAngle);
                }
            });
        }
    }

    private getEdgeAngle(busNode: BusNodeMetadata, edge: EdgeMetadata, edgeId: string, isLoopEdge: boolean) {
        const side = busNode.svgId == edge.busNode1 ? '1' : '2';
        const edgeAngles = busNode.svgId == edge.busNode1 ? this.edgeAngles1 : this.edgeAngles2;
        if (!edgeAngles.has(edgeId)) {
            // if not yet stored in angle map -> compute and store it
            const halfEdgeDrawElement: HTMLElement | null = this.getHalfEdgeNode(edgeId, side);
            if (halfEdgeDrawElement != null) {
                const angle = isLoopEdge
                    ? SvgUtils.getPathAngle(halfEdgeDrawElement)
                    : SvgUtils.getPolylineAngle(halfEdgeDrawElement);
                if (angle != null) {
                    edgeAngles.set(edgeId, angle);
                }
            }
        }
        return edgeAngles.get(edgeId);
    }

    private getInjectionEdgeAngle(injection: InjectionMetadata) {
        const injectionEdgeDrawElement: HTMLElement | null = <HTMLElement>(
            (this.svgDiv.querySelector(`#${CSS.escape(injection.svgId)} polyline.nad-edge-path`) as Element)
        );
        if (injectionEdgeDrawElement != null) {
            return SvgUtils.getPolylineAngle(injectionEdgeDrawElement) ?? undefined;
        }
        return undefined;
    }

    private redrawBusNode(
        node: SVGGraphicsElement,
        busNode: BusNodeMetadata,
        nodeMetadata: NodeMetadata | undefined,
        traversingBusEdgesAngles: number[]
    ) {
        const busNodeRadius = MetadataUtils.getNodeRadius(busNode, nodeMetadata, this.svgParameters);
        const edgeAngles = Object.assign(
            [],
            traversingBusEdgesAngles.sort(function (a, b) {
                return a - b;
            })
        );
        edgeAngles.push(edgeAngles[0] + 2 * Math.PI);
        const path: string = DiagramUtils.getFragmentedAnnulusPath(
            edgeAngles,
            busNodeRadius,
            this.svgParameters.getNodeHollowWidth()
        );
        const busElement: HTMLElement | null = <HTMLElement>node.querySelectorAll('.nad-busnode')[busNode.index];
        if (busElement != null) {
            busElement.setAttribute('d', path);
        }
    }

    private redrawBothVoltageLevelNodes(edge: EdgeMetadata) {
        this.redrawOtherVoltageLevelNode(edge, edge.node2);
        this.redrawOtherVoltageLevelNode(edge, edge.node1);
    }

    private redrawOtherVoltageLevelNode(edge: EdgeMetadata, vlNodeId: string) {
        const otherNodeId = vlNodeId === edge.node1 ? edge.node2 : edge.node1;
        const otherNode: SVGGraphicsElement | null = this.svgDiv.querySelector("[id='" + otherNodeId + "']");
        if (!otherNode) return;

        // redraw other voltage level node
        this.redrawVoltageLevelNode(otherNode, this.getEdgesMetadata(otherNodeId));
    }

    private addBusNodeEdges(nodeId: string, edges: EdgeMetadata[], busNodeEdges: Map<string, EdgeMetadata[]>) {
        // group other voltage level node edges by bus node
        edges.forEach((edge) => {
            if (edge.node1 == edge.node2) {
                // loop edge
                this.addBusNodeEdge(edge.busNode1, edge, busNodeEdges);
                this.addBusNodeEdge(edge.busNode2, edge, busNodeEdges);
            } else {
                const busNodeId = edge.node1 == nodeId ? edge.busNode1 : edge.busNode2;
                this.addBusNodeEdge(busNodeId, edge, busNodeEdges);
            }
        });
    }

    private redrawThreeWtEdge(edge: EdgeMetadata) {
        const edgeNode: SVGGraphicsElement | null = this.svgDiv.querySelector("[id='" + edge.svgId + "']");
        const twtEdge: HTMLElement = <HTMLElement>edgeNode?.firstElementChild;
        if (!twtEdge) return;

        // compute polyline points
        const threeWtMoved = edge.node1 != this.draggedElement?.id;
        const halfEdge = HalfEdgeUtils.getThreeWtHalfEdge(
            SvgUtils.getPolylinePoints(twtEdge),
            edge,
            threeWtMoved,
            this.initialPosition,
            this.diagramMetadata,
            this.svgParameters
        );
        if (!halfEdge) return;

        // move polyline
        twtEdge.setAttribute('points', DiagramUtils.getFormattedPolyline(halfEdge.edgePoints));

        // redraw edge arrow and label
        this.redrawEdgeArrowAndLabel(halfEdge);

        // store edge angles, to use them for bus node redrawing
        this.edgeAngles1.set(edge.svgId, HalfEdgeUtils.getEdgeStartAngle(halfEdge));
    }

    private redrawBoundaryNode(node: SVGGraphicsElement | null, halfEdge: HalfEdge | null) {
        if (!node || !halfEdge) return;

        const edgeStartAngle = DiagramUtils.getAngle(halfEdge.edgePoints[0], halfEdge.edgePoints[1]);
        const path: string = DiagramUtils.getBoundarySemicircle(edgeStartAngle, halfEdge.busOuterRadius);
        const pathElement: HTMLElement | null = <HTMLElement>node.firstElementChild;
        if (pathElement != null && pathElement.tagName == 'path') {
            pathElement.setAttribute('d', path);
        }
    }

    private callSelectNodeCallback(mousePosition: Point) {
        // call the select node callback, if defined
        if (this.onSelectNodeCallback != null) {
            // get selected node from metadata
            const node: NodeMetadata | undefined = this.diagramMetadata?.nodes.find(
                (node) => node.svgId == this.selectedElement?.id
            );
            if (node != null) {
                this.onSelectNodeCallback(node.equipmentId, node.svgId, mousePosition);
            }
        }
    }

    public getCurrentlyMaxDisplayedSize(): number {
        const viewbox = this.getViewBox();
        return Math.max(viewbox?.height || 0, viewbox?.width || 0);
    }

    public checkAndUpdateLevelOfDetail() {
        const maxDisplayedSize = this.getCurrentlyMaxDisplayedSize();
        const previousMaxDisplayedSize = this.getPreviousMaxDisplayedSize();
        // in case of bad or unset values NaN or Infinity, this condition is skipped and the function behaves as if zoom changed
        if (
            Math.abs(previousMaxDisplayedSize - maxDisplayedSize) / previousMaxDisplayedSize <
            dynamicCssRulesUpdateThreshold
        ) {
            return;
        }
        this.setPreviousMaxDisplayedSize(maxDisplayedSize);

        if (this.innerSvg) {
            const zoomLevel = this.getZoomLevel(maxDisplayedSize);
            const isZoomLevelClassDefined = [...this.innerSvg.classList].some((c) =>
                c.startsWith(NetworkAreaDiagramViewer.ZOOM_CLASS_PREFIX)
            );
            if (!isZoomLevelClassDefined || zoomLevel != this.lastZoomLevel) {
                this.innerSvg.setAttribute('class', NetworkAreaDiagramViewer.ZOOM_CLASS_PREFIX + zoomLevel);
                this.lastZoomLevel = zoomLevel;
            }
        }
    }

    private getZoomLevel(maxDisplayedSize: number): number {
        for (const zoomLevel of this.zoomLevels) {
            if (maxDisplayedSize >= zoomLevel) {
                return zoomLevel;
            }
        }
        return 0;
    }

    public setJsonBranchStates(branchStates: string) {
        const branchStatesArray: BranchState[] = JSON.parse(branchStates);
        this.setBranchStates(branchStatesArray);
    }

    private buildGroupedEdgesIndexMap(): Map<string, string[]> {
        if (!this.groupedEdgesIndexMap) {
            this.groupedEdgesIndexMap = new Map();

            for (const edge of this.diagramMetadata?.edges ?? []) {
                if (edge.node1 !== edge.node2) {
                    const key = MetadataUtils.getGroupedEdgesIndexKey(edge);
                    const group = this.groupedEdgesIndexMap.get(key) ?? [];
                    group.push(edge.equipmentId);
                    this.groupedEdgesIndexMap.set(key, group);
                }
            }
        }
        return this.groupedEdgesIndexMap;
    }

    public setBranchStates(branchStates: BranchState[]) {
        const groupedEdgesIndex = this.buildGroupedEdgesIndexMap();

        branchStates.forEach((branchState) => {
            if (!this.edgesMap.has(branchState.branchId)) {
                const edge = (this.diagramMetadata?.edges ?? []).find(
                    (edge) => edge.equipmentId == branchState.branchId
                );
                if (edge === undefined) {
                    console.warn(`Skipping updating branch ${branchState.branchId} labels: branch not found`);
                    return;
                }
                if (edge.node1 == edge.node2) {
                    console.warn(`Skipping updating branch ${branchState.branchId} labels: not supported for loops`);
                    return;
                }
                this.edgesMap.set(branchState.branchId, edge);
            }

            const edgeId = this.edgesMap.get(branchState.branchId)?.svgId ?? '-1';
            const edge: EdgeMetadata | undefined = this.diagramMetadata?.edges.find((edge) => edge.svgId == edgeId);
            if (!edge) {
                console.warn(`Skipping updating branch ${branchState.branchId} label: edge metadata missing`);
                return;
            }

            // update the bus connection in the edge metadata prior to the halfEdge computation
            this.setBranchBusConnection(edge, branchState.branchId, '1', branchState.connectedBus1);
            this.setBranchBusConnection(edge, branchState.branchId, '2', branchState.connectedBus2);

            // detect if edge has parallel edges and call this.getHalfEdge, with the correct iEdge and nbGroupedEdges
            let iEdge = 0;
            let nbGroupedEdges = 1;
            const groupedEdges = groupedEdgesIndex.get(MetadataUtils.getGroupedEdgesIndexKey(edge));
            if (groupedEdges && groupedEdges.length > 0) {
                const i = groupedEdges.indexOf(edge.equipmentId);
                if (i !== -1) {
                    iEdge = i;
                    nbGroupedEdges = groupedEdges.length;
                }
            }
            const halfEdges = this.getHalfEdges(edge, iEdge, nbGroupedEdges);

            // only redraw the branch edge if there was a change in the branch connection
            if (branchState.connectedBus1 || branchState.connectedBus2) {
                this.redrawBranchEdge(edge, halfEdges[0], halfEdges[1]);
            }

            this.setBranchSideLabel(edge, halfEdges[0], edge.edgeInfo1, '1', branchState.value1);
            this.setBranchSideLabel(edge, halfEdges[1], edge.edgeInfo2, '2', branchState.value2);
            if (halfEdges[0]) {
                this.setBranchSideConnection(branchState.branchId, '1', edgeId, branchState.connected1);
            }
            if (halfEdges[1]) {
                this.setBranchSideConnection(branchState.branchId, '2', edgeId, branchState.connected2);
            }
        });
    }

    public setJsonVoltageLevelStates(voltageLevelStates: string) {
        const voltageLevelStatesArray: VoltageLevelState[] = JSON.parse(voltageLevelStates);
        this.setVoltageLevelStates(voltageLevelStatesArray);
    }

    public setVoltageLevelStates(voltageLevelStates: VoltageLevelState[]) {
        voltageLevelStates.forEach((vlState) => {
            const textNodeMetadata: TextNodeMetadata | undefined = this.diagramMetadata?.textNodes.find(
                (tnm) => tnm.equipmentId == vlState.voltageLevelId
            );
            if (!textNodeMetadata) {
                console.warn(`Text node for ${vlState.voltageLevelId} not found`);
                return;
            }

            const textNodeElement = this.container.querySelector(`[id='${textNodeMetadata.svgId}']`);
            if (!textNodeElement) {
                console.warn(`Text node element ${textNodeMetadata.svgId} not found in DOM`);
                return;
            }

            // Get all buses for this voltage level
            const vlBusNodes = this.diagramMetadata?.busNodes.filter((bus) => bus.vlNode === textNodeMetadata.vlNode);
            if (!vlBusNodes || vlBusNodes.length === 0) {
                console.warn(`No bus nodes found for voltage level ${vlState.voltageLevelId}`);
                return;
            }

            // Get span elements
            const spans = textNodeElement.querySelectorAll('div span');

            vlState.busValue.forEach((busValue) => {
                // Find the bus node metadata by id
                const busNode = vlBusNodes.find((bus) => bus.equipmentId === busValue.busId);
                if (!busNode) return;

                const rowIndex = busNode.index;

                if (rowIndex < spans.length) {
                    const div = spans[rowIndex].parentElement;
                    if (
                        div &&
                        div.childNodes.length > 1 &&
                        div.childNodes[div.childNodes.length - 1].nodeType === Node.TEXT_NODE
                    ) {
                        const voltage = busValue.voltage.toFixed(this.svgParameters.getVoltageValuePrecision());
                        const angle = busValue.angle.toFixed(this.svgParameters.getAngleValuePrecision());
                        div.childNodes[div.childNodes.length - 1].textContent = `${voltage} kV / ${angle}°`;
                    }
                }
            });
        });
    }

    private setBranchSideLabel(
        edge: EdgeMetadata,
        halfEdge: HalfEdge | null,
        edgeInfoMetadata: EdgeInfoMetadata | undefined,
        side: string,
        value: number | string
    ) {
        if (!halfEdge) return;

        if (!edgeInfoMetadata) {
            edgeInfoMetadata = {
                svgId: crypto.randomUUID(),
                infoType: 'ActivePower',
            };
            if (side == '1') {
                edge.edgeInfo1 = edgeInfoMetadata;
            } else {
                edge.edgeInfo2 = edgeInfoMetadata;
            }
        }
        edgeInfoMetadata.externalLabel =
            typeof value === 'number' ? value.toFixed(this.getEdgeInfoValuePrecision()) : value;
        edgeInfoMetadata.direction = typeof value === 'number' ? DiagramUtils.getArrowDirection(value) : undefined;

        const edgeInfo = this.getOrCreateEdgeInfo(edgeInfoMetadata);
        if (!halfEdge.edgeInfoId) {
            halfEdge.edgeInfoId = edgeInfo.id;
        }

        edgeInfo.classList.remove('nad-active', 'nad-reactive', 'nad-current');
        const edgeInfoClass = DiagramUtils.getEdgeInfoClass(edgeInfoMetadata.infoType);
        if (edgeInfoClass) {
            edgeInfo.classList.add(edgeInfoClass);
        }

        if (typeof value === 'number') {
            const arrowPath = DiagramUtils.getArrowPath(edgeInfoMetadata.direction, this.svgParameters);
            if (arrowPath) {
                const edgeInfoArrow = this.getOrCreateEdgeInfoArrow(edgeInfo);
                edgeInfoArrow.setAttribute('d', arrowPath);
                const edgeInfoClass = DiagramUtils.getArrowClass(edgeInfoMetadata.direction);
                if (edgeInfoClass) {
                    edgeInfoArrow.classList.add(edgeInfoClass);
                }
            }
        }

        const branchLabelElement = this.getOrCreateEdgeInfoText(edgeInfo);
        branchLabelElement.innerHTML = edgeInfoMetadata.externalLabel;

        this.redrawEdgeArrowAndLabel(halfEdge);
    }

    private getOrCreateEdgeInfo(edgeInfoMetadata: EdgeInfoMetadata): SVGElement {
        const edgeInfo: SVGElement | null = this.svgDiv.querySelector("[id='" + edgeInfoMetadata.svgId + "']");
        if (edgeInfo) {
            return edgeInfo;
        }

        let edgeInfos = this.svgDiv.querySelector('g.nad-edge-infos');
        if (!edgeInfos) {
            edgeInfos = document.createElementNS('http://www.w3.org/2000/svg', 'g');
            this.innerSvg?.appendChild(edgeInfos);
        }

        const newEdgeInfo = document.createElementNS('http://www.w3.org/2000/svg', 'g');
        newEdgeInfo.id = edgeInfoMetadata.svgId;
        edgeInfos.appendChild(newEdgeInfo);

        return newEdgeInfo;
    }

    private getOrCreateEdgeInfoArrow(edgeInfo: SVGElement): SVGPathElement {
        let edgeInfoArrow = edgeInfo.querySelector('path');
        if (!edgeInfoArrow) {
            edgeInfoArrow = document.createElementNS('http://www.w3.org/2000/svg', 'path');
            edgeInfo.appendChild(edgeInfoArrow);
        }
        return edgeInfoArrow;
    }

    private getOrCreateEdgeInfoText(edgeInfo: SVGElement): SVGTextElement {
        let edgeInfoText = edgeInfo.querySelector('text');
        if (!edgeInfoText) {
            edgeInfoText = document.createElementNS('http://www.w3.org/2000/svg', 'text');
            edgeInfo.appendChild(edgeInfoText);
        }
        return edgeInfoText;
    }

    private getEdgeInfoValuePrecision() {
        const edgeInfoDisplayed = this.svgParameters.getEdgeInfoDisplayed();
        switch (edgeInfoDisplayed) {
            case EdgeInfoEnum.ACTIVE_POWER:
            case EdgeInfoEnum.REACTIVE_POWER:
                return this.svgParameters.getPowerValuePrecision();
            case EdgeInfoEnum.CURRENT:
                return this.svgParameters.getCurrentValuePrecision();
            default:
                return 0;
        }
    }

    private setBranchSideConnection(branchId: string, side: string, edgeId: string, connected: boolean | undefined) {
        if (connected == undefined) return;

        const halfEdge = this.getHalfEdgeNode(edgeId, side);
        if (halfEdge) {
            if (connected) {
                halfEdge.classList.remove('nad-disconnected');
            } else {
                halfEdge.classList.add('nad-disconnected');
            }
        } else {
            console.warn('Skipping updating branch ' + branchId + ' side ' + side + ' status: edge not found');
        }
    }

    /**
     * Updates the connection between a branch and a bus in the electrical network diagram
     * @param edge - the edge to be modified
     * @param branchId - the ID of the branch
     * @param side - The side of the branch to connect ('1' or '2')
     * @param busId - The ID of the target bus to connect to
     */
    private setBranchBusConnection(edge: EdgeMetadata, branchId: string, side: string, busId: string | undefined) {
        if (!busId) return;

        const targetBusNode = this.diagramMetadata?.busNodes.find((busNode) => busNode.equipmentId === busId);
        if (!targetBusNode) {
            console.warn(
                `Skipping updating branch ${branchId} side ${side} status: Bus ${busId} not found in metadata`
            );
            return;
        }

        const currentBusNodeId = side === '1' ? edge.busNode1 : edge.busNode2;
        const currentBusNode = this.diagramMetadata?.busNodes.find((busNode) => busNode.svgId === currentBusNodeId);

        if (currentBusNode && currentBusNode.vlNode !== targetBusNode.vlNode) {
            console.warn(
                `Skipping updating branch ${branchId} side ${side} status: Cannot connect to bus from different voltage level`
            );
            return;
        }

        if (side === '1') {
            edge.busNode1 = targetBusNode.svgId;
        } else {
            edge.busNode2 = targetBusNode.svgId;
        }

        const vlElement = this.container.querySelector(`[id='${targetBusNode.vlNode}']`) as SVGGraphicsElement;
        if (!vlElement) {
            console.warn(`VoltageLevel ${targetBusNode.vlNode} not found`);
            return;
        }
        this.redrawVoltageLevelNode(vlElement, this.getEdgesMetadata(targetBusNode.vlNode));
    }

    private onMouseRightDown(event: MouseEvent) {
        const mousePosition: Point = this.getMousePosition(event);
        const element = SvgUtils.getRightClickableFrom(event.target as SVGElement) ?? null;
        let elementData = MetadataUtils.getRightClickableElementData(
            element?.id,
            SvgUtils.getElementType(element),
            this.diagramMetadata?.nodes,
            this.diagramMetadata?.textNodes,
            this.diagramMetadata?.edges
        );
        if (!elementData && this.hoveredElement && this.existsNearbyHoveredElement(mousePosition)) {
            const hoverElement = SvgUtils.getRightClickableFrom(this.hoveredElement) ?? null;
            elementData = MetadataUtils.getRightClickableElementData(
                hoverElement?.id,
                SvgUtils.getElementType(hoverElement),
                this.diagramMetadata?.nodes,
                this.diagramMetadata?.textNodes,
                this.diagramMetadata?.edges
            );
        }
        if (!elementData) {
            return;
        }
        this.onRightClickCallback?.(elementData.svgId, elementData.equipmentId, elementData.type, mousePosition);
    }

    public zoomToFit() {
        const viewBox = MetadataUtils.getViewBox(
            this.diagramMetadata?.nodes,
            this.diagramMetadata?.textNodes,
            this.svgParameters
        );
        this.svgDraw?.viewbox(viewBox.x, viewBox.y, viewBox.width, viewBox.height);
    }

    public zoomIn() {
        const zoom = this.svgDraw?.zoom() ?? 1;
        this.svgDraw?.zoom(1.1 * zoom);
    }

    public zoomOut() {
        const zoom = this.svgDraw?.zoom() ?? 1;
        this.svgDraw?.zoom(0.9 * zoom);
    }

    public saveSvg() {
        this.addStyle();
        const userViewBox: ViewBox = {
            x: this.svgDraw?.viewbox().x ?? 0,
            y: this.svgDraw?.viewbox().y ?? 0,
            width: this.svgDraw?.viewbox().width ?? 0,
            height: this.svgDraw?.viewbox().height ?? 0,
        };
        this.zoomToFit();
        const blobData = [this.getSvg() ?? ''];
        const blob = new Blob(blobData, { type: 'image/svg+xml' });
        this.downloadFile(blob, 'nad.svg');
        this.svgDraw?.viewbox(userViewBox.x, userViewBox.y, userViewBox.width, userViewBox.height);
        this.removeStyle();
    }

    private downloadFile(blob: Blob, filename: string) {
        const a = document.createElement('a');
        a.download = filename;
        a.href = URL.createObjectURL(blob);
        a.click();
        a.remove();
    }

    private addStyle() {
        // add style, if not present
        if (this.svgParameters.getCssLocation() == CssLocationEnum.EXTERNAL_NO_IMPORT) {
            const styleElement = SvgUtils.getStyle(document.styleSheets, this.svgDraw?.node);
            const gElement = this.svgDraw?.node.querySelector('g');
            gElement?.before(styleElement);
        }
    }

    private removeStyle() {
        // remove style, if added
        if (this.svgParameters.getCssLocation() == CssLocationEnum.EXTERNAL_NO_IMPORT) {
            const styleElement: HTMLElement | null = this.svgDiv.querySelector('style');
            styleElement?.remove();
        }
    }

    public savePng(backgroundColor?: string) {
        this.copyPng(true, backgroundColor);
    }

    public screenshot(backgroundColor?: string) {
        this.copyPng(false, backgroundColor);
    }

    private copyPng(copyToFile: boolean, backgroundColor?: string) {
        this.addStyle();
        this.addBackgroundColor(backgroundColor);
        const svgXml = SvgUtils.getSvgXml(this.getSvg());
        const image = new Image();
        image.src = svgXml;
        image.onload = () => {
            const png = SvgUtils.getPngFromImage(image);
            const blob = SvgUtils.getBlobFromPng(png);
            if (copyToFile) {
                this.downloadFile(blob, 'nad.png');
            } else {
                this.copyToClipboard(blob);
            }
        };
        this.removeBackgroundColor(backgroundColor);
        this.removeStyle();
    }

    private addBackgroundColor(backgroundColor?: string) {
        if (backgroundColor) {
            this.svgDraw?.node.style.setProperty('background-color', backgroundColor);
        }
    }

    private removeBackgroundColor(backgroundColor?: string) {
        if (backgroundColor) {
            this.svgDraw?.node.style.removeProperty('background-color');
        }
    }

    private copyToClipboard(blob: Blob) {
        navigator.clipboard
            .write([
                new ClipboardItem({
                    [blob.type]: blob,
                }),
            ])
            .then(() => {
                const keyframes = [
                    { backgroundColor: 'gray', offset: 0 },
                    { backgroundColor: 'white', offset: 0.5 },
                ];
                const timing = { duration: 500, iterations: 1 };
                this.svgDiv.animate(keyframes, timing);
            });
    }

    private handleHighlightableElementHover(element: SVGElement, mousePosition: Point): void {
        if (SvgUtils.isTextNode(element)) {
            const textNode = this.diagramMetadata?.textNodes.find((node) => node.svgId === element.id);
            if (textNode) {
                this.highlightRelatedElements(textNode);
                this.debounceToggleHoverCallback(
                    true,
                    mousePosition,
                    textNode.equipmentId,
                    ElementType[ElementType.TEXT_NODE]
                );
            }
        } else if (SvgUtils.isVoltageLevelElement(element)) {
            const vlNode = this.diagramMetadata?.nodes.find((node) => node.svgId === element.id);
            if (vlNode) {
                this.highlightRelatedElements(vlNode);
                this.debounceToggleHoverCallback(
                    true,
                    mousePosition,
                    vlNode.equipmentId,
                    ElementType[ElementType.VOLTAGE_LEVEL]
                );
            }
        }
    }

    private handleInjectionHover(element: SVGElement, mousePosition: Point) {
        const injection = this.diagramMetadata?.injections?.find((inj) => inj.svgId === element.id);
        if (injection) {
            const equipmentId = injection.equipmentId ?? '';
            const equipmentType = injection.componentType ?? '';
            this.debounceToggleHoverCallback(true, mousePosition, equipmentId, equipmentType);
        }
    }

    private handleEdgeHover(element: SVGElement, mousePosition: Point): void {
        const edge = this.diagramMetadata?.edges.find((edge) => edge.svgId === element.id);
        if (edge) {
            const equipmentId = edge.equipmentId ?? '';
            const edgeType = MetadataUtils.getStringEdgeType(edge) ?? '';
            this.debounceToggleHoverCallback(true, mousePosition, equipmentId, edgeType);

            // Show preview points for bending if bend lines is enabled and edge is bendable
            if (this.bendLines) {
                const isBendable = this.bendableLines.includes(edge.svgId);
                if (isBendable) {
                    this.showEdgePreviewPoints(edge);
                }
            }
        }
    }

    private highlightRelatedElements(element: NodeMetadata | TextNodeMetadata): void {
        if (!this.diagramMetadata) return;

        const vlNodeId = 'vlNode' in element ? element.vlNode : element.svgId;
        const relatedBusNodes = this.diagramMetadata.busNodes.filter((busNode) => busNode.vlNode === vlNodeId);
        const relatedTextNode = this.diagramMetadata.textNodes.find((textNode) => textNode.vlNode === vlNodeId);

        relatedBusNodes.forEach((busNode) => this.addHighlightBusClass(busNode.svgId));
        if (relatedTextNode) {
            this.addHighlightTextClass(relatedTextNode.svgId);
        }
    }

    private addHighlightBusClass(svgId: string) {
        const element = this.svgDiv.querySelector(`[id='${svgId}']`);
        if (element) {
            element.classList.add('nad-busnode-highlight');
        }
    }
    private addHighlightTextClass(svgId: string) {
        const element = this.svgDiv.querySelector(`[id='${svgId}']`);
        if (element) {
            element.classList.add('nad-textnode-highlight');
        }
    }

    private clearHighlights() {
        const highlightedBusElements = this.svgDiv.querySelectorAll('.nad-busnode-highlight');
        const highlightedTextElements = this.svgDiv.querySelectorAll('.nad-textnode-highlight');
        highlightedBusElements.forEach((element) => {
            element.classList.remove('nad-busnode-highlight');
        });
        highlightedTextElements.forEach((element) => {
            element.classList.remove('nad-textnode-highlight');
        });
    }

    private enableLineBending() {
        const linesPointsElement = document.createElementNS('http://www.w3.org/2000/svg', 'g');
        linesPointsElement.classList.add('nad-line-points');
        const bendableEdges = MetadataUtils.getBendableLines(this.diagramMetadata?.edges, this.innerSvg);
        for (const edge of bendableEdges) {
            if (edge.bendingPoints) {
                for (let index = 0; index < edge.bendingPoints.length; index++) {
                    this.addLinePoint(
                        edge.svgId,
                        index,
                        new Point(edge.bendingPoints[index].x, edge.bendingPoints[index].y),
                        linesPointsElement
                    );
                }
                this.bendableLines.push(edge.svgId);
            } else {
                this.bendableLines.push(edge.svgId);
            }
        }
        if (this.bendableLines.length > 0) {
            this.bendLines = true;
            this.svgDraw?.node.firstElementChild?.appendChild(linesPointsElement);
        }
    }

    private addLinePoint(
        lineId: string,
        index: number,
        point: Point,
        linePointsElement?: SVGElement | null
    ): SVGElement {
        linePointsElement ??= this.svgDraw?.node.querySelector('.nad-line-points');
        const pointElement = SvgUtils.createLinePointElement(lineId, point, index, false, this.linePointIndexMap);
        linePointsElement?.appendChild(pointElement);
        return pointElement;
    }

    private disableLineBending() {
        const linePointsElement = this.svgDraw?.node.querySelector('.nad-line-points');
        linePointsElement?.remove();
        this.linePointIndexMap.clear();
        this.bendableLines = [];
        this.bendLines = false;
    }

    private createEdgeBendPoint(bendableElem: SVGElement | undefined, event: MouseEvent) {
        if (!bendableElem) {
            return;
        }

        this.ctm = this.svgDraw?.node.getScreenCTM(); // used to compute mouse movement
        const mousePosition = this.getMousePosition(event);
        const pointElement = this.addLinePoint(bendableElem.id, -1, mousePosition); // add line point, to be moved

        this.initDrag(pointElement);
        this.onDragStart();

        this.updateEdgeMetadata(pointElement as SVGGraphicsElement, mousePosition, LineOperation.BEND);
    }

    private onStraightenStart(bendableElem: SVGElement | undefined) {
        if (!bendableElem) {
            return;
        }
        const edgeId = bendableElem.id ? this.linePointIndexMap.get(bendableElem.id)?.edgeId : '-1';
        const edge: EdgeMetadata | undefined = this.diagramMetadata?.edges.find((edge) => edge.svgId == edgeId);
        if (edge?.bendingPoints == undefined) {
            return;
        }
        this.disablePanzoom(); // to avoid panning the whole SVG when straightening a line
        this.straightenedElement = bendableElem as SVGGraphicsElement; // element to be straightened
    }

    private updateEdgeMetadata(
        linePointElement: SVGGraphicsElement,
        position: Point | null,
        lineOperation: LineOperation
    ) {
        const edge: EdgeMetadata | undefined = this.diagramMetadata?.edges.find(
            (edge) => edge.svgId == this.linePointIndexMap.get(linePointElement.id)?.edgeId
        );
        if (edge) {
            if (position && lineOperation == LineOperation.BEND) {
                this.updateEdgeMetadataWhenBending(edge, linePointElement, position);
            } else {
                this.updateEdgeMetadataWhenStraightening(edge, linePointElement);
            }
        }
    }

    private updateEdgeMetadataWhenBending(edge: EdgeMetadata, linePointElement: SVGGraphicsElement, position: Point) {
        const index = this.linePointIndexMap.get(linePointElement.id)?.index;
        if (index == -1) {
            // first time this point is added to metadata
            // get nodes for computing where to put the point in the list
            const node1 = this.diagramMetadata?.nodes.find((node) => node.svgId == edge.node1);
            const node2 = this.diagramMetadata?.nodes.find((node) => node.svgId == edge.node2);
            if (node1 && node2) {
                // insert the point in the list of points
                const linePoints = MetadataUtils.addPointToList(
                    edge.bendingPoints?.slice(),
                    new Point(node1.x, node1.y),
                    new Point(node2.x, node2.y),
                    position
                );
                edge.bendingPoints = linePoints.linePoints;
                this.linePointIndexMap.set(linePointElement.id, { edgeId: edge.svgId, index: linePoints.index });

                for (const [key, value] of this.linePointIndexMap) {
                    if (key !== linePointElement.id && value.edgeId == edge.svgId && value.index >= linePoints.index) {
                        value.index++;
                    }
                }
            }
        } else if (edge.bendingPoints) {
            // update line point
            edge.bendingPoints[index!] = { x: DiagramUtils.round(position.x), y: DiagramUtils.round(position.y) };
        } else {
            // it should not come here, anyway, add the new point
            edge.bendingPoints = [{ x: DiagramUtils.round(position.x), y: DiagramUtils.round(position.y) }];
        }
    }

    private updateEdgeMetadataWhenStraightening(edge: EdgeMetadata, linePointElement: SVGGraphicsElement) {
        const index = this.linePointIndexMap.get(linePointElement.id)?.index ?? -1;

        if (edge.bendingPoints) {
            for (const [key, value] of this.linePointIndexMap) {
                if (key !== linePointElement.id && value.edgeId == edge.svgId && value.index >= index) {
                    value.index--;
                }
            }
            // delete point
            edge.bendingPoints.splice(index, 1);
            if (edge.bendingPoints.length == 0) {
                edge.bendingPoints = undefined;
            }
        }
    }

    private redrawBentLine(linePoint: SVGGraphicsElement, lineOperation: LineOperation) {
        globalThis.getSelection()?.empty();
        this.initialPosition = SvgUtils.getPosition(linePoint);

        // get edge data
        const edgeId = linePoint.id ? this.linePointIndexMap.get(linePoint.id)?.edgeId : '-1';
        const edge: EdgeMetadata | undefined = this.diagramMetadata?.edges.find((edge) => edge.svgId == edgeId);
        if (!edge || (lineOperation == LineOperation.BEND && !edge.bendingPoints)) return;

        const edgeNode: SVGGraphicsElement | null = this.svgDiv.querySelector("[id='" + edgeId + "']");
        if (!edgeNode) return;

        // bend line
        // compute moved edge data: polyline points
        const halfEdges = this.getHalfEdges(edge, 0, 1);
        this.redrawBranchEdge(edge, halfEdges[0], halfEdges[1]);

        this.redrawBothVoltageLevelNodes(edge);

        if (edge.bendingPoints && lineOperation == LineOperation.BEND) {
            // move line point
            const index = this.linePointIndexMap.get(linePoint.id)?.index ?? 0;
            const position: Point = new Point(edge.bendingPoints[index].x, edge.bendingPoints[index].y);
            this.updateNodePosition(linePoint, position);
        } else {
            linePoint.remove();
            this.linePointIndexMap.delete(linePoint.id);
        }
    }

    private getHalfEdges(edge: EdgeMetadata, iEdge: number, groupedEdgesCount: number) {
        // Detect if the edge is linked to an invisible node (not in DOM)
        const invisibleSide = MetadataUtils.getInvisibleSide(edge, this.innerSvg);

        if (!invisibleSide) {
            return HalfEdgeUtils.getHalfEdges(edge, iEdge, groupedEdgesCount, this.diagramMetadata, this.svgParameters);
        } else {
            const visibleSide = invisibleSide == '1' ? '2' : '1';
            const halfEdgeElement = this.getHalfEdgeNode(edge.svgId, visibleSide);
            return HalfEdgeUtils.getHalfVisibleHalfEdges(
                SvgUtils.getPolylinePoints(halfEdgeElement),
                edge,
                visibleSide,
                groupedEdgesCount > 1,
                this.diagramMetadata,
                this.initialPosition,
                this.svgParameters
            );
        }
    }

    private onStraightenEnd() {
        if (!this.straightenedElement) {
            return;
        }
        // Update metadata
        this.updateEdgeMetadata(this.straightenedElement, null, LineOperation.STRAIGHTEN);
        // straighten line
        this.redrawBentLine(this.straightenedElement, LineOperation.STRAIGHTEN);
        // call callback
        this.callBendLineCallback(this.straightenedElement, LineOperation.STRAIGHTEN);
        // reset data
        this.straightenedElement = null;
        this.enablePanzoom();
    }

    private callBendLineCallback(linePointElement: SVGGraphicsElement, lineOperation: LineOperation) {
        if (this.onBendLineCallback) {
            const edge: EdgeMetadata | undefined = this.diagramMetadata?.edges.find(
                (edge) => edge.svgId == this.linePointIndexMap.get(linePointElement.id)?.edgeId
            );
            if (edge) {
                const linePoints: Point[] | null = edge.bendingPoints
                    ? edge.bendingPoints.map((point) => new Point(point.x, point.y))
                    : null;
                this.onBendLineCallback(
                    edge.svgId,
                    edge.equipmentId,
                    MetadataUtils.getStringEdgeType(edge),
                    linePoints,
                    LineOperation[lineOperation]
                );
            }
        }
    }

    private showEdgePreviewPoints(edge: EdgeMetadata): void {
        if (!edge.svgId) return;

        const previewPoints = this.calculateEdgeSegmentMidpoints(edge);
        if (previewPoints.length === 0) return;

        let previewContainer = this.svgDraw?.node.querySelector('.nad-edge-preview-points');
        if (!previewContainer) {
            previewContainer = document.createElementNS('http://www.w3.org/2000/svg', 'g');
            previewContainer.classList.add('nad-edge-preview-points');
            this.svgDraw?.node.firstElementChild?.appendChild(previewContainer);
        }

        previewContainer.innerHTML = '';

        for (const [index, point] of previewPoints.entries()) {
            const previewPoint = SvgUtils.createLinePointElement(edge.svgId, point, index, true);
            previewContainer?.appendChild(previewPoint);
        }
    }

    private calculateEdgeSegmentMidpoints(edge: EdgeMetadata): Point[] {
        if (!edge.node1 || !edge.node2) return [];

        const halfEdges = this.getHalfEdges(edge, 0, 1);
        if (!halfEdges[0] || !halfEdges[1]) return [];

        const midpoints: Point[] = [];

        if (edge.bendingPoints && edge.bendingPoints.length > 0) {
            const previousPoint = halfEdges[0].edgePoints[0];

            midpoints.push(
                DiagramUtils.getMidPosition(previousPoint, new Point(edge.bendingPoints[0].x, edge.bendingPoints[0].y))
            );

            for (let i = 0; i < edge.bendingPoints.length - 1; i++) {
                const current = new Point(edge.bendingPoints[i].x, edge.bendingPoints[i].y);
                const next = new Point(edge.bendingPoints[i + 1].x, edge.bendingPoints[i + 1].y);
                midpoints.push(DiagramUtils.getMidPosition(current, next));
            }

            const lastPoint = new Point(edge.bendingPoints.at(-1)!.x, edge.bendingPoints.at(-1)!.y);
            midpoints.push(DiagramUtils.getMidPosition(lastPoint, halfEdges[1].edgePoints[0]));
        } else {
            midpoints.push(DiagramUtils.getMidPosition(halfEdges[0].edgePoints[0], halfEdges[1].edgePoints[0]));
        }

        return midpoints;
    }

    private hideEdgePreviewPoints(): void {
        const previewContainer = this.svgDraw?.node.querySelector('.nad-edge-preview-points');
        if (previewContainer) {
            previewContainer.remove();
        }
    }
}<|MERGE_RESOLUTION|>--- conflicted
+++ resolved
@@ -31,15 +31,12 @@
     OnToggleNadHoverCallbackType,
 } from './nad-viewer-parameters';
 import { Cancelable } from '@mui/utils/debounce/debounce';
-<<<<<<< HEAD
-import { SvgWriter } from './svg-writer';
-=======
 import * as ViewerButtons from './viewer-buttons';
 import * as SvgUtils from './svg-utils';
 import * as MetadataUtils from './metadata-utils';
 import * as HalfEdgeUtils from './half-edge-utils';
 import { Dimensions, EdgeType, ElementType, HalfEdge, ViewBox } from './diagram-types';
->>>>>>> 95ba0862
+import { SvgWriter } from './svg-writer';
 
 export type BranchState = {
     branchId: string;
