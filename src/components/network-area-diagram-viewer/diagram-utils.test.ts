/**
 * Copyright (c) 2024, RTE (http://www.rte-france.com)
 * This Source Code Form is subject to the terms of the Mozilla Public
 * License, v. 2.0. If a copy of the MPL was not distributed with this
 * file, You can obtain one at http://mozilla.org/MPL/2.0/.
 * SPDX-License-Identifier: MPL-2.0
 */

import * as DiagramUtils from './diagram-utils';
<<<<<<< HEAD
import { EdgeMetadata, BusNodeMetadata, NodeMetadata, TextNodeMetadata, EdgePointMetadata } from './diagram-metadata';
import { SVG, Point } from '@svgdotjs/svg.js';
=======
import {
    BusNodeMetadata,
    DiagramPaddingMetadata,
    EdgeMetadata,
    PointMetadata,
    NodeMetadata,
    SvgParametersMetadata,
    TextNodeMetadata,
} from './diagram-metadata';
import { Point, SVG } from '@svgdotjs/svg.js';
>>>>>>> 35f483d6
import { SvgParameters } from './svg-parameters';
import { HalfEdge } from './diagram-utils';

test('getFormattedValue', () => {
    expect(DiagramUtils.getFormattedValue(12)).toBe('12.00');
    expect(DiagramUtils.getFormattedValue(7.417)).toBe('7.42');
    expect(DiagramUtils.getFormattedValue(145.9532834)).toBe('145.95');
});

test('getFormattedPoint', () => {
    expect(DiagramUtils.getFormattedPoint(new Point(144, 34.836))).toBe('144.00,34.84');
});

test('getFormattedPolyline', () => {
    expect(DiagramUtils.getFormattedPolyline([new Point(144, 34.836), new Point(213.892, 74)])).toBe(
        '144.00,34.84 213.89,74.00'
    );
    expect(DiagramUtils.getFormattedPolyline([new Point(144, 34.836), new Point(213.892, 74)])).toBe(
        '144.00,34.84 213.89,74.00'
    );
});

test('degToRad', () => {
    expect(DiagramUtils.degToRad(60)).toBe(1.0471975511965976);
});

test('radToDeg', () => {
    expect(DiagramUtils.radToDeg(1.0471975511965976)).toBeCloseTo(60, 3);
});

test('round', () => {
    expect(DiagramUtils.round(147.672)).toBe(147.67);
    expect(DiagramUtils.round(8.7)).toBe(8.7);
    expect(DiagramUtils.round(19.2894)).toBe(19.29);
    expect(DiagramUtils.round(643)).toBe(643);
});

test('getMidPosition', () => {
    const midPoint = DiagramUtils.getMidPosition(new Point(10.46, 5.818), new Point(45.24, 90.122));
    expect(midPoint.x).toBe(27.85);
    expect(midPoint.y).toBe(47.97);
});

test('getPointAtDistance', () => {
    const pointAtDistance = DiagramUtils.getPointAtDistance(new Point(10, 10), new Point(36, 48), 30);
    expect(pointAtDistance.x).toBeCloseTo(26.94, 2);
    expect(pointAtDistance.y).toBeCloseTo(34.76, 2);
});

test('getAngle', () => {
    expect(DiagramUtils.getAngle(new Point(10, 10), new Point(50, 50))).toBe(0.7853981633974483);
    expect(DiagramUtils.getAngle(new Point(10, 10), new Point(10, 50))).toBe(1.5707963267948966);
    expect(DiagramUtils.getAngle(new Point(10, 10), new Point(50, 10))).toBe(0);
    expect(DiagramUtils.getAngle(new Point(50, 50), new Point(10, 10))).toBe(-2.356194490192345);
});

test('getArrowAngle', () => {
    const halfEdge1: HalfEdge = {
        side: '1',
        fork: false,
        busOuterRadius: 0,
        voltageLevelRadius: 0,
        edgePoints: [new Point(10, 10), new Point(50, 50)],
    };
    expect(DiagramUtils.getArrowRotation(halfEdge1)).toBe(135);

    const halfEdge2: HalfEdge = {
        side: '2',
        fork: true,
        busOuterRadius: 0,
        voltageLevelRadius: 0,
        edgePoints: [new Point(0, 0), new Point(10, 10), new Point(10, 50)],
    };
    expect(DiagramUtils.getArrowRotation(halfEdge2)).toBe(180);

    const halfEdge3: HalfEdge = {
        side: '2',
        fork: false,
        busOuterRadius: 0,
        voltageLevelRadius: 0,
        edgePoints: [new Point(10, 10), new Point(50, 10)],
    };
    expect(DiagramUtils.getArrowRotation(halfEdge3)).toBe(90);

    const halfEdge4: HalfEdge = {
        side: '1',
        fork: true,
        busOuterRadius: 0,
        voltageLevelRadius: 0,
        edgePoints: [new Point(0, 10), new Point(50, 50), new Point(10, 10)],
    };
    expect(DiagramUtils.getArrowRotation(halfEdge4)).toBe(-45);
});

test('getLabelData', () => {
    const halfEdge1: HalfEdge = {
        side: '1',
        fork: false,
        busOuterRadius: 0,
        voltageLevelRadius: 0,
        edgePoints: [new Point(10, 10), new Point(50, 50)],
    };
    const labelData = DiagramUtils.getLabelData(halfEdge1, 19);
    expect(labelData[0]).toBe(45);
    expect(labelData[1]).toBe(19);
    expect(labelData[2]).toBeNull();

    const halfEdge2: HalfEdge = {
        side: '2',
        fork: true,
        busOuterRadius: 0,
        voltageLevelRadius: 0,
        edgePoints: [new Point(0, 0), new Point(10, 10), new Point(-30, 50)],
    };
    const flippedLabelData = DiagramUtils.getLabelData(halfEdge2, 19);
    expect(flippedLabelData[0]).toBe(-45);
    expect(flippedLabelData[1]).toBe(-19);
    expect(flippedLabelData[2]).toBe('text-anchor:end');
});

test('getEdgeFork', () => {
    const edgeFork = DiagramUtils.getEdgeFork(new Point(10, 10), 80, 0.2618);
    expect(edgeFork.x).toBeCloseTo(87.274, 3);
    expect(edgeFork.y).toBeCloseTo(30.7055, 3);
});

test('getEdgeType', () => {
    const edge: EdgeMetadata = {
        svgId: '8',
        equipmentId: 'NGEN_NHV1',
        node1: '0',
        node2: '2',
        busNode1: '1',
        busNode2: '3',
        type: 'TwoWtEdge',
    };
    expect(DiagramUtils.getEdgeType(edge)).toBe(DiagramUtils.EdgeType.TWO_WINDINGS_TRANSFORMER);
    expect(DiagramUtils.getStringEdgeType(edge)).toBe('TWO_WINDINGS_TRANSFORMER');
});

test('getTransformerArrowMatrixString', () => {
    expect(DiagramUtils.getTransformerArrowMatrixString(Math.PI / 4, new Point(60, 60), 20)).toBe(
        '0.71,0.71,-0.71,0.71,60.00,17.57'
    );
});

test('getConverterStationPolyline', () => {
    const halfEdge1: HalfEdge = {
        side: '1',
        fork: false,
        busOuterRadius: 0,
        voltageLevelRadius: 0,
        edgePoints: [new Point(10, 10), new Point(85, 85)],
    };
    const halfEdge2: HalfEdge = {
        side: '1',
        fork: false,
        busOuterRadius: 0,
        voltageLevelRadius: 0,
        edgePoints: [new Point(160, 160), new Point(85, 85)],
    };
    expect(DiagramUtils.getConverterStationPolyline(halfEdge1, halfEdge2, 70)).toBe('60.25,60.25 109.75,109.75');
});

test('getDraggableFrom', () => {
    let draggagleElement = DiagramUtils.getDraggableFrom(getSvgNode());
    expect(draggagleElement).not.toBeUndefined();
    draggagleElement = DiagramUtils.getDraggableFrom(getSvgTextNode());
    expect(draggagleElement).not.toBeUndefined();

    draggagleElement = DiagramUtils.getDraggableFrom(getSvgLinePointElement());
    expect(draggagleElement).not.toBeUndefined();

    draggagleElement = DiagramUtils.getDraggableFrom(getSvgLoopEdge());
    expect(draggagleElement).toBeUndefined();
});

test('getSelectableFrom', () => {
    let selectableElement = DiagramUtils.getSelectableFrom(getSvgNode());
    expect(selectableElement).not.toBeUndefined();
    selectableElement = DiagramUtils.getSelectableFrom(getSvgTextNode());
    expect(selectableElement).toBeUndefined();
    selectableElement = DiagramUtils.getSelectableFrom(getSvgLoopEdge());
    expect(selectableElement).toBeUndefined();
});

test('getVoltageLevelCircleRadius', () => {
    const diagramPaddingMetadata: DiagramPaddingMetadata = {
        bottom: 0,
        left: 0,
        right: 0,
        top: 0,
    };
    const svgParametersMetadata: SvgParametersMetadata = {
        angleValuePrecision: 0,
        arrowLabelShift: 0,
        arrowPathIn: '',
        arrowPathOut: '',
        arrowShift: 0,
        converterStationWidth: 0,
        cssLocation: '',
        currentValuePrecision: 0,
        diagramPadding: diagramPaddingMetadata,
        edgeInfoDisplayed: '',
        edgeNameDisplayed: false,
        edgesForkAperture: 0,
        edgesForkLength: 0,
        insertNameDesc: false,
        interAnnulusSpace: 0,
        nodeHollowWidth: 0,
        powerValuePrecision: 0,
        transformerCircleRadius: 0,
        unknownBusNodeExtraRadius: 0,
        voltageValuePrecision: 0,
        voltageLevelCircleRadius: 30,
        fictitiousVoltageLevelCircleRadius: 15,
    };
    const svgParameters = new SvgParameters(svgParametersMetadata);
    expect(DiagramUtils.getVoltageLevelCircleRadius(0, true, svgParameters)).toBe(15);
    expect(DiagramUtils.getVoltageLevelCircleRadius(0, false, svgParameters)).toBe(30);
    expect(DiagramUtils.getVoltageLevelCircleRadius(1, false, svgParameters)).toBe(60);
    expect(DiagramUtils.getVoltageLevelCircleRadius(2, false, svgParameters)).toBe(60);
});

test('getNodeRadius', () => {
    const diagramPaddingMetadata: DiagramPaddingMetadata = {
        bottom: 0,
        left: 0,
        right: 0,
        top: 0,
    };
    const svgParametersMetadata: SvgParametersMetadata = {
        angleValuePrecision: 0,
        arrowLabelShift: 0,
        arrowPathIn: '',
        arrowPathOut: '',
        arrowShift: 0,
        converterStationWidth: 0,
        cssLocation: '',
        currentValuePrecision: 0,
        diagramPadding: diagramPaddingMetadata,
        edgeInfoDisplayed: '',
        edgeNameDisplayed: false,
        edgesForkAperture: 0,
        edgesForkLength: 0,
        insertNameDesc: false,
        interAnnulusSpace: 5,
        nodeHollowWidth: 0,
        powerValuePrecision: 0,
        transformerCircleRadius: 0,
        unknownBusNodeExtraRadius: 0,
        voltageValuePrecision: 0,
        voltageLevelCircleRadius: 30,
        fictitiousVoltageLevelCircleRadius: 15,
    };
    const svgParameters = new SvgParameters(svgParametersMetadata);

    const busNode: BusNodeMetadata = {
        equipmentId: '',
        index: 0,
        nbNeighbours: 0,
        svgId: '',
        vlNode: '',
    };
    const node: NodeMetadata = {
        svgId: '4',
        equipmentId: '',
        x: 0,
        y: 0,
    };
    let nodeRadius = DiagramUtils.getNodeRadius(busNode, node, svgParameters);
    expect(nodeRadius[0]).toBe(0);
    expect(nodeRadius[1]).toBe(27.5);
    expect(nodeRadius[2]).toBe(30);

    busNode.nbNeighbours = 1;
    nodeRadius = DiagramUtils.getNodeRadius(busNode, node, svgParameters);
    expect(nodeRadius[0]).toBe(0);
    expect(nodeRadius[1]).toBe(27.5);
    expect(nodeRadius[2]).toBe(60);

    busNode.index = 1;
    nodeRadius = DiagramUtils.getNodeRadius(busNode, node, svgParameters);
    expect(nodeRadius[0]).toBe(32.5);
    expect(nodeRadius[1]).toBe(57.5);
    expect(nodeRadius[2]).toBe(60);

    busNode.nbNeighbours = 2;
    busNode.index = 0;
    nodeRadius = DiagramUtils.getNodeRadius(busNode, node, svgParameters);
    expect(nodeRadius[0]).toBe(0);
    expect(nodeRadius[1]).toBe(17.5);
    expect(nodeRadius[2]).toBe(60);

    busNode.index = 1;
    nodeRadius = DiagramUtils.getNodeRadius(busNode, node, svgParameters);
    expect(nodeRadius[0]).toBe(22.5);
    expect(nodeRadius[1]).toBe(37.5);
    expect(nodeRadius[2]).toBe(60);

    busNode.index = 2;
    nodeRadius = DiagramUtils.getNodeRadius(busNode, node, svgParameters);
    expect(nodeRadius[0]).toBe(42.5);
    expect(nodeRadius[1]).toBe(57.5);
    expect(nodeRadius[2]).toBe(60);
});

test('getFragmentedAnnulusPath', () => {
    expect(DiagramUtils.getFragmentedAnnulusPath([-2.38, 0.75, 1.4], [42.5, 57.5, 60], 15)).toBe(
        'M-36.101,-44.755 A57.500,57.500 164.389 0 1 46.813,33.389 L35.700,23.061 A42.500,42.500 -159.114 0 0 -25.132,-34.273 Z M36.617,44.333 A57.500,57.500 22.296 0 1 17.060,54.911 L14.464,39.963 A42.500,42.500 -17.020 0 0 25.528,33.979 Z '
    );

    expect(DiagramUtils.getFragmentedAnnulusPath([], [42.5, 57.5, 60], 15)).toBe(
        'M57.500,0.000 A57.500,57.500 180.000 0 1 -57.500,0.000 M-57.500,0.000 A57.500,57.500 -180.000 0 1 57.500,0.000 M42.500,0.000 A42.500,42.500 180.000 0 0 -42.500,0.000 M-42.500,0.000 A42.500,42.500 -180.000 0 0 42.500,0.000'
    );
});

test('getPolylinePoints', () => {
    const points = DiagramUtils.getPolylinePoints(getSvgPolyline());
    expect(points?.length).toBe(2);
    expect(points?.at(0)?.x).toBe(173.73);
    expect(points?.at(0)?.y).toBe(100.97);
    expect(points?.at(1)?.x).toBe(-8.21);
    expect(points?.at(1)?.y).toBe(-210.51);
});

test('getPolylineAngle', () => {
    const angle = DiagramUtils.radToDeg(DiagramUtils.getPolylineAngle(getSvgPolyline()) ?? 0);
    expect(angle).toBeCloseTo(-120, 0);
});

test('getPathAngle', () => {
    const angle = DiagramUtils.radToDeg(DiagramUtils.getPathAngle(getSvgPath()) ?? 0);
    expect(angle).toBeCloseTo(-51, 0);
});

test('getSortedBusNodes', () => {
    const bus1: BusNodeMetadata = {
        svgId: '4',
        equipmentId: 'VL2_0',
        nbNeighbours: 2,
        index: 0,
        vlNode: '3',
    };
    const bus2: BusNodeMetadata = {
        svgId: '5',
        equipmentId: 'VL2_1',
        nbNeighbours: 2,
        index: 1,
        vlNode: '3',
    };
    const bus3: BusNodeMetadata = {
        svgId: '6',
        equipmentId: 'VL2_2',
        nbNeighbours: 2,
        index: 2,
        vlNode: '3',
    };
    let sorteBus: BusNodeMetadata[] = DiagramUtils.getSortedBusNodes([bus1, bus3, bus2]);
    expect(sorteBus[0].index).toBe(0);
    expect(sorteBus[1].index).toBe(1);
    expect(sorteBus[2].index).toBe(2);
    sorteBus = DiagramUtils.getSortedBusNodes([bus2, bus3, bus1]);
    expect(sorteBus[0].index).toBe(0);
    expect(sorteBus[1].index).toBe(1);
    expect(sorteBus[2].index).toBe(2);
});

test('getBoundarySemicircle', () => {
    expect(DiagramUtils.getBoundarySemicircle(1.0471975511965976, 60)).toBe(
        'M51.962,-30.000 A60.000,60.000 180.000 0 1 -51.962,30.000'
    );
});

test('getEdgeNameAngle', () => {
    expect(DiagramUtils.getEdgeNameAngle(new Point(60, 60), new Point(110, 110))).toBe(45);
    expect(DiagramUtils.getEdgeNameAngle(new Point(60, 60), new Point(10, 110))).toBe(-45);
});

test('getGroupedEdgesIndexKey', () => {
    const edges: EdgeMetadata[] = [
        {
            svgId: '4',
            equipmentId: 'VL1L1VL2',
            node1: '0',
            node2: '2',
            busNode1: '1',
            busNode2: '3',
            type: 'LineEdge',
        },
        {
            svgId: '5',
            equipmentId: 'VL1L2VL2',
            node1: '2',
            node2: '0',
            busNode1: '3',
            busNode2: '1',
            type: 'LineEdge',
        },
        {
            svgId: '11',
            equipmentId: 'VL3L1VL4',
            node1: '4',
            node2: '0',
            busNode1: '7',
            busNode2: '5',
            type: 'LineEdge',
        },
    ];
    expect(DiagramUtils.getGroupedEdgesIndexKey(edges[0])).toBe('0_2');
    expect(DiagramUtils.getGroupedEdgesIndexKey(edges[1])).toBe('0_2');
    expect(DiagramUtils.getGroupedEdgesIndexKey(edges[2])).toBe('0_4');
});

test('isTextNode', () => {
    const isTextNode = DiagramUtils.isTextNode(getSvgTextNode());
    expect(isTextNode).toBe(true);
});

test('getTextEdgeEnd', () => {
    let textEdgeEnd = DiagramUtils.getTextEdgeEnd(new Point(110, 110), new Point(60, 60), 25, 50, 80);
    expect(textEdgeEnd.x).toBe(110);
    expect(textEdgeEnd.y).toBe(135);
    textEdgeEnd = DiagramUtils.getTextEdgeEnd(new Point(110, 10), new Point(60, 60), 25, 50, 80);
    expect(textEdgeEnd.x).toBe(110);
    expect(textEdgeEnd.y).toBe(35);
    textEdgeEnd = DiagramUtils.getTextEdgeEnd(new Point(10, 10), new Point(60, 60), 25, 50, 80);
    expect(textEdgeEnd.x).toBe(35);
    expect(textEdgeEnd.y).toBe(60);
    textEdgeEnd = DiagramUtils.getTextEdgeEnd(new Point(10, 110), new Point(60, 60), 25, 50, 80);
    expect(textEdgeEnd.x).toBe(35);
    expect(textEdgeEnd.y).toBe(110);
});

test('getTextNodeSize', () => {
    // In the tests, the scrollWidth and scrollHeight of the foreignObject's div elements are not correctly detected.
    // We have to mock them to test the getTextNodeSize function.

    // Mock the SVGGraphicsElement and its scroll dimensions
    const mockGetSvgTextNode = getSvgTextNode();

    // Mock the scrollWidth and scrollHeight
    Object.defineProperty(mockGetSvgTextNode, 'scrollWidth', { value: 100, writable: true });
    Object.defineProperty(mockGetSvgTextNode, 'scrollHeight', { value: 50, writable: true });

    const textNodeSize = DiagramUtils.getTextNodeSize(mockGetSvgTextNode);
    expect(textNodeSize.height).toBe(50);
    expect(textNodeSize.width).toBe(100);
});

test('getTextNodeTopLeftCornerFromCenter', () => {
    // In the tests, the scrollWidth and scrollHeight of the foreignObject's div elements are not correctly detected.
    // We have to mock them to test the getTextNodeTopLeftCornerFromCenter function.

    // Mock the SVGGraphicsElement and its scroll dimensions
    const mockGetSvgTextNode = getSvgTextNode();

    // Mock the scrollWidth and scrollHeight
    Object.defineProperty(mockGetSvgTextNode, 'scrollWidth', { value: 100, writable: true });
    Object.defineProperty(mockGetSvgTextNode, 'scrollHeight', { value: 50, writable: true });

    const textNodeTopLeftCorner = DiagramUtils.getTextNodeTopLeftCornerFromCenter(
        mockGetSvgTextNode,
        new Point(240, -310)
    );
    expect(textNodeTopLeftCorner.x).toBe(240 - 100 / 2);
    expect(textNodeTopLeftCorner.y).toBe(-310 - 50 / 2);
});

test('getTextNodeCenterFromTopLeftCorner', () => {
    // In the tests, the scrollWidth and scrollHeight of the foreignObject's div elements are not correctly detected.
    // We have to mock them to test the getTextNodeCenterFromTopLeftCorner function.

    // Mock the SVGGraphicsElement and its scroll dimensions
    const mockGetSvgTextNode = getSvgTextNode();

    // Mock the scrollWidth and scrollHeight
    Object.defineProperty(mockGetSvgTextNode, 'scrollWidth', { value: 100, writable: true });
    Object.defineProperty(mockGetSvgTextNode, 'scrollHeight', { value: 50, writable: true });

    const textNodeCenter = DiagramUtils.getTextNodeCenterFromTopLeftCorner(mockGetSvgTextNode, new Point(290, -285));
    expect(textNodeCenter.x).toBe(290 + 100 / 2);
    expect(textNodeCenter.y).toBe(-285 + 50 / 2);
});

test('getTextNodeTranslatedPosition', () => {
    const textNodePosition = DiagramUtils.getTextNodeTranslatedPosition(getSvgTextNode(), new Point(10, 10));
    expect(textNodePosition.x).toBe(-343);
    expect(textNodePosition.y).toBe(-304);
});

test('getTextNodePosition', () => {
    const textNodePosition = DiagramUtils.getTextNodePosition(getSvgTextNode());
    expect(textNodePosition.x).toBe(-353);
    expect(textNodePosition.y).toBe(-314);
});

test('getNodeMove', () => {
    const node: NodeMetadata = {
        svgId: '0',
        equipmentId: 'VLGEN',
        x: -452.59,
        y: -274.01,
    };
    const nodePosition = new Point(-395.1338734, -352.76892014);
    const nodeMove = DiagramUtils.getNodeMove(node, nodePosition);
    expect(nodeMove.xOrig).toBe(-452.59);
    expect(nodeMove.yOrig).toBe(-274.01);
    expect(nodeMove.xNew).toBe(-395.13);
    expect(nodeMove.yNew).toBe(-352.77);
});

test('getHoverableFrom', () => {
    let hoverableElement = DiagramUtils.getHoverableFrom(getSvgNode());
    expect(hoverableElement).not.toBeUndefined();
    hoverableElement = DiagramUtils.getHoverableFrom(getSvgTextNode());
    expect(hoverableElement).not.toBeUndefined();
    hoverableElement = DiagramUtils.getHoverableFrom(getSvgLoopEdge());
    expect(hoverableElement).not.toBeUndefined();
});

test('getTextNodeMoves', () => {
    const textNode: TextNodeMetadata = {
        svgId: '0-textnode',
        equipmentId: 'VLGEN',
        vlNode: '0',
        shiftX: 100.0,
        shiftY: -40.0,
        connectionShiftX: 100.0,
        connectionShiftY: -15.0,
    };
    const node: NodeMetadata = {
        svgId: '0',
        equipmentId: 'VLGEN',
        x: -452.59,
        y: -274.01,
    };
    const textPosition = new Point(-295.1338734, -352.76892014);
    const connectionPosition = new Point(-295.1338734, -327.76892014);
    const textNodeMove = DiagramUtils.getTextNodeMoves(textNode, node, textPosition, connectionPosition);
    expect(textNodeMove[0].xOrig).toBe(100);
    expect(textNodeMove[0].yOrig).toBe(-40);
    expect(textNodeMove[0].xNew).toBe(157.46);
    expect(textNodeMove[0].yNew).toBe(-78.76);
    expect(textNodeMove[1].xOrig).toBe(100);
    expect(textNodeMove[1].yOrig).toBe(-15);
    expect(textNodeMove[1].xNew).toBe(157.46);
    expect(textNodeMove[1].yNew).toBe(-53.76);
});

test('getArrowClass', () => {
    const diagramPaddingMetadata: DiagramPaddingMetadata = {
        bottom: 0,
        left: 0,
        right: 0,
        top: 0,
    };
    const arrowPathIn = 'M-10 -10 H10 L0 10z';
    const arrowPathOut = 'M-10 10 H10 L0 -10z';
    const svgParametersMetadata: SvgParametersMetadata = {
        angleValuePrecision: 0,
        arrowLabelShift: 0,
        arrowPathIn: arrowPathIn,
        arrowPathOut: arrowPathOut,
        arrowShift: 0,
        converterStationWidth: 0,
        cssLocation: '',
        currentValuePrecision: 0,
        diagramPadding: diagramPaddingMetadata,
        edgeInfoDisplayed: '',
        edgeNameDisplayed: false,
        edgesForkAperture: 0,
        edgesForkLength: 0,
        insertNameDesc: false,
        interAnnulusSpace: 0,
        nodeHollowWidth: 0,
        powerValuePrecision: 0,
        transformerCircleRadius: 0,
        unknownBusNodeExtraRadius: 0,
        voltageValuePrecision: 0,
        voltageLevelCircleRadius: 30,
        fictitiousVoltageLevelCircleRadius: 15,
    };
    const svgParameters = new SvgParameters(svgParametersMetadata);
    expect(DiagramUtils.getArrowPath('IN', svgParameters)).toBe(arrowPathIn);
    expect(DiagramUtils.getArrowPath('OUT', svgParameters)).toBe(arrowPathOut);
});

test('getRightClickableElementData', () => {
    const nodes: NodeMetadata[] = [
        {
            svgId: '0',
            equipmentId: 'VLGEN',
            x: -452.59,
            y: -274.01,
        },
        {
            svgId: '2',
            equipmentId: 'VLHV1',
            x: -245.26,
            y: 34.3,
        },
    ];
    const textNodes: TextNodeMetadata[] = [
        {
            svgId: '0-textnode',
            equipmentId: 'VLGEN',
            vlNode: '0',
            shiftX: 100.0,
            shiftY: -40.0,
            connectionShiftX: 100.0,
            connectionShiftY: -15.0,
        },
        {
            svgId: '2-textnode',
            equipmentId: 'VLHV1',
            vlNode: '2',
            shiftX: 100.0,
            shiftY: -40.0,
            connectionShiftX: 100.0,
            connectionShiftY: -15.0,
        },
    ];
    const edges: EdgeMetadata[] = [
        {
            svgId: '15',
            equipmentId: 'L6-4-0',
            node1: '12',
            node2: '0',
            busNode1: '13',
            busNode2: '2',
            type: 'LineEdge',
        },
        {
            svgId: '16',
            equipmentId: 'T4-1-0',
            node1: '0',
            node2: '0',
            busNode1: '2',
            busNode2: '1',
            type: 'TwoWtEdge',
        },
    ];
    let elementData = DiagramUtils.getRightClickableElementData(getSvgNode(), nodes, textNodes, edges);
    expect(elementData?.svgId).toBe('0');
    expect(elementData?.equipmentId).toBe('VLGEN');
    expect(elementData?.type).toBe(DiagramUtils.ElementType[DiagramUtils.ElementType.VOLTAGE_LEVEL]);
    elementData = DiagramUtils.getRightClickableElementData(getSvgTextNode(), nodes, textNodes, edges);
    expect(elementData?.svgId).toBe('0-textnode');
    expect(elementData?.equipmentId).toBe('VLGEN');
    expect(elementData?.type).toBe(DiagramUtils.ElementType[DiagramUtils.ElementType.TEXT_NODE]);
    elementData = DiagramUtils.getRightClickableElementData(getSvgLoopEdge(), nodes, textNodes, edges);
    expect(elementData?.svgId).toBe('16');
    expect(elementData?.equipmentId).toBe('T4-1-0');
    expect(elementData?.type).toBe(DiagramUtils.EdgeType[DiagramUtils.EdgeType.TWO_WINDINGS_TRANSFORMER]);
});

test('getViewBox', () => {
    const nodes: NodeMetadata[] = [
        {
            svgId: '0',
            equipmentId: 'VL1',
            x: -500.0,
            y: 0.0,
        },
        {
            svgId: '1',
            equipmentId: 'VL2',
            x: 0,
            y: -500.0,
        },
        {
            svgId: '2',
            equipmentId: 'VL3',
            x: 500.0,
            y: 0.0,
        },
        {
            svgId: '3',
            equipmentId: 'VL4',
            x: 0,
            y: 500.0,
        },
    ];
    const textNodes: TextNodeMetadata[] = [
        {
            svgId: '0-textnode',
            equipmentId: 'VL1',
            vlNode: '0',
            shiftX: 100.0,
            shiftY: -40.0,
            connectionShiftX: 100.0,
            connectionShiftY: -15.0,
        },
        {
            svgId: '1-textnode',
            equipmentId: 'VL2',
            vlNode: '1',
            shiftX: 100.0,
            shiftY: -40.0,
            connectionShiftX: 100.0,
            connectionShiftY: -15.0,
        },
        {
            svgId: '2-textnode',
            equipmentId: 'VL3',
            vlNode: '2',
            shiftX: 100.0,
            shiftY: -40.0,
            connectionShiftX: 100.0,
            connectionShiftY: -15.0,
        },
        {
            svgId: '3-textnode',
            equipmentId: 'VL4',
            vlNode: '3',
            shiftX: 100.0,
            shiftY: -40.0,
            connectionShiftX: 100.0,
            connectionShiftY: -15.0,
        },
    ];
    const viewBox = DiagramUtils.getViewBox(nodes, textNodes, new SvgParameters(undefined));
    expect(viewBox.x).toBe(-700);
    expect(viewBox.y).toBe(-740);
    expect(viewBox.width).toBe(1700);
    expect(viewBox.height).toBe(1500);
});

test('getStyle', () => {
    const expectedStyle =
        '.nad-branch-edges .nad-edge-path, .nad-3wt-edges .nad-edge-path {stroke: var(--nad-vl-color, lightgrey); stroke-width: 5; fill: none;}\n' +
        '.nad-branch-edges .nad-winding, .nad-3wt-nodes .nad-winding {stroke: var(--nad-vl-color, lightgrey); stroke-width: 5; fill: none;}';
    const styleEl = document.createElement('style');
    styleEl.innerHTML = expectedStyle + '\n.nad-text-edges {stroke: black; stroke-width: 3; stroke-dasharray: 6,7}';
    document.head.appendChild(styleEl);
    const style = DiagramUtils.getStyle(document.styleSheets, getSvgLoopEdge());
    expect(style.textContent).toBe(expectedStyle);
});

test('getBendableFrom', () => {
    let bendableElement = DiagramUtils.getBendableFrom(getSvgNode());
    expect(bendableElement).toBeUndefined();
    bendableElement = DiagramUtils.getBendableFrom(getSvgLinePointElement());
    expect(bendableElement).not.toBeUndefined();
    bendableElement = DiagramUtils.getBendableFrom(getSvgLoopEdge());
    expect(bendableElement).toBeUndefined();
});

test('getBendableLines', () => {
    const edges: EdgeMetadata[] = [
        {
<<<<<<< HEAD
            svgId: '60',
            equipmentId: 'T9001-9012-1',
            node1: '0',
            node2: '7',
            busNode1: '2',
            busNode2: '9',
            type: 'TwoWtEdge',
        },
        {
            svgId: '61',
            equipmentId: 'L9012-9002-1',
            node1: '7',
            node2: '3',
            busNode1: '9',
            busNode2: '4',
            type: 'LineEdge',
        },
        {
            svgId: '62',
            equipmentId: 'L9012-9002-2',
            node1: '7',
            node2: '3',
            busNode1: '9',
            busNode2: '4',
            type: 'LineEdge',
        },
        {
            svgId: '77',
            equipmentId: 'L9006-9007-1',
            node1: '7',
            node2: '10',
            busNode1: '8',
            busNode2: '11',
            type: 'LineEdge',
        },
        {
            svgId: '58',
            equipmentId: 'T37-9001-1',
            node1: '0',
            node2: '0',
            busNode1: '1',
            busNode2: '2',
            type: 'TwoWtEdge',
        },
    ];
    const lines = DiagramUtils.getBendableLines(edges);
    expect(lines.length).toBe(4);

    const containsEdge58 = lines.some((line) => line.svgId === '58');
    expect(containsEdge58).toBe(false);
});

test('getEdgeMidPoint', () => {
    const midPoint = DiagramUtils.getEdgeMidPoint(getSvgHalfEdge());
    expect(midPoint).not.toBeNull();
    expect(midPoint?.x).toBe(-423.41);
    expect(midPoint?.y).toBe(184.65);
=======
            svgId: '100',
            equipmentId: 'L15-37-1',
            node1: '36',
            node2: '0',
            busNode1: '39',
            busNode2: '5',
            type: 'LineEdge',
        },
        {
            svgId: '103',
            equipmentId: 'L37-38-1',
            node1: '0',
            node2: '41',
            busNode1: '5',
            busNode2: '44',
            type: 'LineEdge',
        },
        {
            svgId: '181',
            equipmentId: 'L9006-9007-1',
            node1: '21',
            node2: '26',
            busNode1: '24',
            busNode2: '29',
            type: 'LineEdge',
        },
        {
            svgId: '178',
            equipmentId: 'T9003-9038-1',
            node1: '13',
            node2: '77',
            busNode1: '20',
            busNode2: '86',
            type: 'TwoWtEdge',
        },
    ];

    const svg = getSvgStraightLineEdge();
    const lines = DiagramUtils.getBendableLines(edges, svg);
    expect(lines.length).toBe(1);
    expect(lines[0].svgId).toBe('181');
>>>>>>> 35f483d6
});

test('getBendableLineFrom', () => {
    let bendableLine = DiagramUtils.getBendableLineFrom(getSvgNode(), ['14']);
    expect(bendableLine).toBeUndefined();
    bendableLine = DiagramUtils.getBendableLineFrom(getSvgLineEdge(), ['14']);
    expect(bendableLine).not.toBeUndefined();
    bendableLine = DiagramUtils.getBendableLineFrom(getSvgLineEdge(), ['16']);
    expect(bendableLine).toBeUndefined();
});

test('addPointToList', () => {
    const node1 = new Point(25, 0);
    const node2 = new Point(100, 100);

    const edge: EdgeMetadata = {
        svgId: '77',
        equipmentId: 'L9006-9007-1',
        node1: '7',
        node2: '10',
        busNode1: '8',
        busNode2: '11',
        type: 'LineEdge',
    };
    let bendPoint = new Point(75, 75);
<<<<<<< HEAD
    let linePoints = DiagramUtils.addPointToList(edge.points?.slice(), node1, node2, bendPoint);
=======
    let linePoints = DiagramUtils.addPointToList(edge.bendingPoints?.slice(), node1, node2, bendPoint);
>>>>>>> 35f483d6
    expect(linePoints.index).toBe(0);
    expect(linePoints.linePoints.length).toBe(1);
    expect(linePoints.linePoints[0].x).toBe(75);
    expect(linePoints.linePoints[0].y).toBe(75);

<<<<<<< HEAD
    edge.points = [{ x: 75, y: 75 }];
    bendPoint = new Point(90, 90);
    linePoints = DiagramUtils.addPointToList(edge.points.slice(), node1, node2, bendPoint);
=======
    edge.bendingPoints = [{ x: 75, y: 75 }];
    bendPoint = new Point(90, 90);
    linePoints = DiagramUtils.addPointToList(edge.bendingPoints.slice(), node1, node2, bendPoint);
>>>>>>> 35f483d6
    expect(linePoints.index).toBe(1);
    expect(linePoints.linePoints.length).toBe(2);
    expect(linePoints.linePoints[0].x).toBe(75);
    expect(linePoints.linePoints[0].y).toBe(75);
    expect(linePoints.linePoints[1].x).toBe(90);
    expect(linePoints.linePoints[1].y).toBe(90);

<<<<<<< HEAD
    edge.points.push({ x: 90, y: 90 });
    bendPoint = new Point(80, 80);
    linePoints = DiagramUtils.addPointToList(edge.points.slice(), node1, node2, bendPoint);
=======
    edge.bendingPoints.push({ x: 90, y: 90 });
    bendPoint = new Point(80, 80);
    linePoints = DiagramUtils.addPointToList(edge.bendingPoints.slice(), node1, node2, bendPoint);
>>>>>>> 35f483d6
    expect(linePoints.index).toBe(1);
    expect(linePoints.linePoints.length).toBe(3);
    expect(linePoints.linePoints[0].x).toBe(75);
    expect(linePoints.linePoints[0].y).toBe(75);
    expect(linePoints.linePoints[1].x).toBe(80);
    expect(linePoints.linePoints[1].y).toBe(80);
    expect(linePoints.linePoints[2].x).toBe(90);
    expect(linePoints.linePoints[2].y).toBe(90);
});

test('getEdgePoints', () => {
    const edgeStart1 = new Point(0, 0);
    const edgeStart2 = new Point(1000, 0);
<<<<<<< HEAD

    const pointsMetadata: EdgePointMetadata[] = [];
    let edgePoints = DiagramUtils.getEdgePoints(edgeStart1, edgeStart2, pointsMetadata.slice());
=======
    const edgeEnd1 = new Point(0, 0);
    const edgeEnd2 = new Point(0, 0);

    const pointsMetadata: PointMetadata[] = [];
    let edgePoints = DiagramUtils.getEdgePoints(
        edgeStart1,
        undefined,
        edgeEnd1,
        edgeStart2,
        undefined,
        edgeEnd2,
        pointsMetadata.slice()
    );
>>>>>>> 35f483d6
    expect(edgePoints[0].length).toBe(2);
    expect(edgePoints[0][0].x).toBe(0);
    expect(edgePoints[0][0].y).toBe(0);
    expect(edgePoints[0][1].x).toBe(500);
    expect(edgePoints[0][1].y).toBe(0);
    expect(edgePoints[1].length).toBe(2);
    expect(edgePoints[1][0].x).toBe(1000);
    expect(edgePoints[1][0].y).toBe(0);
    expect(edgePoints[1][1].x).toBe(500);
    expect(edgePoints[1][1].y).toBe(0);

    pointsMetadata.push({ x: 100, y: 0 });
<<<<<<< HEAD
    edgePoints = DiagramUtils.getEdgePoints(edgeStart1, edgeStart2, pointsMetadata.slice());
=======
    edgePoints = DiagramUtils.getEdgePoints(
        edgeStart1,
        undefined,
        edgeEnd1,
        edgeStart2,
        undefined,
        edgeEnd2,
        pointsMetadata.slice()
    );
>>>>>>> 35f483d6
    expect(edgePoints[0].length).toBe(3);
    expect(edgePoints[0][0].x).toBe(0);
    expect(edgePoints[0][0].y).toBe(0);
    expect(edgePoints[0][1].x).toBe(100);
    expect(edgePoints[0][1].y).toBe(0);
    expect(edgePoints[0][2].x).toBe(500);
    expect(edgePoints[0][2].y).toBe(0);
    expect(edgePoints[1].length).toBe(2);
    expect(edgePoints[1][0].x).toBe(1000);
    expect(edgePoints[1][0].y).toBe(0);
    expect(edgePoints[1][1].x).toBe(500);
    expect(edgePoints[1][1].y).toBe(0);

    pointsMetadata.push({ x: 300, y: 0 });
<<<<<<< HEAD
    edgePoints = DiagramUtils.getEdgePoints(edgeStart1, edgeStart2, pointsMetadata.slice());
=======
    edgePoints = DiagramUtils.getEdgePoints(
        edgeStart1,
        undefined,
        edgeEnd1,
        edgeStart2,
        undefined,
        edgeEnd2,
        pointsMetadata.slice()
    );
>>>>>>> 35f483d6
    expect(edgePoints[0].length).toBe(4);
    expect(edgePoints[0][0].x).toBe(0);
    expect(edgePoints[0][0].y).toBe(0);
    expect(edgePoints[0][1].x).toBe(100);
    expect(edgePoints[0][1].y).toBe(0);
    expect(edgePoints[0][2].x).toBe(300);
    expect(edgePoints[0][2].y).toBe(0);
    expect(edgePoints[0][3].x).toBe(500);
    expect(edgePoints[0][3].y).toBe(0);
    expect(edgePoints[1].length).toBe(2);
    expect(edgePoints[1][0].x).toBe(1000);
    expect(edgePoints[1][0].y).toBe(0);
    expect(edgePoints[1][1].x).toBe(500);
    expect(edgePoints[1][1].y).toBe(0);

    pointsMetadata.push({ x: 600, y: 0 });
<<<<<<< HEAD
    edgePoints = DiagramUtils.getEdgePoints(edgeStart1, edgeStart2, pointsMetadata.slice());
=======
    edgePoints = DiagramUtils.getEdgePoints(
        edgeStart1,
        undefined,
        edgeEnd1,
        edgeStart2,
        undefined,
        edgeEnd2,
        pointsMetadata.slice()
    );
>>>>>>> 35f483d6
    expect(edgePoints[0].length).toBe(4);
    expect(edgePoints[0][0].x).toBe(0);
    expect(edgePoints[0][0].y).toBe(0);
    expect(edgePoints[0][1].x).toBe(100);
    expect(edgePoints[0][1].y).toBe(0);
    expect(edgePoints[0][2].x).toBe(300);
    expect(edgePoints[0][2].y).toBe(0);
    expect(edgePoints[0][3].x).toBe(500);
    expect(edgePoints[0][3].y).toBe(0);
    expect(edgePoints[1].length).toBe(3);
    expect(edgePoints[1][0].x).toBe(1000);
    expect(edgePoints[1][0].y).toBe(0);
    expect(edgePoints[1][1].x).toBe(600);
    expect(edgePoints[1][1].y).toBe(0);
    expect(edgePoints[1][2].x).toBe(500);
    expect(edgePoints[1][2].y).toBe(0);
});

function getSvgNode(): SVGGraphicsElement {
    const nodeSvg =
        '<g class="nad-vl-nodes"><g transform="translate(-452.59,-274.01)" id="0">' +
        '<circle r="27.50" id="1" class="nad-vl0to30-0 nad-busnode"/></g></g>';
    return <SVGGraphicsElement>SVG().svg(nodeSvg).node.firstElementChild?.firstElementChild;
}

function getSvgTextNode(): SVGGraphicsElement {
    const textNodeSvg =
        '<foreignObject height="1" width="1" class="nad-text-nodes"><div xmlns="http://www.w3.org/1999/xhtml">' +
        '<div class="nad-label-box" style="position: absolute; top: -314px; left: -353px" id="0-textnode">' +
        '<div>vl</div><div><span class="nad-vl300to500-0 nad-legend-square"/> kV / °</div></div></div></foreignObject>';
    return <SVGGraphicsElement>SVG().svg(textNodeSvg).node.firstElementChild?.firstElementChild?.firstElementChild;
}

function getSvgLoopEdge(): SVGGraphicsElement {
    const edgeSvg =
        '<g class="nad-branch-edges">' +
        '<g id="16" transform="translate(-11.33,-34.94)">' +
        '<g id="16.1" class="nad-vl70to120-line">' +
        '<path class="nad-edge-path" d="M350.33,-167.48 L364.63,-184.85 C390.06,-215.73 412.13,-202.64 415.64,-193.28"/>' +
        '<g class="nad-edge-infos" transform="translate(364.63,-184.85)">' +
        '<g class="nad-active"><g transform="rotate(39.46)"><path class="nad-arrow-in" transform="scale(10.00)" d="M-1 -1 H1 L0 1z"/>' +
        '<path class="nad-arrow-out" transform="scale(10.00)" d="M-1 1 H1 L0 -1z"/></g><text transform="rotate(-50.54)" x="19.00"></text></g></g></g>' +
        '<g id="16.2" class="nad-vl70to120-line">' +
        '<path class="nad-edge-path" d="M340.91,-118.57 L392.70,-109.93 C432.16,-103.36 440.19,-127.73 436.69,-137.09"/>' +
        '<g class="nad-edge-infos" transform="translate(392.70,-109.93)">' +
        '<g class="nad-active"><g transform="rotate(99.46)"><path class="nad-arrow-in" transform="scale(10.00)" d="M-1 -1 H1 L0 1z"/>' +
        '<path class="nad-arrow-out" transform="scale(10.00)" d="M-1 1 H1 L0 -1z"/></g><text transform="rotate(9.46)" x="19.00"></text></g></g></g>' +
        '<g class="nad-glued-center"><circle class="nad-vl70to120-line nad-winding" cx="422.65" cy="-174.55" r="20.00"/>' +
        '<circle class="nad-vl70to120-line nad-winding" cx="429.67" cy="-155.82" r="20.00"/></g></g></g>';
    return <SVGGraphicsElement>SVG().svg(edgeSvg).node.firstElementChild?.firstElementChild;
}

function getSvgPolyline(): HTMLElement {
    const edgeSvg =
        '<g id="8" class="nad-vl300to500-line">' +
        '<polyline class="nad-edge-path nad-stretchable" points="173.73,100.97 -8.21,-210.51"/>' +
        '<g class="nad-glued-1 nad-edge-infos" transform="translate(157.34,72.90)">' +
        '<g class="nad-active"><g transform="rotate(-30.29)">' +
        '<path class="nad-arrow-in" transform="scale(10.00)" d="M-1 -1 H1 L0 1z"/>' +
        '<path class="nad-arrow-out" transform="scale(10.00)" d="M-1 1 H1 L0 -1z"/></g>' +
        '<text transform="rotate(-300.29)" x="-19.00" style="text-anchor:end"></text></g></g></g>';
    return <HTMLElement>SVG().svg(edgeSvg).node.firstElementChild?.firstElementChild;
}

function getSvgPath(): HTMLElement {
    const edgeSvg =
        '<g id="16.1" class="nad-vl70to120-line">' +
        '<path class="nad-edge-path" d="M350.33,-167.48 L364.63,-184.85 C390.06,-215.73 412.13,-202.64 415.64,-193.28"/>' +
        '<g class="nad-edge-infos" transform="translate(364.63,-184.85)"><g class="nad-active">' +
        '<g transform="rotate(39.46)"><path class="nad-arrow-in" transform="scale(10.00)" d="M-1 -1 H1 L0 1z"/>' +
        '<path class="nad-arrow-out" transform="scale(10.00)" d="M-1 1 H1 L0 -1z"/></g>' +
        '<text transform="rotate(-50.54)" x="19.00"></text></g></g></g>';
    return <HTMLElement>SVG().svg(edgeSvg).node.firstElementChild?.firstElementChild;
}

function getSvgLinePointElement(): SVGGraphicsElement {
    const linePointSvg =
        '<g class="nad-line-points">' +
        '<g id="67-point" class="nad-line-point" transform="translate(-679.99,-11.42)"><circle r="10"></circle></g></g>';
    return <SVGGraphicsElement>SVG().svg(linePointSvg).node.firstElementChild?.firstElementChild;
}

<<<<<<< HEAD
function getSvgHalfEdge(): SVGGraphicsElement {
    const halfEdgeSvg =
        '<g id="77"><g id="77.1" class="nad-vl0to30-line">' +
        '<polyline class="nad-edge-path nad-stretchable nad-glued-1" points="-208.75,170.93 -423.41,184.65"></polyline>' +
        '<g class="nad-glued-1 nad-edge-infos" transform="translate(-271.12,174.92)">' +
        '<g class="nad-active"><g transform="rotate(-93.66)">' +
        '<path class="nad-arrow-in" transform="scale(10.00)" d="M-1 -1 H1 L0 1z"></path>' +
        '<path class="nad-arrow-out" transform="scale(10.00)" d="M-1 1 H1 L0 -1z"></path></g>' +
        '<text transform="rotate(-3.66)" x="-19.00" style="text-anchor:end"></text></g></g></g></g>';
    return <SVGGraphicsElement>SVG().svg(halfEdgeSvg).node.firstElementChild?.firstElementChild;
}

=======
>>>>>>> 35f483d6
function getSvgLineEdge(): SVGGraphicsElement {
    const halfEdgeSvg =
        '<g class="nad-branch-edges">' +
        '<g id="14"><g id="14.1" class="nad-vl70to120-line">' +
        '<polyline class="nad-edge-path" points="31.90,-354.04 150.61,-256.79"/>' +
        '<g class="nad-edge-infos" transform="translate(57.04,-333.44)">' +
        '<g class="nad-active"><g transform="rotate(129.33)">' +
        '<path class="nad-arrow-in" transform="scale(10.00)" d="M-1 -1 H1 L0 1z"/>' +
        '<path class="nad-arrow-out" transform="scale(10.00)" d="M-1 1 H1 L0 -1z"/>' +
        '</g><text transform="rotate(39.33)" x="19.00"></text></g></g></g>' +
        '<g id="14.2" class="nad-vl70to120-line">' +
        '<polyline class="nad-edge-path" points="269.31,-159.53 150.61,-256.79"/>' +
        '<g class="nad-edge-infos" transform="translate(244.17,-180.13)">' +
        '<g class="nad-active"><g transform="rotate(-50.67)">' +
        '<path class="nad-arrow-in" transform="scale(10.00)" d="M-1 -1 H1 L0 1z"/>' +
        '<path class="nad-arrow-out" transform="scale(10.00)" d="M-1 1 H1 L0 -1z"/>' +
        '</g><text transform="rotate(-320.67)" x="-19.00" style="text-anchor:end"></text></g></g></g>' +
        '<g><g class="nad-edge-label" transform="translate(150.61,-256.79)">' +
        '<text transform="rotate(39.33)" x="0.00" style="text-anchor:middle">L5-4-0</text></g></g></g></g>';
    return <SVGGraphicsElement>SVG().svg(halfEdgeSvg).node.firstElementChild?.firstElementChild;
<<<<<<< HEAD
=======
}

function getSvgStraightLineEdge(): SVGGraphicsElement {
    const halfEdgeSvg = `
<svg>
    <g class='nad-vl-nodes'>
        <g transform='translate(640.93,-338.93)' id='0' class='nad-vl70to120'>
            <circle r='27.50' id='6' class='nad-bus-1 nad-busnode'></circle>
            <path
                d='M32.270,-47.591 A57.500,57.500 166.672 0 1 -20.431,53.748 L-8.447,31.383 A32.500,32.500 -155.175 0 0 20.842,-24.937 Z M-33.602,46.660 A57.500,57.500 42.107 0 1 -56.216,12.086 L-30.930,9.979 A32.500,32.500 -30.610 0 0 -21.539,24.338 Z M-57.210,-5.770 A57.500,57.500 103.434 0 1 18.904,-54.304 L7.557,-31.609 A32.500,32.500 -91.937 0 0 -31.847,-6.484 Z '
                id='5' class='nad-bus-0 nad-busnode'></path>
        </g>
        <g transform='translate(-181.31,169.17)' id='21' class='nad-vl0to30'>
            <circle r='27.50' id='24' class='nad-bus-0 nad-busnode'></circle>
            <path
                d='M-55.577,-14.744 A57.500,57.500 45.053 0 1 -28.827,-49.752 L-19.028,-26.347 A32.500,32.500 -33.556 0 0 -30.421,-11.438 Z M-15.020,-55.504 A57.500,57.500 35.955 0 1 20.431,-53.748 L8.447,-31.383 A32.500,32.500 -24.457 0 0 -5.304,-32.064 Z M33.602,-46.660 A57.500,57.500 223.110 1 1 -56.418,11.100 L-31.100,9.437 A32.500,32.500 -211.613 1 0 21.539,-24.338 Z '
                id='25' class='nad-bus-1 nad-busnode'></path>
        </g>
        <g transform='translate(-665.51,200.12)' id='26' class='nad-vl0to30'>
            <circle r='27.50' id='29' class='nad-bus-0 nad-busnode'></circle>
        </g>
    </g>
    <g class='nad-branch-edges'>
        <g id='100'>
            <polyline class='nad-vl70to120 nad-edge-path' points='697.43,-328.22 907.50,-288.39'></polyline>
        </g>
        <g id='103'>
            <polyline class='nad-vl70to120 nad-edge-path' points='690.34,-368.34 919.41,-504.71'></polyline>
        </g>
        <g id='181'>
            <polyline class='nad-vl0to30 nad-edge-path' points='-208.75,170.93 -423.41,184.65'></polyline>
            <polyline class='nad-vl0to30 nad-edge-path' points='-638.07,198.37 -423.41,184.65'></polyline>
        </g>
    </g>
</svg>
    `;
    return <SVGGraphicsElement>SVG().svg(halfEdgeSvg).node.firstElementChild?.firstElementChild;
>>>>>>> 35f483d6
}<|MERGE_RESOLUTION|>--- conflicted
+++ resolved
@@ -7,10 +7,6 @@
  */
 
 import * as DiagramUtils from './diagram-utils';
-<<<<<<< HEAD
-import { EdgeMetadata, BusNodeMetadata, NodeMetadata, TextNodeMetadata, EdgePointMetadata } from './diagram-metadata';
-import { SVG, Point } from '@svgdotjs/svg.js';
-=======
 import {
     BusNodeMetadata,
     DiagramPaddingMetadata,
@@ -21,7 +17,6 @@
     TextNodeMetadata,
 } from './diagram-metadata';
 import { Point, SVG } from '@svgdotjs/svg.js';
->>>>>>> 35f483d6
 import { SvgParameters } from './svg-parameters';
 import { HalfEdge } from './diagram-utils';
 
@@ -774,65 +769,6 @@
 test('getBendableLines', () => {
     const edges: EdgeMetadata[] = [
         {
-<<<<<<< HEAD
-            svgId: '60',
-            equipmentId: 'T9001-9012-1',
-            node1: '0',
-            node2: '7',
-            busNode1: '2',
-            busNode2: '9',
-            type: 'TwoWtEdge',
-        },
-        {
-            svgId: '61',
-            equipmentId: 'L9012-9002-1',
-            node1: '7',
-            node2: '3',
-            busNode1: '9',
-            busNode2: '4',
-            type: 'LineEdge',
-        },
-        {
-            svgId: '62',
-            equipmentId: 'L9012-9002-2',
-            node1: '7',
-            node2: '3',
-            busNode1: '9',
-            busNode2: '4',
-            type: 'LineEdge',
-        },
-        {
-            svgId: '77',
-            equipmentId: 'L9006-9007-1',
-            node1: '7',
-            node2: '10',
-            busNode1: '8',
-            busNode2: '11',
-            type: 'LineEdge',
-        },
-        {
-            svgId: '58',
-            equipmentId: 'T37-9001-1',
-            node1: '0',
-            node2: '0',
-            busNode1: '1',
-            busNode2: '2',
-            type: 'TwoWtEdge',
-        },
-    ];
-    const lines = DiagramUtils.getBendableLines(edges);
-    expect(lines.length).toBe(4);
-
-    const containsEdge58 = lines.some((line) => line.svgId === '58');
-    expect(containsEdge58).toBe(false);
-});
-
-test('getEdgeMidPoint', () => {
-    const midPoint = DiagramUtils.getEdgeMidPoint(getSvgHalfEdge());
-    expect(midPoint).not.toBeNull();
-    expect(midPoint?.x).toBe(-423.41);
-    expect(midPoint?.y).toBe(184.65);
-=======
             svgId: '100',
             equipmentId: 'L15-37-1',
             node1: '36',
@@ -874,7 +810,6 @@
     const lines = DiagramUtils.getBendableLines(edges, svg);
     expect(lines.length).toBe(1);
     expect(lines[0].svgId).toBe('181');
->>>>>>> 35f483d6
 });
 
 test('getBendableLineFrom', () => {
@@ -900,25 +835,15 @@
         type: 'LineEdge',
     };
     let bendPoint = new Point(75, 75);
-<<<<<<< HEAD
-    let linePoints = DiagramUtils.addPointToList(edge.points?.slice(), node1, node2, bendPoint);
-=======
     let linePoints = DiagramUtils.addPointToList(edge.bendingPoints?.slice(), node1, node2, bendPoint);
->>>>>>> 35f483d6
     expect(linePoints.index).toBe(0);
     expect(linePoints.linePoints.length).toBe(1);
     expect(linePoints.linePoints[0].x).toBe(75);
     expect(linePoints.linePoints[0].y).toBe(75);
 
-<<<<<<< HEAD
-    edge.points = [{ x: 75, y: 75 }];
-    bendPoint = new Point(90, 90);
-    linePoints = DiagramUtils.addPointToList(edge.points.slice(), node1, node2, bendPoint);
-=======
     edge.bendingPoints = [{ x: 75, y: 75 }];
     bendPoint = new Point(90, 90);
     linePoints = DiagramUtils.addPointToList(edge.bendingPoints.slice(), node1, node2, bendPoint);
->>>>>>> 35f483d6
     expect(linePoints.index).toBe(1);
     expect(linePoints.linePoints.length).toBe(2);
     expect(linePoints.linePoints[0].x).toBe(75);
@@ -926,15 +851,9 @@
     expect(linePoints.linePoints[1].x).toBe(90);
     expect(linePoints.linePoints[1].y).toBe(90);
 
-<<<<<<< HEAD
-    edge.points.push({ x: 90, y: 90 });
-    bendPoint = new Point(80, 80);
-    linePoints = DiagramUtils.addPointToList(edge.points.slice(), node1, node2, bendPoint);
-=======
     edge.bendingPoints.push({ x: 90, y: 90 });
     bendPoint = new Point(80, 80);
     linePoints = DiagramUtils.addPointToList(edge.bendingPoints.slice(), node1, node2, bendPoint);
->>>>>>> 35f483d6
     expect(linePoints.index).toBe(1);
     expect(linePoints.linePoints.length).toBe(3);
     expect(linePoints.linePoints[0].x).toBe(75);
@@ -948,11 +867,6 @@
 test('getEdgePoints', () => {
     const edgeStart1 = new Point(0, 0);
     const edgeStart2 = new Point(1000, 0);
-<<<<<<< HEAD
-
-    const pointsMetadata: EdgePointMetadata[] = [];
-    let edgePoints = DiagramUtils.getEdgePoints(edgeStart1, edgeStart2, pointsMetadata.slice());
-=======
     const edgeEnd1 = new Point(0, 0);
     const edgeEnd2 = new Point(0, 0);
 
@@ -966,7 +880,6 @@
         edgeEnd2,
         pointsMetadata.slice()
     );
->>>>>>> 35f483d6
     expect(edgePoints[0].length).toBe(2);
     expect(edgePoints[0][0].x).toBe(0);
     expect(edgePoints[0][0].y).toBe(0);
@@ -979,9 +892,6 @@
     expect(edgePoints[1][1].y).toBe(0);
 
     pointsMetadata.push({ x: 100, y: 0 });
-<<<<<<< HEAD
-    edgePoints = DiagramUtils.getEdgePoints(edgeStart1, edgeStart2, pointsMetadata.slice());
-=======
     edgePoints = DiagramUtils.getEdgePoints(
         edgeStart1,
         undefined,
@@ -991,7 +901,6 @@
         edgeEnd2,
         pointsMetadata.slice()
     );
->>>>>>> 35f483d6
     expect(edgePoints[0].length).toBe(3);
     expect(edgePoints[0][0].x).toBe(0);
     expect(edgePoints[0][0].y).toBe(0);
@@ -1006,9 +915,6 @@
     expect(edgePoints[1][1].y).toBe(0);
 
     pointsMetadata.push({ x: 300, y: 0 });
-<<<<<<< HEAD
-    edgePoints = DiagramUtils.getEdgePoints(edgeStart1, edgeStart2, pointsMetadata.slice());
-=======
     edgePoints = DiagramUtils.getEdgePoints(
         edgeStart1,
         undefined,
@@ -1018,7 +924,6 @@
         edgeEnd2,
         pointsMetadata.slice()
     );
->>>>>>> 35f483d6
     expect(edgePoints[0].length).toBe(4);
     expect(edgePoints[0][0].x).toBe(0);
     expect(edgePoints[0][0].y).toBe(0);
@@ -1035,9 +940,6 @@
     expect(edgePoints[1][1].y).toBe(0);
 
     pointsMetadata.push({ x: 600, y: 0 });
-<<<<<<< HEAD
-    edgePoints = DiagramUtils.getEdgePoints(edgeStart1, edgeStart2, pointsMetadata.slice());
-=======
     edgePoints = DiagramUtils.getEdgePoints(
         edgeStart1,
         undefined,
@@ -1047,7 +949,6 @@
         edgeEnd2,
         pointsMetadata.slice()
     );
->>>>>>> 35f483d6
     expect(edgePoints[0].length).toBe(4);
     expect(edgePoints[0][0].x).toBe(0);
     expect(edgePoints[0][0].y).toBe(0);
@@ -1130,21 +1031,6 @@
     return <SVGGraphicsElement>SVG().svg(linePointSvg).node.firstElementChild?.firstElementChild;
 }
 
-<<<<<<< HEAD
-function getSvgHalfEdge(): SVGGraphicsElement {
-    const halfEdgeSvg =
-        '<g id="77"><g id="77.1" class="nad-vl0to30-line">' +
-        '<polyline class="nad-edge-path nad-stretchable nad-glued-1" points="-208.75,170.93 -423.41,184.65"></polyline>' +
-        '<g class="nad-glued-1 nad-edge-infos" transform="translate(-271.12,174.92)">' +
-        '<g class="nad-active"><g transform="rotate(-93.66)">' +
-        '<path class="nad-arrow-in" transform="scale(10.00)" d="M-1 -1 H1 L0 1z"></path>' +
-        '<path class="nad-arrow-out" transform="scale(10.00)" d="M-1 1 H1 L0 -1z"></path></g>' +
-        '<text transform="rotate(-3.66)" x="-19.00" style="text-anchor:end"></text></g></g></g></g>';
-    return <SVGGraphicsElement>SVG().svg(halfEdgeSvg).node.firstElementChild?.firstElementChild;
-}
-
-=======
->>>>>>> 35f483d6
 function getSvgLineEdge(): SVGGraphicsElement {
     const halfEdgeSvg =
         '<g class="nad-branch-edges">' +
@@ -1165,8 +1051,6 @@
         '<g><g class="nad-edge-label" transform="translate(150.61,-256.79)">' +
         '<text transform="rotate(39.33)" x="0.00" style="text-anchor:middle">L5-4-0</text></g></g></g></g>';
     return <SVGGraphicsElement>SVG().svg(halfEdgeSvg).node.firstElementChild?.firstElementChild;
-<<<<<<< HEAD
-=======
 }
 
 function getSvgStraightLineEdge(): SVGGraphicsElement {
@@ -1204,5 +1088,4 @@
 </svg>
     `;
     return <SVGGraphicsElement>SVG().svg(halfEdgeSvg).node.firstElementChild?.firstElementChild;
->>>>>>> 35f483d6
 }