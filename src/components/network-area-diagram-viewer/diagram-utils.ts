--- conflicted
+++ resolved
@@ -522,13 +522,12 @@
     ];
 }
 
-<<<<<<< HEAD
 // get arrow element class, based on p value
 export function getArrowClass(p: number): string {
     return p < 0 ? 'nad-state-in' : 'nad-state-out';
-=======
+}
+
 export function isVlNodeFictitious(vlNodeId: string, nodes: NodeMetadata[] | undefined): boolean {
     const node: NodeMetadata | undefined = nodes?.find((node) => node.svgId == vlNodeId);
     return node?.fictitious ?? false;
->>>>>>> 936ab02b
 }