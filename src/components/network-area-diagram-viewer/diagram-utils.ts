/**
 * Copyright (c) 2024, RTE (http://www.rte-france.com)
 * This Source Code Form is subject to the terms of the Mozilla Public
 * License, v. 2.0. If a copy of the MPL was not distributed with this
 * file, You can obtain one at http://mozilla.org/MPL/2.0/.
 */

import { Point } from '@svgdotjs/svg.js';
import { EdgeMetadata, BusNodeMetadata, NodeMetadata, TextNodeMetadata, EdgePointMetadata } from './diagram-metadata';
<<<<<<< HEAD
=======
import { SvgParameters } from './svg-parameters';
>>>>>>> 37b74ca3
import ZoomToFitSvg from '../../resources/material-icons/zoom-to-fit.svg';
import ZoomInSvg from '../../resources/material-icons/zoom-in.svg';
import ZoomOutSvg from '../../resources/material-icons/zoom-out.svg';
import SaveSvg from '../../resources/material-icons/save_svg.svg';
import SavePng from '../../resources/material-icons/save_png.svg';
import ScreenshotSvg from '../../resources/material-icons/screenshot.svg';
import BendLinesSvg from '../../resources/material-icons/bend-lines.svg';

export type Dimensions = { width: number; height: number; viewbox: ViewBox };
export type ViewBox = { x: number; y: number; width: number; height: number };

// node move: original and new position
export type NODEMOVE = {
    xOrig: number;
    yOrig: number;
    xNew: number;
    yNew: number;
};

export enum EdgeType {
    LINE,
    TWO_WINDINGS_TRANSFORMER,
    PHASE_SHIFT_TRANSFORMER,
    HVDC_LINE,
    DANGLING_LINE,
    TIE_LINE,
    THREE_WINDINGS_TRANSFORMER,
    UNKNOWN,
}

export enum ElementType {
    VOLTAGE_LEVEL,
    THREE_WINDINGS_TRANSFORMER,
    TEXT_NODE,
    BRANCH,
    UNKNOWN,
}

export type ElementData = {
    svgId: string;
    equipmentId: string;
    type: string;
};

const EdgeTypeMapping: { [key: string]: EdgeType } = {
    LineEdge: EdgeType.LINE,
    TwoWtEdge: EdgeType.TWO_WINDINGS_TRANSFORMER,
    PstEdge: EdgeType.PHASE_SHIFT_TRANSFORMER,
    HvdcLineEdge: EdgeType.HVDC_LINE,
    DanglingLineEdge: EdgeType.DANGLING_LINE,
    TieLineEdge: EdgeType.TIE_LINE,
    ThreeWtEdge: EdgeType.THREE_WINDINGS_TRANSFORMER,
};

const TEXT_BOX_WIDTH_DEFAULT = 200.0;
const TEXT_BOX_HEIGHT_DEFAULT = 100.0;

export function getBendableFrom(element: SVGElement): SVGElement | undefined {
    if (isBendable(element)) {
        return element;
    } else if (element.parentElement) {
        return getBendableFrom(element.parentNode as SVGElement);
    }
}

function isBendable(element: SVGElement): boolean {
    return hasId(element) && element.parentNode != null && idIs(element.parentNode as SVGElement);
}

function idIs(element: SVGElement): boolean {
    return element.id == 'lines-points';
}

export function getLinePointId(edgeId: string | undefined, index: number): string {
    return edgeId + '-point-' + index;
}

export function getEdgeId(linePointId: string | undefined): string {
    return linePointId != undefined ? linePointId.replace(/-point-\d{1,3}/, '') : '-1';
}

export function getBendableLines(edges: EdgeMetadata[] | undefined): EdgeMetadata[] {
    // group edges by edge ends
    const groupedEdges: Map<string, EdgeMetadata[]> = new Map<string, EdgeMetadata[]>();
    for (const edge of edges ?? []) {
        let edgeGroup: EdgeMetadata[] = [];
        // filter out loop edges
        if (edge.node1 != edge.node2) {
            const edgeGroupId = edge.node1.concat('_', edge.node2);
            if (groupedEdges.has(edgeGroupId)) {
                edgeGroup = groupedEdges.get(edgeGroupId) ?? [];
            }
            edgeGroup.push(edge);
            groupedEdges.set(edgeGroupId, edgeGroup);
        }
    }
    const lines: EdgeMetadata[] = [];
    // filter edges
    for (const edgeGroup of groupedEdges.values()) {
        // only non parallel edges
        if (edgeGroup.length == 1) {
            const edge = edgeGroup[0];
            // only lines
            if (getEdgeType(edge) == EdgeType.LINE) {
                lines.push(edge);
            }
        }
    }
    return lines;
}

export function getEdgeMidPoint(halfEdge: SVGGraphicsElement | null): Point | null {
    if (halfEdge == null) {
        return null;
    }
    const polyline = <Element>halfEdge.querySelector('polyline');
    const points = getPolylinePoints(<HTMLElement>polyline);
    return points == null ? null : points[1];
}

export function createLinePointElement(
    edgeId: string,
    linePoint: Point,
    index: number,
    previewPoint?: boolean,
    linePointIndexMap?: WeakMap<SVGGElement, number>
): SVGElement {
    const linePointElement = document.createElementNS('http://www.w3.org/2000/svg', 'g');
    linePointElement.setAttribute('transform', 'translate(' + getFormattedPoint(linePoint) + ')');

    const squareElement = document.createElementNS('http://www.w3.org/2000/svg', 'rect');
    squareElement.setAttribute('width', '16');
    squareElement.setAttribute('height', '16');
    squareElement.setAttribute('x', '-8');
    squareElement.setAttribute('y', '-8');

    if (previewPoint) {
        linePointElement.id = `preview-${edgeId}-${index}`;
        squareElement.setAttribute('fill', 'rgba(255, 165, 0, 0.7)');
        squareElement.setAttribute('stroke', 'orange');
        squareElement.setAttribute('stroke-width', '2');
        linePointElement.style.pointerEvents = 'none';
    }

    linePointElement.appendChild(squareElement);

    if (!previewPoint && linePointIndexMap) {
        linePointElement.id = getLinePointId(edgeId, index + 1);
        linePointIndexMap.set(linePointElement, index);
    }
    return linePointElement;
}

export function getBendableLineFrom(element: SVGElement, bendableIds: string[]): SVGElement | undefined {
    if (isBendableLine(element, bendableIds)) {
        return element;
    } else if (element.parentElement) {
        return getBendableLineFrom(element.parentNode as SVGElement, bendableIds);
    }
}

export function isBendableLine(element: SVGElement, bendableIds: string[]): boolean {
    return (
        hasId(element) &&
        element.parentNode != null &&
        classIsContainerOfLines(element.parentNode as SVGElement) &&
        bendableIds.includes(element.id)
    );
}

function classIsContainerOfLines(element: SVGElement): boolean {
    return element.classList.contains('nad-branch-edges');
}

export function getBendLinesButton(): HTMLButtonElement {
    const b = getButton(BendLinesSvg, 'Enable line bending', '25px');
    b.style.borderRadius = '5px 5px 5px 5px';
    return b;
}

// insert a point in the edge point list
// it return the new list, and the index of the added point
export function addPointToList(
    pointsMetadata: EdgePointMetadata[] | undefined,
    node1: Point,
    node2: Point,
    bendPoint: Point
): { linePoints: EdgePointMetadata[]; index: number } {
    let index = 0;
    if (pointsMetadata == undefined) {
        pointsMetadata = [{ x: bendPoint.x, y: bendPoint.y }];
    } else {
        pointsMetadata.splice(0, 0, { x: node1.x, y: node1.y });
        pointsMetadata.push({ x: node2.x, y: node2.y });
        let minDistance = Number.MAX_VALUE;
        for (let i = 0; i < pointsMetadata.length - 1; i++) {
            const point1 = new Point(pointsMetadata[i].x, pointsMetadata[i].y);
            const point2 = new Point(pointsMetadata[i + 1].x, pointsMetadata[i + 1].y);
            const distance = getDistanceFromSegment(bendPoint, point1, point2);
            if (distance < minDistance) {
                minDistance = distance;
                index = i;
            }
        }
        pointsMetadata.pop();
        pointsMetadata.splice(0, 1);
        pointsMetadata.splice(index, 0, { x: round(bendPoint.x), y: round(bendPoint.y) });
    }
    return { linePoints: pointsMetadata, index: index };
}

function getDistanceFromSegment(p: Point, a: Point, b: Point): number {
    const param =
        ((p.x - a.x) * (b.x - a.x) + (p.y - a.y) * (b.y - a.y)) / (Math.pow(b.x - a.x, 2) + Math.pow(b.y - a.y, 2));
    const xx = getValue(param, a.x, b.x);
    const yy = getValue(param, a.y, b.y);
    return Math.sqrt(Math.pow(p.x - xx, 2) + Math.pow(p.y - yy, 2));
}

function getValue(param: number, firstValue: number, secondValue: number): number {
    if (param < 0) {
        return firstValue;
    }
    return param > 1 ? secondValue : firstValue + param * (secondValue - firstValue);
}

function getDistance(point1: Point, point2: Point): number {
    const deltax = point1.x - point2.x;
    const deltay = point1.y - point2.y;
    return Math.hypot(deltax, deltay);
}

export function getEdgePoints(
    edgeStart1: Point,
    edgeStart2: Point,
    pointsMetadata: EdgePointMetadata[]
): [Point[], Point[]] {
    pointsMetadata.splice(0, 0, { x: edgeStart1.x, y: edgeStart1.y });
    pointsMetadata.push({ x: edgeStart2.x, y: edgeStart2.y });
    let distance = 0;
    for (let i = 0; i < pointsMetadata.length - 1; i++) {
        distance += getDistance(
            new Point(pointsMetadata[i].x, pointsMetadata[i].y),
            new Point(pointsMetadata[i + 1].x, pointsMetadata[i + 1].y)
        );
    }
    const halfEdgePoints1: Point[] = [new Point(pointsMetadata[0].x, pointsMetadata[0].y)];
    const halfEdgePoints2: Point[] = [];
    let partialDistance = 0;
    let middleAdded: boolean = false;
    for (let i = 0; i < pointsMetadata.length - 1; i++) {
        const point = new Point(pointsMetadata[i].x, pointsMetadata[i].y);
        const nextPoint = new Point(pointsMetadata[i + 1].x, pointsMetadata[i + 1].y);
        partialDistance += getDistance(point, nextPoint);
        if (partialDistance < distance / 2) {
            halfEdgePoints1.push(nextPoint);
        } else {
            if (!middleAdded) {
                const edgeMiddle = getPointAtDistance(nextPoint, point, partialDistance - distance / 2);
                halfEdgePoints1.push(edgeMiddle);
                halfEdgePoints2.push(edgeMiddle);
                middleAdded = true;
            }
            halfEdgePoints2.push(nextPoint);
        }
    }
    return [halfEdgePoints1, halfEdgePoints2.reverse()];
}

// format number to string
export function getFormattedValue(value: number): string {
    return value.toFixed(2);
}

// format point to string
export function getFormattedPoint(point: Point): string {
    return getFormattedValue(point.x) + ',' + getFormattedValue(point.y);
}

// format points to polyline string
export function getFormattedPolyline(polylinePoints: Point[]): string {
    return polylinePoints.map((point) => getFormattedPoint(point)).join(' ');
}

// transform angle degrees to radians
export function degToRad(deg: number): number {
    return deg * (Math.PI / 180.0);
}

// transform angle radians to degrees
export function radToDeg(rad: number): number {
    return (rad * 180.0) / Math.PI;
}

// round number to 2 decimals, for storing positions in metadata
export function round(num: number): number {
    return Math.round(num * 100) / 100;
}

// get the transform element of an SVG graphic element
export function getTransform(element: SVGGraphicsElement | null): SVGTransform | undefined {
    let transforms = element?.transform.baseVal;
    if (transforms?.length === 0 || transforms?.getItem(0).type !== SVGTransform.SVG_TRANSFORM_TRANSLATE) {
        element?.setAttribute('transform', 'translate(0,0)');
        transforms = element?.transform.baseVal;
    }
    return transforms?.getItem(0);
}

// get the position of an SVG graphic element
export function getPosition(element: SVGGraphicsElement | null): Point {
    const transform = getTransform(element);
    return new Point(transform?.matrix.e ?? 0, transform?.matrix.f ?? 0);
}

// get the middle position between two points
export function getMidPosition(point1: Point, point2: Point): Point {
    return new Point(0.5 * (point1.x + point2.x), 0.5 * (point1.y + point2.y));
}

// get the distance between two points
function getDistance(point1: Point, point2: Point): number {
    const deltax = point1.x - point2.x;
    const deltay = point1.y - point2.y;
    return Math.sqrt(deltax * deltax + deltay * deltay);
}

// get a point at a distance between two points
export function getPointAtDistance(point1: Point, point2: Point, radius: number): Point {
    const distance = getDistance(point1, point2);
    const r = radius / distance;
    return new Point(point1.x + r * (point2.x - point1.x), point1.y + r * (point2.y - point1.y));
}

// get the angle between two points
export function getAngle(point1: Point, point2: Point): number {
    return Math.atan2(point2.y - point1.y, point2.x - point1.x);
}

// get the angle of an arrow between two points of an edge polyline
export function getArrowAngle(point1: Point, point2: Point): number {
    const angle = getAngle(point1, point2);
    return radToDeg(angle + (angle > Math.PI / 2 ? (-3 * Math.PI) / 2 : Math.PI / 2));
}

// get the data [angle, shift, text anchor] of a label
// between two points of an edge polyline
export function getLabelData(point1: Point, point2: Point, arrowLabelShift: number): [number, number, string | null] {
    const angle = getAngle(point1, point2);
    const textFlipped = Math.cos(angle) < 0;
    return [
        radToDeg(textFlipped ? angle - Math.PI : angle),
        textFlipped ? -arrowLabelShift : arrowLabelShift,
        textFlipped ? 'text-anchor:end' : null,
    ];
}

// get fork position of a multibranch edge
export function getEdgeFork(point: Point, edgeForkLength: number, angleFork: number) {
    return new Point(point.x + edgeForkLength * Math.cos(angleFork), point.y + edgeForkLength * Math.sin(angleFork));
}

// get the type of edge
export function getEdgeType(edge: EdgeMetadata): EdgeType {
    if (edge.type == null) {
        return EdgeType.UNKNOWN;
    }
    return EdgeTypeMapping[edge.type];
}

// get the matrix used for the position of the arrow drawn in a PS transformer
function getTransformerArrowMatrix(
    startPolyline: Point,
    endPolyline: Point,
    transformerCenter: Point,
    transfomerCircleRadius: number
): number[] {
    const arrowSize = 3 * transfomerCircleRadius;
    const rotationAngle = getAngle(startPolyline, endPolyline);
    const cosRo = Math.cos(rotationAngle);
    const sinRo = Math.sin(rotationAngle);
    const cdx = arrowSize / 2;
    const cdy = arrowSize / 2;
    const e1 = transformerCenter.x - cdx * cosRo + cdy * sinRo;
    const f1 = transformerCenter.y - cdx * sinRo - cdy * cosRo;
    return [+cosRo, sinRo, -sinRo, cosRo, e1, f1];
}

// get the string for the matrix used for the position of the arrow drawn in a PS transformer
export function getTransformerArrowMatrixString(
    startPolyline: Point,
    endPolyline: Point,
    transformerCenter: Point,
    transfomerCircleRadius: number
): string {
    const matrix: number[] = getTransformerArrowMatrix(
        startPolyline,
        endPolyline,
        transformerCenter,
        transfomerCircleRadius
    );
    return matrix.map((e) => getFormattedValue(e)).join(',');
}

// get the points of a converter station of an HVDC line edge
function getConverterStationPoints(
    startPolyline1: Point,
    endPolyline1: Point,
    startPolyline2: Point,
    endPolyline2: Point,
    converterStationWidth: number
): [Point, Point] {
    const halfWidth = converterStationWidth / 2;
    const point1: Point = getPointAtDistance(endPolyline1, startPolyline1, halfWidth);
    const point2: Point = getPointAtDistance(endPolyline2, startPolyline2, halfWidth);
    return [point1, point2];
}

// get the polyline of a converter station of an HVDC line edge
export function getConverterStationPolyline(
    startPolyline1: Point,
    endPolyline1: Point,
    startPolyline2: Point,
    endPolyline2: Point,
    converterStationWidth: number
): string {
    const points: [Point, Point] = getConverterStationPoints(
        startPolyline1,
        endPolyline1,
        startPolyline2,
        endPolyline2,
        converterStationWidth
    );
    return getFormattedPolyline(points);
}

// get the draggable element, if present,
// from the element selected using the mouse
export function getDraggableFrom(element: SVGElement): SVGElement | undefined {
    if (isDraggable(element)) {
        return element;
    } else if (element.parentElement) {
        return getDraggableFrom(element.parentNode as SVGElement);
    }
}

// get the selectable element, if present,
// from the element selected using the mouse
export function getSelectableFrom(element: SVGElement): SVGElement | undefined {
    if (isSelectable(element)) {
        return element;
    } else if (element.parentElement) {
        return getSelectableFrom(element.parentNode as SVGElement);
    }
}

function isDraggable(element: SVGElement): boolean {
    return (
        (hasId(element) &&
            element.parentNode != null &&
            classIsContainerOfDraggables(element.parentNode as SVGElement)) ||
        isTextNode(element)
    );
}

function isSelectable(element: SVGElement): boolean {
    return (
        hasId(element) &&
        element.parentNode != null &&
        (element.parentNode as SVGElement).classList.contains('nad-vl-nodes')
    );
}

/**
 * Checks if an SVG element can be highlighted (text node or voltage level element)
 */
export function isHighlightableElement(element: SVGElement | null): boolean {
    return isTextNode(element) || isVoltageLevelElement(element);
}

function hasId(element: SVGElement): boolean {
    return typeof element.id != 'undefined' && element.id != '';
}

function classIsContainerOfDraggables(element: SVGElement): boolean {
    return (
        element.classList.contains('nad-vl-nodes') ||
        element.classList.contains('nad-boundary-nodes') ||
        element.classList.contains('nad-3wt-nodes')
    );
}

function classIsContainerOfHoverables(element: SVGElement): boolean {
    return (
        element.classList.contains('nad-branch-edges') ||
        element.classList.contains('nad-3wt-edges') ||
        element.classList.contains('nad-vl-nodes')
    );
}
// get radius of voltage level
export function getVoltageLevelCircleRadius(nbNeighbours: number, voltageLevelCircleRadius: number): number {
    return Math.min(Math.max(nbNeighbours + 1, 1), 2) * voltageLevelCircleRadius;
}

// get inner and outer radius of bus node and radius of voltage level
export function getNodeRadius(
    nbNeighbours: number,
    voltageLevelCircleRadius: number,
    busIndex: number,
    interAnnulusSpace: number
): [number, number, number] {
    const vlCircleRadius: number = getVoltageLevelCircleRadius(nbNeighbours, voltageLevelCircleRadius);
    const unitaryRadius = vlCircleRadius / (nbNeighbours + 1);
    return [
        busIndex == 0 ? 0 : busIndex * unitaryRadius + interAnnulusSpace / 2,
        (busIndex + 1) * unitaryRadius - interAnnulusSpace / 2,
        vlCircleRadius,
    ];
}

function getCirclePath(radius: number, angleStart: number, angleEnd: number, clockWise: boolean) {
    const arcAngle = angleEnd - angleStart;
    const xStart = radius * Math.cos(angleStart);
    const yStart = radius * Math.sin(angleStart);
    const xEnd = radius * Math.cos(angleEnd);
    const yEnd = radius * Math.sin(angleEnd);
    const largeArc = Math.abs(arcAngle) > Math.PI ? 1 : 0;
    return (
        xStart.toFixed(3) +
        ',' +
        yStart.toFixed(3) +
        ' A' +
        radius.toFixed(3) +
        ',' +
        radius.toFixed(3) +
        ' ' +
        radToDeg(arcAngle).toFixed(3) +
        ' ' +
        largeArc +
        ' ' +
        (clockWise ? 1 : 0) +
        ' ' +
        xEnd.toFixed(3) +
        ',' +
        yEnd.toFixed(3)
    );
}

// get path for bus annulus
export function getFragmentedAnnulusPath(
    angles: number[],
    busNodeRadius: [number, number, number],
    nodeHollowWidth: number
): string {
    let path: string = '';
    const halfWidth = nodeHollowWidth / 2;
    const deltaAngle0 = halfWidth / busNodeRadius[1];
    const deltaAngle1 = halfWidth / busNodeRadius[0];
    for (let index = 0; index < angles.length; index++) {
        const outerArcStart = angles[index] + deltaAngle0;
        const outerArcEnd = angles[index + 1] - deltaAngle0;
        const innerArcStart = angles[index + 1] - deltaAngle1;
        const innerArcEnd = angles[index] + deltaAngle1;
        if (outerArcEnd > outerArcStart && innerArcEnd < innerArcStart) {
            path =
                path +
                'M' +
                getCirclePath(busNodeRadius[1], outerArcStart, outerArcEnd, true) +
                ' L' +
                getCirclePath(busNodeRadius[0], innerArcStart, innerArcEnd, false) +
                ' Z ';
        }
    }
    return path;
}

function getAttribute(element: HTMLElement, tagName: string, attribute: string): string | null {
    if (element.tagName !== tagName) {
        return null;
    }
    return element.getAttribute(attribute);
}

// get points of a polyline
export function getPolylinePoints(polyline: HTMLElement): Point[] | null {
    const polylinePoints = getAttribute(polyline, 'polyline', 'points');
    if (polylinePoints == null) {
        return null;
    }
    const coordinates: string[] = polylinePoints.split(/[, ]/);
    if (coordinates.length < 4) {
        return null;
    }
    const points: Point[] = [];
    for (let index = 0; index < coordinates.length; index = index + 2) {
        const point = new Point(+coordinates[index], +coordinates[index + 1]);
        points.push(point);
    }
    return points;
}

// get angle of first 2 points of a polyline
export function getPolylineAngle(polyline: HTMLElement): number | null {
    const points: Point[] | null = getPolylinePoints(polyline);
    if (points == null) {
        return null;
    }
    return getAngle(points[0], points[1]);
}

function getPathPoints(pathPoints: string): Point[] | null {
    const stringPoints: string[] = pathPoints.split(' ');
    if (stringPoints.length < 2) {
        return null;
    }
    const points: Point[] = [];
    for (let index = 0; index < 2; index++) {
        const coordinates: string[] = stringPoints[index].substring(1).split(',');
        const point = new Point(+coordinates[0], +coordinates[1]);
        points.push(point);
    }
    return points;
}

// get angle of first 2 points of a path
export function getPathAngle(path: HTMLElement): number | null {
    const pathPoints = getAttribute(path, 'path', 'd');
    if (pathPoints == null) {
        return null;
    }
    const points: Point[] | null = getPathPoints(pathPoints);
    if (points == null) {
        return null;
    }
    return getAngle(points[0], points[1]);
}

// sort list of bus nodes by index
export function getSortedBusNodes(busNodes: BusNodeMetadata[] | undefined): BusNodeMetadata[] {
    const sortedBusNodes: BusNodeMetadata[] = [];
    busNodes?.forEach((busNode) => {
        if (busNode.index >= 0) {
            sortedBusNodes[busNode.index] = busNode;
        }
    });
    return sortedBusNodes;
}

export function getBoundarySemicircle(edgeStartAngle: number, busOuterRadius: number): string {
    const startAngle = -Math.PI / 2 + edgeStartAngle;
    return 'M' + getCirclePath(busOuterRadius, startAngle, startAngle + Math.PI, true);
}

// get the angle of a edge name between two points
export function getEdgeNameAngle(point1: Point, point2: Point): number {
    const angle = getAngle(point1, point2);
    const textFlipped = Math.cos(angle) < 0;
    return radToDeg(textFlipped ? angle - Math.PI : angle);
}

// check if a DOM element is a text node
export function isTextNode(element: SVGElement | null): boolean {
    return element != null && hasId(element) && element.classList.contains('nad-label-box');
}

// check if a DOM element is a voltage level
export function isVoltageLevelElement(element: SVGElement | null): boolean {
    return element != null && hasId(element) && element.parentElement?.classList.contains('nad-vl-nodes') === true;
}

// get text node id of a vl node
export function getTextNodeId(voltageLevelNodeId: string | undefined): string {
    return voltageLevelNodeId + '-textnode';
}

// get text edge id of a vl node
export function getTextEdgeId(voltageLevelNodeId: string | undefined): string {
    return voltageLevelNodeId + '-textedge';
}

// get vl node id of a text node
export function getVoltageLevelNodeId(textNodeId: string | undefined): string {
    return textNodeId !== undefined ? textNodeId.replace('-textnode', '') : '-1';
}

// compute text edge end w.r.t. textbox and vlnode positions (angle)
export function getTextEdgeEnd(
    textNodePosition: Point,
    vlNodePosition: Point,
    detailedTextNodeYShift: number,
    height: number,
    width: number
): Point {
    const angle = radToDeg(getAngle(vlNodePosition, textNodePosition));
    if (angle > 60 && angle < 175) {
        return new Point(textNodePosition.x + detailedTextNodeYShift, textNodePosition.y);
    }
    if (angle < -70 && angle > -155) {
        return new Point(textNodePosition.x + detailedTextNodeYShift, textNodePosition.y + height);
    }
    if (angle >= 175 || angle <= -155) {
        return new Point(textNodePosition.x + width, textNodePosition.y + detailedTextNodeYShift);
    }
    return new Point(textNodePosition.x, textNodePosition.y + detailedTextNodeYShift);
}

// Get text node size
export function getTextNodeSize(textNode: SVGGraphicsElement | null): { width: number; height: number } {
    return { width: textNode?.scrollWidth ?? 0, height: textNode?.scrollHeight ?? 0 };
}

// Get the top left corner position of a text box using the box's center position
export function getTextNodeTopLeftCornerFromCenter(textNode: SVGGraphicsElement | null, centrePosition: Point): Point {
    const textNodeSize = getTextNodeSize(textNode);
    return new Point(centrePosition.x - textNodeSize.width / 2, centrePosition.y - textNodeSize.height / 2);
}

// Get the center position of a text box using the box's top left corner position
export function getTextNodeCenterFromTopLeftCorner(
    textNode: SVGGraphicsElement | null,
    topLeftCornerPosition: Point
): Point {
    const textNodeSize = getTextNodeSize(textNode);
    return new Point(
        topLeftCornerPosition.x + textNodeSize.width / 2,
        topLeftCornerPosition.y + textNodeSize.height / 2
    );
}

// get the position of a translated text box
export function getTextNodeTranslatedPosition(textNode: SVGGraphicsElement | null, translation: Point): Point {
    const textNodePosition = getTextNodePosition(textNode);
    return new Point(textNodePosition.x + translation.x, textNodePosition.y + translation.y);
}

// get text node position
export function getTextNodePosition(textNode: SVGGraphicsElement | null): Point {
    const textNodeX = textNode?.style.left.replace('px', '') ?? '0';
    const textNodeY = textNode?.style.top.replace('px', '') ?? '0';
    return new Point(+textNodeX, +textNodeY);
}

// get node move (original and new position)
export function getNodeMove(node: NodeMetadata, nodePosition: Point): NODEMOVE {
    const xNew = round(nodePosition.x);
    const yNew = round(nodePosition.y);
    return { xOrig: node.x, yOrig: node.y, xNew: xNew, yNew: yNew };
}

// Checks if the element is hoverable
// Function to check if the element is hoverable
function isHoverable(element: SVGElement): boolean {
    if (isTextNode(element)) {
        return true;
    }
    return (
        hasId(element) && element.parentNode != null && classIsContainerOfHoverables(element.parentNode as SVGElement)
    );
}

export function getHoverableFrom(element: SVGElement): SVGElement | undefined {
    if (isHoverable(element)) {
        return element;
    } else if (element.parentElement) {
        return getHoverableFrom(element.parentNode as SVGElement);
    }
}
export function getStringEdgeType(edge: EdgeMetadata): string {
    return EdgeType[getEdgeType(edge)];
}

// get moves (original and new position) of position and connetion of text node
export function getTextNodeMoves(
    textNode: TextNodeMetadata,
    vlNode: NodeMetadata,
    textPosition: Point,
    connectionPosition: Point
): [NODEMOVE, NODEMOVE] {
    const xNew = round(textPosition.x - vlNode.x);
    const yNew = round(textPosition.y - vlNode.y);
    const connXNew = round(connectionPosition.x - vlNode.x);
    const connYNew = round(connectionPosition.y - vlNode.y);
    return [
        { xOrig: textNode.shiftX, yOrig: textNode.shiftY, xNew: xNew, yNew: yNew },
        { xOrig: textNode.connectionShiftX, yOrig: textNode.connectionShiftY, xNew: connXNew, yNew: connYNew },
    ];
}

// get arrow element class, based on p value
export function getArrowClass(p: number): string {
    return p < 0 ? 'nad-state-in' : 'nad-state-out';
}

export function isVlNodeFictitious(vlNodeId: string, nodes: NodeMetadata[] | undefined): boolean {
    const node: NodeMetadata | undefined = nodes?.find((node) => node.svgId == vlNodeId);
    return node?.fictitious ?? false;
}

// get the element data from the element selected using the rigth button of the mouse
export function getRightClickableElementData(
    clickedElement: SVGElement,
    nodes: NodeMetadata[] | undefined,
    textNodes: TextNodeMetadata[] | undefined,
    edges: EdgeMetadata[] | undefined
): ElementData | undefined {
    const element = getRightClickableFrom(clickedElement);
    if (!element) {
        return undefined;
    }
    const elementType: ElementType = getElementType(element);
    switch (elementType) {
        case ElementType.VOLTAGE_LEVEL:
        case ElementType.THREE_WINDINGS_TRANSFORMER: {
            const node: NodeMetadata | undefined = nodes?.find((node) => node.svgId == element.id);
            return node != null
                ? { svgId: node.svgId, equipmentId: node.equipmentId, type: ElementType[elementType] }
                : undefined;
        }
        case ElementType.TEXT_NODE: {
            const textNode: TextNodeMetadata | undefined = textNodes?.find((textNode) => textNode.svgId == element.id);
            return textNode != null
                ? { svgId: textNode.svgId, equipmentId: textNode.equipmentId, type: ElementType[elementType] }
                : undefined;
        }
        case ElementType.BRANCH: {
            const edge: EdgeMetadata | undefined = edges?.find((edge) => edge.svgId == element.id);
            return edge != null
                ? { svgId: edge.svgId, equipmentId: edge.equipmentId, type: getStringEdgeType(edge) }
                : undefined;
        }
        default:
            return undefined;
    }
}

function getRightClickableFrom(element: SVGElement): SVGElement | undefined {
    if (isDraggable(element) || isHoverable(element)) {
        return element;
    } else if (element.parentElement) {
        return getRightClickableFrom(element.parentNode as SVGElement);
    }
}

export function getElementType(element: SVGElement | null): ElementType {
    if (isTextNode(element)) {
        return ElementType.TEXT_NODE;
    }
    if (element?.parentElement?.classList.contains('nad-3wt-nodes')) {
        return ElementType.THREE_WINDINGS_TRANSFORMER;
    }
    if (
        element?.parentElement?.classList.contains('nad-vl-nodes') ||
        element?.parentElement?.classList.contains('nad-boundary-nodes')
    ) {
        return ElementType.VOLTAGE_LEVEL;
    }
    if (
        element?.parentElement?.classList.contains('nad-branch-edges') ||
        element?.parentElement?.classList.contains('nad-3wt-edges')
    ) {
        return ElementType.BRANCH;
    }
    return ElementType.UNKNOWN;
}

// get view box computed starting from node and text positions
// defined in diagram metadata
export function getViewBox(
    nodes: NodeMetadata[] | undefined,
    textNodes: TextNodeMetadata[] | undefined,
    edges: EdgeMetadata[] | undefined,
    diagramPadding: { left: number; top: number; right: number; bottom: number }
): ViewBox {
    const size = { minX: Number.MAX_VALUE, maxX: -Number.MAX_VALUE, minY: Number.MAX_VALUE, maxY: -Number.MAX_VALUE };
    const nodesMap: Map<string, NodeMetadata> = new Map<string, NodeMetadata>();
    nodes?.forEach((node) => {
        nodesMap.set(node.equipmentId, node);
        size.minX = Math.min(size.minX, node.x);
        size.maxX = Math.max(size.maxX, node.x);
        size.minY = Math.min(size.minY, node.y);
        size.maxY = Math.max(size.maxY, node.y);
    });
    textNodes?.forEach((textNode) => {
        const node = nodesMap.get(textNode.equipmentId);
        if (node !== undefined) {
            size.minX = Math.min(size.minX, node.x + textNode.shiftX);
            size.maxX = Math.max(size.maxX, node.x + textNode.shiftX + TEXT_BOX_WIDTH_DEFAULT);
            size.minY = Math.min(size.minY, node.y + textNode.shiftY);
            size.maxY = Math.max(size.maxY, node.y + textNode.shiftY + TEXT_BOX_HEIGHT_DEFAULT);
        }
    });
    edges?.forEach((edge) => {
        edge.points?.forEach((point) => {
            size.minX = Math.min(size.minX, point.x);
            size.maxX = Math.max(size.maxX, point.x);
            size.minY = Math.min(size.minY, point.y);
            size.maxY = Math.max(size.maxY, point.y);
        });
    });
    return {
        x: round(size.minX - diagramPadding.left),
        y: round(size.minY - diagramPadding.top),
        width: round(size.maxX - size.minX + diagramPadding.left + diagramPadding.right),
        height: round(size.maxY - size.minY + diagramPadding.top + diagramPadding.bottom),
    };
}

function getStyleCData(css: string): SVGStyleElement {
    const styleElement = document.createElementNS('http://www.w3.org/2000/svg', 'style');
    const xmlDocument = document.implementation.createDocument(null, null); // used to create CDATA
    const styleCData = xmlDocument.createCDATASection(css);
    styleElement.appendChild(styleCData);
    return styleElement;
}

// get SVG style element starting from CSSs and the SVG element
export function getStyle(styleSheets: StyleSheetList, svgElement: SVGElement | undefined): SVGStyleElement {
    const nadCssRules: string[] = [];
    Array.from(styleSheets).forEach((sheet) => {
        Array.from(sheet.cssRules).forEach((rule) => {
            const cssRule = <CSSStyleRule>rule;
            const ruleElement = svgElement?.querySelector(cssRule.selectorText);
            if (ruleElement) {
                nadCssRules.push(rule.cssText.replace('foreignobject', 'foreignObject'));
            }
        });
    });
    return getStyleCData(nadCssRules.join('\n'));
}

export function getSvgXml(svg: string | null): string {
    const doctype =
        '<?xml version="1.0" standalone="no"?><!DOCTYPE svg PUBLIC "-//W3C//DTD SVG 1.1//EN" "http://www.w3.org/Graphics/SVG/1.1/DTD/svg11.dtd" [<!ENTITY nbsp "&#160;">]>';
    const bytes = new TextEncoder().encode(doctype + svg);
    const encodedSvg = Array.from(bytes, (byte) => String.fromCodePoint(byte)).join('');
    return `data:image/svg+xml;base64,${window.btoa(encodedSvg)}`;
}

export function getPngFromImage(image: HTMLImageElement): string {
    const canvas = document.createElement('canvas');
    const context = canvas.getContext('2d');
    const pixelRatio = window.devicePixelRatio || 1;
    canvas.width = image.width * pixelRatio;
    canvas.height = image.height * pixelRatio;
    canvas.style.width = `${canvas.width}px`;
    canvas.style.height = `${canvas.height}px`;
    context?.setTransform(pixelRatio, 0, 0, pixelRatio, 0, 0);
    context?.drawImage(image, 0, 0);
    return canvas.toDataURL('image/png', 0.8);
}

export function getBlobFromPng(png: string): Blob {
    const byteString = window.atob(png.split(',')[1]);
    const mimeString = png.split(',')[0].split(':')[1].split(';')[0];
    const buffer = new ArrayBuffer(byteString.length);
    const intArray = new Uint8Array(buffer);
    for (let i = 0; i < byteString.length; i++) {
        intArray[i] = byteString.charCodeAt(i);
    }
    return new Blob([buffer], { type: mimeString });
}

// get the bendable line point element, if present,
// from the element selected using the mouse
export function getBendableFrom(element: SVGElement): SVGElement | undefined {
    if (isBendable(element)) {
        return element;
    } else if (element.parentElement) {
        return getBendableFrom(element.parentNode as SVGElement);
    }
}

function isBendable(element: SVGElement): boolean {
    return hasId(element) && element.parentNode != null && idIs(element.parentNode as SVGElement);
}

function idIs(element: SVGElement): boolean {
    return element.id == 'lines-points';
}

// get line pint element id from edge id
export function getLinePointId(edgeId: string | undefined, index: number): string {
    return edgeId + '-point-' + index;
}

// get edge id from line point element id
export function getEdgeId(linePointId: string | undefined): string {
    return linePointId !== undefined ? linePointId.replace(/-point-\d{1,3}/, '') : '-1';
}

// get bendable lines
export function getBendableLines(edges: EdgeMetadata[] | undefined): EdgeMetadata[] {
    // group edges by edge ends
    const groupedEdges: Map<string, EdgeMetadata[]> = new Map<string, EdgeMetadata[]>();
    edges?.forEach((edge) => {
        let edgeGroup: EdgeMetadata[] = [];
        // filter out loop edges
        if (edge.node1 != edge.node2) {
            const edgeGroupId = edge.node1.concat('_', edge.node2);
            if (groupedEdges.has(edgeGroupId)) {
                edgeGroup = groupedEdges.get(edgeGroupId) ?? [];
            }
            edgeGroup.push(edge);
            groupedEdges.set(edgeGroupId, edgeGroup);
        }
    });
    const lines: EdgeMetadata[] = [];
    // filter edges
    for (const edgeGroup of groupedEdges.values()) {
        // only non parallel edges
        if (edgeGroup.length == 1) {
            const edge = edgeGroup[0];
            // only lines
            if (getEdgeType(edge) == EdgeType.LINE) {
                lines.push(edge);
            }
        }
    }
    return lines;
}

// get middle point of an edge from a half edge
export function getEdgeMidPoint(halfEdge: SVGGraphicsElement | null): Point | null {
    if (halfEdge == null) {
        return null;
    }
    const polyline = <Element>halfEdge.querySelector('polyline');
    const points = getPolylinePoints(<HTMLElement>polyline);
    return points == null ? null : points[1];
}

// create line point elements, used for bending lines
export function createLinePointElement(edgeId: string, linePoint: Point, index: number): SVGElement {
    const linePointElement = document.createElementNS('http://www.w3.org/2000/svg', 'g');
    linePointElement.id = getLinePointId(edgeId, index + 1);
    linePointElement.setAttribute('transform', 'translate(' + getFormattedPoint(linePoint) + ')');
    linePointElement.setAttribute('index', index + '');
    const squareElement = document.createElementNS('http://www.w3.org/2000/svg', 'rect');
    squareElement.setAttribute('width', '16');
    squareElement.setAttribute('height', '16');
    squareElement.setAttribute('x', '-8');
    squareElement.setAttribute('y', '-8');
    linePointElement.appendChild(squareElement);
    return linePointElement;
}

// get the bendable lines, if present, from the element selected using the mouse
// and the list of bendable lines
export function getBendableLineFrom(element: SVGElement, bendableIds: string[]): SVGElement | undefined {
    if (isBendableLine(element, bendableIds)) {
        return element;
    } else if (element.parentElement) {
        return getBendableLineFrom(element.parentNode as SVGElement, bendableIds);
    }
}

function isBendableLine(element: SVGElement, bendableIds: string[]): boolean {
    return (
        hasId(element) &&
        element.parentNode != null &&
        classIsContainerOfLines(element.parentNode as SVGElement) &&
        bendableIds.includes(element.id)
    );
}

function classIsContainerOfLines(element: SVGElement): boolean {
    return element.classList.contains('nad-branch-edges');
}

// insert a point in the edge point list
// it return the new list, and the index of the added point
export function addPointToList(
    pointsMetadata: EdgePointMetadata[] | undefined,
    node1: Point,
    node2: Point,
    bendPoint: Point
): { linePoints: EdgePointMetadata[]; index: number } {
    let index = 0;
    if (pointsMetadata == undefined) {
        pointsMetadata = [{ x: bendPoint.x, y: bendPoint.y }];
    } else {
        pointsMetadata.splice(0, 0, { x: node1.x, y: node1.y });
        pointsMetadata.push({ x: node2.x, y: node2.y });
        for (let i = 0; i < pointsMetadata.length - 1; i++) {
            const point1 = new Point(pointsMetadata[i].x, pointsMetadata[i].y);
            const point2 = new Point(pointsMetadata[i + 1].x, pointsMetadata[i + 1].y);
            const distance = getDistanceFromSegment(bendPoint, point1, point2);
            if (distance < 5) {
                index = i;
                break;
            }
        }
        pointsMetadata.pop();
        pointsMetadata.splice(0, 1);
        pointsMetadata.splice(index, 0, { x: round(bendPoint.x), y: round(bendPoint.y) });
    }
    return { linePoints: pointsMetadata, index: index };
}

function getDistanceFromSegment(p: Point, a: Point, b: Point): number {
    const param =
        ((p.x - a.x) * (b.x - a.x) + (p.y - a.y) * (b.y - a.y)) / (Math.pow(b.x - a.x, 2) + Math.pow(b.y - a.y, 2));
    const xx = getValue(param, a.x, b.x);
    const yy = getValue(param, a.y, b.y);
    return Math.sqrt(Math.pow(p.x - xx, 2) + Math.pow(p.y - yy, 2));
}

function getValue(param: number, firstValue: number, secondValue: number): number {
    if (param < 0) {
        return firstValue;
    }
    return param > 1 ? secondValue : firstValue + param * (secondValue - firstValue);
}

export function getEdgePoints(
    edgeStart1: Point,
    edgeStart2: Point,
    pointsMetadata: EdgePointMetadata[]
): [Point[], Point[]] {
    pointsMetadata.splice(0, 0, { x: edgeStart1.x, y: edgeStart1.y });
    pointsMetadata.push({ x: edgeStart2.x, y: edgeStart2.y });
    let distance = 0;
    for (let i = 0; i < pointsMetadata.length - 1; i++) {
        distance += getDistance(
            new Point(pointsMetadata[i].x, pointsMetadata[i].y),
            new Point(pointsMetadata[i + 1].x, pointsMetadata[i + 1].y)
        );
    }
    const halfEdgePoints1: Point[] = [new Point(pointsMetadata[0].x, pointsMetadata[0].y)];
    const halfEdgePoints2: Point[] = [];
    let partialDistance = 0;
    let middleAdded: boolean = false;
    for (let i = 0; i < pointsMetadata.length - 1; i++) {
        const point = new Point(pointsMetadata[i].x, pointsMetadata[i].y);
        const nextPoint = new Point(pointsMetadata[i + 1].x, pointsMetadata[i + 1].y);
        partialDistance += getDistance(point, nextPoint);
        if (partialDistance < distance / 2) {
            halfEdgePoints1.push(nextPoint);
        } else {
            if (!middleAdded) {
                const edgeMiddle = getPointAtDistance(nextPoint, point, partialDistance - distance / 2);
                halfEdgePoints1.push(edgeMiddle);
                halfEdgePoints2.push(edgeMiddle);
                middleAdded = true;
            }
            halfEdgePoints2.push(nextPoint);
        }
    }
    return [halfEdgePoints1, halfEdgePoints2.reverse()];
}

function getButton(inputImg: string, title: string, size: string): HTMLButtonElement {
    const button = document.createElement('button');
    button.style.backgroundImage = `url("${inputImg}")`;
    button.style.backgroundRepeat = 'no-repeat';
    button.style.backgroundPosition = 'center center';
    button.title = title;
    button.style.height = size;
    button.style.width = size;
    button.style.padding = '0px';
    button.style.border = 'none';
    button.style.display = 'flex';
    button.style.alignItems = 'center';
    button.style.justifyContent = 'center';
    return button;
}

export function getZoomToFitButton(): HTMLButtonElement {
    const b = getButton(ZoomToFitSvg, 'Zoom to fit', '25px');
    // button at the bottom: rounded bottom corners and top margin
    b.style.borderRadius = '0 0 5px 5px';
    b.style.marginTop = '1px';
    return b;
}

export function getZoomInButton(): HTMLButtonElement {
    const b = getButton(ZoomInSvg, 'Zoom in', '25px');
    // button at the top: rounded top corners (and no margin)
    b.style.borderRadius = '5px 5px 0 0';
    return b;
}

export function getZoomOutButton(): HTMLButtonElement {
    const b = getButton(ZoomOutSvg, 'Zoom out', '25px');
    // button in the middle: top margin (and no rounded corners)
    b.style.marginTop = '1px';
    return b;
}

export function getSaveSvgButton(): HTMLButtonElement {
    const b = getButton(SaveSvg, 'Save SVG', '30px');
    // button at the left: rounded left corners and right margin
    b.style.borderRadius = '5px 0 0 5px';
    b.style.marginRight = '1px';
    return b;
}

export function getSavePngButton(): HTMLButtonElement {
    const b = getButton(SavePng, 'Save PNG', '30px');
    // button in the middle: no rounded corners and right margin
    b.style.borderRadius = '0 0 0 0';
    b.style.marginRight = '1px';
    return b;
}

export function getScreenshotButton(enabled: boolean): HTMLButtonElement {
    const b = getButton(ScreenshotSvg, 'Screenshot', '30px');
    // button at the right: rounded right corners and no margin
    b.style.borderRadius = '0 5px 5px 0';
    if (!enabled) {
        b.disabled = true;
        b.style.cursor = 'not-allowed';
    }
    return b;
}

export function getBendLinesButton(): HTMLButtonElement {
    const b = getButton(BendLinesSvg, 'Enable line bending', '25px');
    b.style.borderRadius = '5px 5px 5px 5px';
    return b;
}<|MERGE_RESOLUTION|>--- conflicted
+++ resolved
@@ -7,10 +7,7 @@
 
 import { Point } from '@svgdotjs/svg.js';
 import { EdgeMetadata, BusNodeMetadata, NodeMetadata, TextNodeMetadata, EdgePointMetadata } from './diagram-metadata';
-<<<<<<< HEAD
-=======
 import { SvgParameters } from './svg-parameters';
->>>>>>> 37b74ca3
 import ZoomToFitSvg from '../../resources/material-icons/zoom-to-fit.svg';
 import ZoomInSvg from '../../resources/material-icons/zoom-in.svg';
 import ZoomOutSvg from '../../resources/material-icons/zoom-out.svg';
@@ -291,8 +288,13 @@
 }
 
 // format points to polyline string
-export function getFormattedPolyline(polylinePoints: Point[]): string {
-    return polylinePoints.map((point) => getFormattedPoint(point)).join(' ');
+export function getFormattedPolyline(startPolyline: Point, middlePolyline: Point | null, endPolyline: Point): string {
+    let polyline: string = getFormattedPoint(startPolyline);
+    if (middlePolyline != null) {
+        polyline += ' ' + getFormattedPoint(middlePolyline);
+    }
+    polyline += ' ' + getFormattedPoint(endPolyline);
+    return polyline;
 }
 
 // transform angle degrees to radians
@@ -331,16 +333,11 @@
     return new Point(0.5 * (point1.x + point2.x), 0.5 * (point1.y + point2.y));
 }
 
-// get the distance between two points
-function getDistance(point1: Point, point2: Point): number {
+// get a point at a distance between two points
+export function getPointAtDistance(point1: Point, point2: Point, radius: number): Point {
     const deltax = point1.x - point2.x;
     const deltay = point1.y - point2.y;
-    return Math.sqrt(deltax * deltax + deltay * deltay);
-}
-
-// get a point at a distance between two points
-export function getPointAtDistance(point1: Point, point2: Point, radius: number): Point {
-    const distance = getDistance(point1, point2);
+    const distance = Math.sqrt(deltax * deltax + deltay * deltay);
     const r = radius / distance;
     return new Point(point1.x + r * (point2.x - point1.x), point1.y + r * (point2.y - point1.y));
 }
@@ -444,7 +441,7 @@
         endPolyline2,
         converterStationWidth
     );
-    return getFormattedPolyline(points);
+    return getFormattedPolyline(points[0], null, points[1]);
 }
 
 // get the draggable element, if present,
@@ -881,8 +878,7 @@
 export function getViewBox(
     nodes: NodeMetadata[] | undefined,
     textNodes: TextNodeMetadata[] | undefined,
-    edges: EdgeMetadata[] | undefined,
-    diagramPadding: { left: number; top: number; right: number; bottom: number }
+    svgParameters: SvgParameters
 ): ViewBox {
     const size = { minX: Number.MAX_VALUE, maxX: -Number.MAX_VALUE, minY: Number.MAX_VALUE, maxY: -Number.MAX_VALUE };
     const nodesMap: Map<string, NodeMetadata> = new Map<string, NodeMetadata>();
@@ -902,19 +898,15 @@
             size.maxY = Math.max(size.maxY, node.y + textNode.shiftY + TEXT_BOX_HEIGHT_DEFAULT);
         }
     });
-    edges?.forEach((edge) => {
-        edge.points?.forEach((point) => {
-            size.minX = Math.min(size.minX, point.x);
-            size.maxX = Math.max(size.maxX, point.x);
-            size.minY = Math.min(size.minY, point.y);
-            size.maxY = Math.max(size.maxY, point.y);
-        });
-    });
     return {
-        x: round(size.minX - diagramPadding.left),
-        y: round(size.minY - diagramPadding.top),
-        width: round(size.maxX - size.minX + diagramPadding.left + diagramPadding.right),
-        height: round(size.maxY - size.minY + diagramPadding.top + diagramPadding.bottom),
+        x: round(size.minX - svgParameters.getDiagramPadding().left),
+        y: round(size.minY - svgParameters.getDiagramPadding().top),
+        width: round(
+            size.maxX - size.minX + svgParameters.getDiagramPadding().left + svgParameters.getDiagramPadding().right
+        ),
+        height: round(
+            size.maxY - size.minY + svgParameters.getDiagramPadding().top + svgParameters.getDiagramPadding().bottom
+        ),
     };
 }
 
@@ -971,195 +963,6 @@
         intArray[i] = byteString.charCodeAt(i);
     }
     return new Blob([buffer], { type: mimeString });
-}
-
-// get the bendable line point element, if present,
-// from the element selected using the mouse
-export function getBendableFrom(element: SVGElement): SVGElement | undefined {
-    if (isBendable(element)) {
-        return element;
-    } else if (element.parentElement) {
-        return getBendableFrom(element.parentNode as SVGElement);
-    }
-}
-
-function isBendable(element: SVGElement): boolean {
-    return hasId(element) && element.parentNode != null && idIs(element.parentNode as SVGElement);
-}
-
-function idIs(element: SVGElement): boolean {
-    return element.id == 'lines-points';
-}
-
-// get line pint element id from edge id
-export function getLinePointId(edgeId: string | undefined, index: number): string {
-    return edgeId + '-point-' + index;
-}
-
-// get edge id from line point element id
-export function getEdgeId(linePointId: string | undefined): string {
-    return linePointId !== undefined ? linePointId.replace(/-point-\d{1,3}/, '') : '-1';
-}
-
-// get bendable lines
-export function getBendableLines(edges: EdgeMetadata[] | undefined): EdgeMetadata[] {
-    // group edges by edge ends
-    const groupedEdges: Map<string, EdgeMetadata[]> = new Map<string, EdgeMetadata[]>();
-    edges?.forEach((edge) => {
-        let edgeGroup: EdgeMetadata[] = [];
-        // filter out loop edges
-        if (edge.node1 != edge.node2) {
-            const edgeGroupId = edge.node1.concat('_', edge.node2);
-            if (groupedEdges.has(edgeGroupId)) {
-                edgeGroup = groupedEdges.get(edgeGroupId) ?? [];
-            }
-            edgeGroup.push(edge);
-            groupedEdges.set(edgeGroupId, edgeGroup);
-        }
-    });
-    const lines: EdgeMetadata[] = [];
-    // filter edges
-    for (const edgeGroup of groupedEdges.values()) {
-        // only non parallel edges
-        if (edgeGroup.length == 1) {
-            const edge = edgeGroup[0];
-            // only lines
-            if (getEdgeType(edge) == EdgeType.LINE) {
-                lines.push(edge);
-            }
-        }
-    }
-    return lines;
-}
-
-// get middle point of an edge from a half edge
-export function getEdgeMidPoint(halfEdge: SVGGraphicsElement | null): Point | null {
-    if (halfEdge == null) {
-        return null;
-    }
-    const polyline = <Element>halfEdge.querySelector('polyline');
-    const points = getPolylinePoints(<HTMLElement>polyline);
-    return points == null ? null : points[1];
-}
-
-// create line point elements, used for bending lines
-export function createLinePointElement(edgeId: string, linePoint: Point, index: number): SVGElement {
-    const linePointElement = document.createElementNS('http://www.w3.org/2000/svg', 'g');
-    linePointElement.id = getLinePointId(edgeId, index + 1);
-    linePointElement.setAttribute('transform', 'translate(' + getFormattedPoint(linePoint) + ')');
-    linePointElement.setAttribute('index', index + '');
-    const squareElement = document.createElementNS('http://www.w3.org/2000/svg', 'rect');
-    squareElement.setAttribute('width', '16');
-    squareElement.setAttribute('height', '16');
-    squareElement.setAttribute('x', '-8');
-    squareElement.setAttribute('y', '-8');
-    linePointElement.appendChild(squareElement);
-    return linePointElement;
-}
-
-// get the bendable lines, if present, from the element selected using the mouse
-// and the list of bendable lines
-export function getBendableLineFrom(element: SVGElement, bendableIds: string[]): SVGElement | undefined {
-    if (isBendableLine(element, bendableIds)) {
-        return element;
-    } else if (element.parentElement) {
-        return getBendableLineFrom(element.parentNode as SVGElement, bendableIds);
-    }
-}
-
-function isBendableLine(element: SVGElement, bendableIds: string[]): boolean {
-    return (
-        hasId(element) &&
-        element.parentNode != null &&
-        classIsContainerOfLines(element.parentNode as SVGElement) &&
-        bendableIds.includes(element.id)
-    );
-}
-
-function classIsContainerOfLines(element: SVGElement): boolean {
-    return element.classList.contains('nad-branch-edges');
-}
-
-// insert a point in the edge point list
-// it return the new list, and the index of the added point
-export function addPointToList(
-    pointsMetadata: EdgePointMetadata[] | undefined,
-    node1: Point,
-    node2: Point,
-    bendPoint: Point
-): { linePoints: EdgePointMetadata[]; index: number } {
-    let index = 0;
-    if (pointsMetadata == undefined) {
-        pointsMetadata = [{ x: bendPoint.x, y: bendPoint.y }];
-    } else {
-        pointsMetadata.splice(0, 0, { x: node1.x, y: node1.y });
-        pointsMetadata.push({ x: node2.x, y: node2.y });
-        for (let i = 0; i < pointsMetadata.length - 1; i++) {
-            const point1 = new Point(pointsMetadata[i].x, pointsMetadata[i].y);
-            const point2 = new Point(pointsMetadata[i + 1].x, pointsMetadata[i + 1].y);
-            const distance = getDistanceFromSegment(bendPoint, point1, point2);
-            if (distance < 5) {
-                index = i;
-                break;
-            }
-        }
-        pointsMetadata.pop();
-        pointsMetadata.splice(0, 1);
-        pointsMetadata.splice(index, 0, { x: round(bendPoint.x), y: round(bendPoint.y) });
-    }
-    return { linePoints: pointsMetadata, index: index };
-}
-
-function getDistanceFromSegment(p: Point, a: Point, b: Point): number {
-    const param =
-        ((p.x - a.x) * (b.x - a.x) + (p.y - a.y) * (b.y - a.y)) / (Math.pow(b.x - a.x, 2) + Math.pow(b.y - a.y, 2));
-    const xx = getValue(param, a.x, b.x);
-    const yy = getValue(param, a.y, b.y);
-    return Math.sqrt(Math.pow(p.x - xx, 2) + Math.pow(p.y - yy, 2));
-}
-
-function getValue(param: number, firstValue: number, secondValue: number): number {
-    if (param < 0) {
-        return firstValue;
-    }
-    return param > 1 ? secondValue : firstValue + param * (secondValue - firstValue);
-}
-
-export function getEdgePoints(
-    edgeStart1: Point,
-    edgeStart2: Point,
-    pointsMetadata: EdgePointMetadata[]
-): [Point[], Point[]] {
-    pointsMetadata.splice(0, 0, { x: edgeStart1.x, y: edgeStart1.y });
-    pointsMetadata.push({ x: edgeStart2.x, y: edgeStart2.y });
-    let distance = 0;
-    for (let i = 0; i < pointsMetadata.length - 1; i++) {
-        distance += getDistance(
-            new Point(pointsMetadata[i].x, pointsMetadata[i].y),
-            new Point(pointsMetadata[i + 1].x, pointsMetadata[i + 1].y)
-        );
-    }
-    const halfEdgePoints1: Point[] = [new Point(pointsMetadata[0].x, pointsMetadata[0].y)];
-    const halfEdgePoints2: Point[] = [];
-    let partialDistance = 0;
-    let middleAdded: boolean = false;
-    for (let i = 0; i < pointsMetadata.length - 1; i++) {
-        const point = new Point(pointsMetadata[i].x, pointsMetadata[i].y);
-        const nextPoint = new Point(pointsMetadata[i + 1].x, pointsMetadata[i + 1].y);
-        partialDistance += getDistance(point, nextPoint);
-        if (partialDistance < distance / 2) {
-            halfEdgePoints1.push(nextPoint);
-        } else {
-            if (!middleAdded) {
-                const edgeMiddle = getPointAtDistance(nextPoint, point, partialDistance - distance / 2);
-                halfEdgePoints1.push(edgeMiddle);
-                halfEdgePoints2.push(edgeMiddle);
-                middleAdded = true;
-            }
-            halfEdgePoints2.push(nextPoint);
-        }
-    }
-    return [halfEdgePoints1, halfEdgePoints2.reverse()];
 }
 
 function getButton(inputImg: string, title: string, size: string): HTMLButtonElement {
@@ -1225,10 +1028,4 @@
         b.style.cursor = 'not-allowed';
     }
     return b;
-}
-
-export function getBendLinesButton(): HTMLButtonElement {
-    const b = getButton(BendLinesSvg, 'Enable line bending', '25px');
-    b.style.borderRadius = '5px 5px 5px 5px';
-    return b;
 }