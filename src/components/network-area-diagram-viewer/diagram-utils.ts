--- conflicted
+++ resolved
@@ -74,30 +74,7 @@
 }
 
 export function isBendable(element: SVGElement): boolean {
-<<<<<<< HEAD
-    return hasId(element) && element.parentNode != null && idIs(element.parentNode as SVGElement);
-}
-
-function idIs(element: SVGElement): boolean {
-    return element.id == 'lines-points';
-}
-
-export function getLinePointId(edgeId: string | undefined, index: number): string {
-    return edgeId + '-point-' + index;
-}
-
-export function getEdgeId(
-    linePointIndexMap: Map<SVGGElement, { edgeId: string; index: number }>,
-    linePoint: SVGGElement
-): string | undefined {
-    return linePointIndexMap.get(linePoint)?.edgeId;
-}
-
-export function getLinePointMapKey(edgeId: string, index: number): string {
-    return `${edgeId}:${index}`;
-=======
     return element.classList.contains('nad-line-point');
->>>>>>> 0c6234dc
 }
 
 export function getBendableLines(edges: EdgeMetadata[] | undefined): EdgeMetadata[] {
@@ -116,21 +93,8 @@
         }
     }
     const lines: EdgeMetadata[] = [];
-<<<<<<< HEAD
     for (const edgeGroup of groupedEdges.values()) {
         lines.push(...edgeGroup);
-=======
-    // filter edges
-    for (const edgeGroup of groupedEdges.values()) {
-        // only non parallel edges
-        if (edgeGroup.length == 1) {
-            const edge = edgeGroup[0];
-            // only lines
-            if (getEdgeType(edge) == EdgeType.LINE) {
-                lines.push(edge);
-            }
-        }
->>>>>>> 0c6234dc
     }
     return lines;
 }
@@ -149,12 +113,7 @@
     linePoint: Point,
     index: number,
     previewPoint?: boolean,
-<<<<<<< HEAD
-    linePointIndexMap?: Map<SVGGElement, { edgeId: string; index: number }>,
-    linePointByEdgeIndexMap?: Map<string, SVGElement>
-=======
     linePointIndexMap?: Map<string, { edgeId: string; index: number }>
->>>>>>> 0c6234dc
 ): SVGElement {
     const linePointElement = document.createElementNS('http://www.w3.org/2000/svg', 'g');
     linePointElement.setAttribute('transform', 'translate(' + getFormattedPoint(linePoint) + ')');
@@ -166,26 +125,15 @@
     squareElement.setAttribute('y', '-8');
 
     if (previewPoint) {
-<<<<<<< HEAD
-        linePointElement.id = `preview-${edgeId}-${index}`;
-=======
->>>>>>> 0c6234dc
         linePointElement.classList.add('nad-line-point-preview');
     }
 
     linePointElement.appendChild(squareElement);
 
-<<<<<<< HEAD
-    if (!previewPoint && linePointIndexMap && linePointByEdgeIndexMap) {
-        linePointElement.id = getLinePointId(edgeId, index);
-        linePointIndexMap.set(linePointElement, { edgeId: edgeId, index: index });
-        linePointByEdgeIndexMap.set(getLinePointMapKey(edgeId, index), linePointElement);
-=======
     if (!previewPoint && linePointIndexMap) {
         linePointElement.id = crypto.randomUUID();
         linePointElement.classList.add('nad-line-point');
         linePointIndexMap.set(linePointElement.id, { edgeId: edgeId, index: index });
->>>>>>> 0c6234dc
     }
     return linePointElement;
 }
@@ -198,7 +146,6 @@
     }
 }
 
-<<<<<<< HEAD
 export function getParallelEdgeGroupId(edge: EdgeMetadata): string {
     return edge.node1.concat('_', edge.node2);
 }
@@ -221,8 +168,6 @@
     return new Point(edge2Middle.x - edge1Middle.x, edge2Middle.y - edge1Middle.y);
 }
 
-=======
->>>>>>> 0c6234dc
 export function isBendableLine(element: SVGElement, bendableIds: string[]): boolean {
     return (
         hasId(element) &&
@@ -260,11 +205,7 @@
         for (let i = 0; i < pointsMetadata.length - 1; i++) {
             const point1 = new Point(pointsMetadata[i].x, pointsMetadata[i].y);
             const point2 = new Point(pointsMetadata[i + 1].x, pointsMetadata[i + 1].y);
-<<<<<<< HEAD
-            const distance = getDistanceFromSegment(bendPoint, point1, point2);
-=======
             const distance = getSquareDistanceFromSegment(bendPoint, point1, point2);
->>>>>>> 0c6234dc
             if (distance < minDistance) {
                 minDistance = distance;
                 index = i;
@@ -277,14 +218,6 @@
     return { linePoints: pointsMetadata, index: index };
 }
 
-<<<<<<< HEAD
-function getDistanceFromSegment(p: Point, a: Point, b: Point): number {
-    const param =
-        ((p.x - a.x) * (b.x - a.x) + (p.y - a.y) * (b.y - a.y)) / (Math.pow(b.x - a.x, 2) + Math.pow(b.y - a.y, 2));
-    const xx = getValue(param, a.x, b.x);
-    const yy = getValue(param, a.y, b.y);
-    return Math.sqrt(Math.pow(p.x - xx, 2) + Math.pow(p.y - yy, 2));
-=======
 function getSquareDistanceFromSegment(p: Point, a: Point, b: Point): number {
     const dx = b.x - a.x;
     const dy = b.y - a.y;
@@ -295,7 +228,6 @@
     const distY = p.y - yy;
 
     return distX ** 2 + distY ** 2;
->>>>>>> 0c6234dc
 }
 
 function getValue(param: number, firstValue: number, secondValue: number): number {
@@ -348,7 +280,6 @@
     return [halfEdgePoints1, halfEdgePoints2.reverse()];
 }
 
-<<<<<<< HEAD
 export function getEdgeMidPointPosition(edgeId: string, svgContainer: HTMLElement): Point | null {
     const halfEgde1: SVGGraphicsElement | null = svgContainer.querySelector("[id='" + edgeId + ".1']");
     const halfEgde2: SVGGraphicsElement | null = svgContainer.querySelector("[id='" + edgeId + ".2']");
@@ -361,8 +292,6 @@
     return null;
 }
 
-=======
->>>>>>> 0c6234dc
 // format number to string
 export function getFormattedValue(value: number): string {
     return value.toFixed(2);
