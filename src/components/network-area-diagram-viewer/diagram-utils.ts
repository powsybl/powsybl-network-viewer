--- conflicted
+++ resolved
@@ -6,9 +6,6 @@
  */
 
 import { Point } from '@svgdotjs/svg.js';
-<<<<<<< HEAD
-import { EdgeMetadata, BusNodeMetadata, NodeMetadata, TextNodeMetadata, EdgePointMetadata } from './diagram-metadata';
-=======
 import {
     BusNodeMetadata,
     DiagramMetadata,
@@ -17,7 +14,6 @@
     PointMetadata,
     TextNodeMetadata,
 } from './diagram-metadata';
->>>>>>> 35f483d6
 import { SvgParameters } from './svg-parameters';
 import ZoomToFitSvg from '../../resources/material-icons/zoom-to-fit.svg';
 import ZoomInSvg from '../../resources/material-icons/zoom-in.svg';
@@ -99,22 +95,14 @@
     return element.classList.contains('nad-line-point');
 }
 
-<<<<<<< HEAD
 export function getBendableLines(edges: EdgeMetadata[] | undefined): EdgeMetadata[] {
-=======
-export function getBendableLines(edges: EdgeMetadata[] | undefined, svg: SVGElement | undefined): EdgeMetadata[] {
->>>>>>> 35f483d6
     // group edges by edge ends
     const groupedEdges: Map<string, EdgeMetadata[]> = new Map<string, EdgeMetadata[]>();
     for (const edge of edges ?? []) {
         let edgeGroup: EdgeMetadata[] = [];
         // filter out loop edges
         if (edge.node1 != edge.node2) {
-<<<<<<< HEAD
-            const edgeGroupId = edge.node1.concat('_', edge.node2);
-=======
             const edgeGroupId = getGroupedEdgesIndexKey(edge);
->>>>>>> 35f483d6
             if (groupedEdges.has(edgeGroupId)) {
                 edgeGroup = groupedEdges.get(edgeGroupId) ?? [];
             }
@@ -123,30 +111,12 @@
         }
     }
     const lines: EdgeMetadata[] = [];
-<<<<<<< HEAD
     for (const edgeGroup of groupedEdges.values()) {
         lines.push(...edgeGroup);
-=======
-    // filter edges
-    for (const edgeGroup of groupedEdges.values()) {
-        const edge = edgeGroup[0];
-
-        // exclude parallel edges
-        if (edgeGroup.length > 1) continue;
-
-        // exclude edges that are not lines
-        if (getEdgeType(edge) != EdgeType.LINE) continue;
-
-        // exclude half-visible lines
-        if (getInvisibleSide(edge, svg)) continue;
-
-        lines.push(edge);
->>>>>>> 35f483d6
     }
     return lines;
 }
 
-<<<<<<< HEAD
 export function getEdgeMidPoint(halfEdge: SVGGraphicsElement | null): Point | null {
     if (halfEdge == null) {
         return null;
@@ -154,59 +124,8 @@
     const polyline = <Element>halfEdge.querySelector('polyline');
     const points = getPolylinePoints(<HTMLElement>polyline);
     return points == null ? null : points[1];
-=======
-export function getInvisibleSide(edge: EdgeMetadata, svg: SVGElement | undefined): string | undefined {
-    const node1Element = svg?.querySelector('[id="' + edge.node1 + '"]');
-    if (!node1Element) {
-        return '1';
-    }
-
-    const node2Element = svg?.querySelector('[id="' + edge.node2 + '"]');
-    if (!node2Element) {
-        return '2';
-    }
->>>>>>> 35f483d6
-}
-
-export function createLinePointElement(
-    edgeId: string,
-    linePoint: Point,
-    index: number,
-    previewPoint?: boolean,
-    linePointIndexMap?: Map<string, { edgeId: string; index: number }>
-): SVGElement {
-    const linePointElement = document.createElementNS('http://www.w3.org/2000/svg', 'g');
-    linePointElement.setAttribute('transform', 'translate(' + getFormattedPoint(linePoint) + ')');
-
-    const squareElement = document.createElementNS('http://www.w3.org/2000/svg', 'rect');
-    squareElement.setAttribute('width', '16');
-    squareElement.setAttribute('height', '16');
-    squareElement.setAttribute('x', '-8');
-    squareElement.setAttribute('y', '-8');
-
-    if (previewPoint) {
-        linePointElement.classList.add('nad-line-point-preview');
-    }
-
-    linePointElement.appendChild(squareElement);
-
-    if (!previewPoint && linePointIndexMap) {
-        linePointElement.id = crypto.randomUUID();
-        linePointElement.classList.add('nad-line-point');
-        linePointIndexMap.set(linePointElement.id, { edgeId: edgeId, index: index });
-    }
-    return linePointElement;
-}
-
-export function getBendableLineFrom(element: SVGElement, bendableIds: string[]): SVGElement | undefined {
-    if (isBendableLine(element, bendableIds)) {
-        return element;
-    } else if (element.parentElement) {
-        return getBendableLineFrom(element.parentNode as SVGElement, bendableIds);
-    }
-}
-
-<<<<<<< HEAD
+}
+
 export function getParallelEdgeGroupId(edge: EdgeMetadata): string {
     return edge.node1.concat('_', edge.node2);
 }
@@ -291,8 +210,68 @@
     return calculateLineIntersection(slavePrevPoint, dir1, slaveNextPoint, dir2);
 }
 
-=======
->>>>>>> 35f483d6
+export function getEdgeMidPointPosition(edgeId: string, svgContainer: HTMLElement): Point | null {
+    const halfEgde1: SVGGraphicsElement | null = svgContainer.querySelector("[id='" + edgeId + ".1']");
+    const halfEgde2: SVGGraphicsElement | null = svgContainer.querySelector("[id='" + edgeId + ".2']");
+    const middle1: Point | null = getEdgeMidPoint(halfEgde1);
+    const middle2: Point | null = getEdgeMidPoint(halfEgde2);
+
+    if (middle1 && middle2) {
+        return getMidPosition(middle1, middle2);
+    }
+    return null;
+}
+
+export function getInvisibleSide(edge: EdgeMetadata, svg: SVGElement | undefined): string | undefined {
+    const node1Element = svg?.querySelector('[id="' + edge.node1 + '"]');
+    if (!node1Element) {
+        return '1';
+    }
+
+    const node2Element = svg?.querySelector('[id="' + edge.node2 + '"]');
+    if (!node2Element) {
+        return '2';
+    }
+}
+
+export function createLinePointElement(
+    edgeId: string,
+    linePoint: Point,
+    index: number,
+    previewPoint?: boolean,
+    linePointIndexMap?: Map<string, { edgeId: string; index: number }>
+): SVGElement {
+    const linePointElement = document.createElementNS('http://www.w3.org/2000/svg', 'g');
+    linePointElement.setAttribute('transform', 'translate(' + getFormattedPoint(linePoint) + ')');
+
+    const squareElement = document.createElementNS('http://www.w3.org/2000/svg', 'rect');
+    squareElement.setAttribute('width', '16');
+    squareElement.setAttribute('height', '16');
+    squareElement.setAttribute('x', '-8');
+    squareElement.setAttribute('y', '-8');
+
+    if (previewPoint) {
+        linePointElement.classList.add('nad-line-point-preview');
+    }
+
+    linePointElement.appendChild(squareElement);
+
+    if (!previewPoint && linePointIndexMap) {
+        linePointElement.id = crypto.randomUUID();
+        linePointElement.classList.add('nad-line-point');
+        linePointIndexMap.set(linePointElement.id, { edgeId: edgeId, index: index });
+    }
+    return linePointElement;
+}
+
+export function getBendableLineFrom(element: SVGElement, bendableIds: string[]): SVGElement | undefined {
+    if (isBendableLine(element, bendableIds)) {
+        return element;
+    } else if (element.parentElement) {
+        return getBendableLineFrom(element.parentNode as SVGElement, bendableIds);
+    }
+}
+
 export function isBendableLine(element: SVGElement, bendableIds: string[]): boolean {
     return (
         hasId(element) &&
@@ -306,22 +285,6 @@
     return element.classList.contains('nad-branch-edges');
 }
 
-<<<<<<< HEAD
-export function getBendLinesButton(): HTMLButtonElement {
-    const b = getButton(BendLinesSvg, 'Enable line bending', '25px');
-    b.style.borderRadius = '5px 5px 5px 5px';
-    return b;
-}
-
-// insert a point in the edge point list
-// it return the new list, and the index of the added point
-export function addPointToList(
-    pointsMetadata: EdgePointMetadata[] | undefined,
-    node1: Point,
-    node2: Point,
-    bendPoint: Point
-): { linePoints: EdgePointMetadata[]; index: number } {
-=======
 // insert a point in the edge point list
 // it return the new list, and the index of the added point
 export function addPointToList(
@@ -330,7 +293,6 @@
     node2: Point,
     bendPoint: Point
 ): { linePoints: PointMetadata[]; index: number } {
->>>>>>> 35f483d6
     let index = 0;
     if (pointsMetadata == undefined) {
         pointsMetadata = [{ x: bendPoint.x, y: bendPoint.y }];
@@ -373,11 +335,7 @@
     return param > 1 ? secondValue : firstValue + param * (secondValue - firstValue);
 }
 
-<<<<<<< HEAD
-function getDistance(point1: Point, point2: Point): number {
-=======
 export function getDistance(point1: Point, point2: Point): number {
->>>>>>> 35f483d6
     const deltax = point1.x - point2.x;
     const deltay = point1.y - point2.y;
     return Math.hypot(deltax, deltay);
@@ -385,11 +343,6 @@
 
 export function getEdgePoints(
     edgeStart1: Point,
-<<<<<<< HEAD
-    edgeStart2: Point,
-    pointsMetadata: EdgePointMetadata[]
-): [Point[], Point[]] {
-=======
     edgeFork1: Point | undefined,
     edgeEnd1: Point,
     edgeStart2: Point,
@@ -404,7 +357,6 @@
     }
 
     const pointsMetadata = bendingPoints.slice();
->>>>>>> 35f483d6
     pointsMetadata.splice(0, 0, { x: edgeStart1.x, y: edgeStart1.y });
     pointsMetadata.push({ x: edgeStart2.x, y: edgeStart2.y });
     let distance = 0;
@@ -437,21 +389,6 @@
     return [halfEdgePoints1, halfEdgePoints2.reverse()];
 }
 
-<<<<<<< HEAD
-export function getEdgeMidPointPosition(edgeId: string, svgContainer: HTMLElement): Point | null {
-    const halfEgde1: SVGGraphicsElement | null = svgContainer.querySelector("[id='" + edgeId + ".1']");
-    const halfEgde2: SVGGraphicsElement | null = svgContainer.querySelector("[id='" + edgeId + ".2']");
-    const middle1: Point | null = getEdgeMidPoint(halfEgde1);
-    const middle2: Point | null = getEdgeMidPoint(halfEgde2);
-
-    if (middle1 && middle2) {
-        return getMidPosition(middle1, middle2);
-    }
-    return null;
-}
-
-=======
->>>>>>> 35f483d6
 // format number to string
 export function getFormattedValue(value: number): string {
     return value.toFixed(2);
