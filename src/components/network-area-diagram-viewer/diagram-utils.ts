--- conflicted
+++ resolved
@@ -73,11 +73,7 @@
     }
 }
 
-<<<<<<< HEAD
-function isBendable(element: SVGElement): boolean {
-=======
 export function isBendable(element: SVGElement): boolean {
->>>>>>> 4ca05263
     return hasId(element) && element.parentNode != null && idIs(element.parentNode as SVGElement);
 }
 
@@ -116,21 +112,8 @@
         }
     }
     const lines: EdgeMetadata[] = [];
-<<<<<<< HEAD
     for (const edgeGroup of groupedEdges.values()) {
         lines.push(...edgeGroup);
-=======
-    // filter edges
-    for (const edgeGroup of groupedEdges.values()) {
-        // only non parallel edges
-        if (edgeGroup.length == 1) {
-            const edge = edgeGroup[0];
-            // only lines
-            if (getEdgeType(edge) == EdgeType.LINE) {
-                lines.push(edge);
-            }
-        }
->>>>>>> 4ca05263
     }
     return lines;
 }
@@ -163,14 +146,7 @@
 
     if (previewPoint) {
         linePointElement.id = `preview-${edgeId}-${index}`;
-<<<<<<< HEAD
-        squareElement.setAttribute('fill', 'rgba(255, 165, 0, 0.7)');
-        squareElement.setAttribute('stroke', 'orange');
-        squareElement.setAttribute('stroke-width', '2');
-        linePointElement.style.pointerEvents = 'none';
-=======
         linePointElement.classList.add('nad-line-point-preview');
->>>>>>> 4ca05263
     }
 
     linePointElement.appendChild(squareElement);
@@ -191,7 +167,6 @@
     }
 }
 
-<<<<<<< HEAD
 export function getParallelEdgeGroupId(edge: EdgeMetadata): string {
     return edge.node1.concat('_', edge.node2);
 }
@@ -214,8 +189,6 @@
     return new Point(edge2Middle.x - edge1Middle.x, edge2Middle.y - edge1Middle.y);
 }
 
-=======
->>>>>>> 4ca05263
 export function isBendableLine(element: SVGElement, bendableIds: string[]): boolean {
     return (
         hasId(element) &&
@@ -324,7 +297,6 @@
     return [halfEdgePoints1, halfEdgePoints2.reverse()];
 }
 
-<<<<<<< HEAD
 export function getEdgeMidPointPosition(edgeId: string, svgContainer: HTMLElement): Point | null {
     const halfEgde1: SVGGraphicsElement | null = svgContainer.querySelector("[id='" + edgeId + ".1']");
     const halfEgde2: SVGGraphicsElement | null = svgContainer.querySelector("[id='" + edgeId + ".2']");
@@ -337,8 +309,6 @@
     return null;
 }
 
-=======
->>>>>>> 4ca05263
 // format number to string
 export function getFormattedValue(value: number): string {
     return value.toFixed(2);
