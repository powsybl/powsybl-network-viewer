/**
 * Copyright (c) 2020, RTE (http://www.rte-france.com)
 * This Source Code Form is subject to the terms of the Mozilla Public
 * License, v. 2.0. If a copy of the MPL was not distributed with this
 * file, You can obtain one at http://mozilla.org/MPL/2.0/.
 */

import type { LiteralUnion } from 'type-fest';
import PropTypes from 'prop-types';
import {
    forwardRef,
    memo,
    PropsWithChildren,
    type ReactNode,
    RefObject,
    useCallback,
    useEffect,
    useImperativeHandle,
    useMemo,
    useRef,
    useState,
} from 'react';
<<<<<<< HEAD
import { MapboxOverlay, type MapboxOverlayProps } from '@deck.gl/mapbox';
import { Replay } from '@mui/icons-material';
import { Box, Button, type ButtonProps, decomposeColor, useTheme } from '@mui/material';
=======
import { Box, Button, type ButtonProps, decomposeColor, useTheme } from '@mui/material';
import { MapboxOverlay, type MapboxOverlayProps } from '@deck.gl/mapbox';
import { Replay } from '@mui/icons-material';
>>>>>>> acf4cfc6
import { FormattedMessage } from 'react-intl';
import {
    Map as MapGL,
    type MapMouseEvent as MapBoxLayerMouseEvent,
    type MapProps as MapGlProps,
    type MapRef as MapGlRef,
    NavigationControl as NavigationControlGl,
    useControl as useControlGl,
    type ViewState,
    type ViewStateChangeEvent as ViewStateChangeEventGl,
} from 'react-map-gl/mapbox';
import {
    Map as MapLibre,
    type MapLayerMouseEvent as MapLibreLayerMouseEvent,
    type MapProps as MapLibreProps,
    type MapRef as MapLibreRef,
    NavigationControl as NavigationControlLibre,
    useControl as useControlLibre,
    type ViewStateChangeEvent as ViewStateChangeEventLibre,
} from 'react-map-gl/maplibre';
import type { Feature, Polygon } from 'geojson';
import { type Layer, type PickingInfo } from 'deck.gl';
import type MapboxDraw from '@mapbox/mapbox-gl-draw';
import { getNominalVoltageColor } from '../../../utils/colors';
import { useNameOrId } from '../utils/equipmentInfosHandler';
import { GeoData } from './geo-data';
import DrawControl, { type DrawControlProps, getMapDrawer } from './draw-control';
import LineLayer, { LineFlowColorMode, LineFlowMode, type LineLayerProps } from './line-layer';
import { MapEquipments } from './map-equipments';
import SubstationLayer from './substation-layer';
import booleanPointInPolygon from '@turf/boolean-point-in-polygon';
import LoaderWithOverlay from '../utils/loader-with-overlay';
import mapboxgl from 'mapbox-gl';
import 'mapbox-gl/dist/mapbox-gl.css';
import maplibregl from 'maplibre-gl';
import 'maplibre-gl/dist/maplibre-gl.css';
import '@mapbox/mapbox-gl-draw/dist/mapbox-gl-draw.css';
import {
    EQUIPMENT_TYPES,
    type MapAnyLine,
    type MapAnyLineWithType,
    type MapEquipment,
    type MapHvdcLine,
    type MapLine,
    type MapSubstation,
    type MapTieLine,
    type MapVoltageLevel,
} from '../../../equipment-types';

// MouseEvent.button https://developer.mozilla.org/en-US/docs/Web/API/MouseEvent/button
const MOUSE_EVENT_BUTTON_LEFT = 0;
const MOUSE_EVENT_BUTTON_RIGHT = 2;

/**
 * Represents the draw event types for the network map.<br/>
 * when a draw event is triggered, the event type is passed to the onDrawEvent callback<br/>
 * On create, when the user create a new polygon (shape finished)
 */
export enum DRAW_EVENT {
    CREATE = 1,
    UPDATE = 2,
    DELETE = 0,
}

// Small boilerplate recommended by deckgl, to bridge to a react-map-gl control declaratively
// see https://deck.gl/docs/api-reference/mapbox/mapbox-overlay#using-with-react-map-gl
type DeckGLOverlayProps = MapboxOverlayProps & { isMapGl?: boolean };
const DeckGLOverlay = forwardRef<MapboxOverlay, DeckGLOverlayProps>(({ isMapGl, ...props }, ref) => {
    let overlay: MapboxOverlay;
    /* We can ignore ESlint rule react-hooks/rules-of-hooks here because useControl implementation is the same in the two cases,
     *   and we don't break the order of hooks calls
     * https://github.com/visgl/react-map-gl/blob/8.0-release/modules/react-mapbox/src/components/use-control.ts
     * https://github.com/visgl/react-map-gl/blob/8.0-release/modules/react-maplibre/src/components/use-control.ts
     */
    if (isMapGl) {
        // @ts-expect-error TODO: what?? the two extends mapbox-gl.IControl ?..
        overlay = useControlGl<MapboxOverlay>(() => new MapboxOverlay(props)); // eslint-disable-line react-hooks/rules-of-hooks
    } else {
        // @ts-expect-error TODO: MapboxOverlay extends mapbox-gl.IControl while useControl ask for maplibre-gl.IControl ...
        overlay = useControlLibre<MapboxOverlay>(() => new MapboxOverlay(props)); // eslint-disable-line react-hooks/rules-of-hooks
    }
    overlay.setProps(props); // useControl can reuse an instance of previous render, so update it
    useImperativeHandle(ref, () => overlay, [overlay]);
    return null;
});

const PICKING_RADIUS = 5;

const CARTO = 'carto';
const CARTO_NOLABEL = 'cartonolabel';
const MAPBOX = 'mapbox';
type MapLibrary = typeof CARTO | typeof CARTO_NOLABEL | typeof MAPBOX;

const LIGHT = 'light';
const DARK = 'dark';
type MapTheme = typeof LIGHT | typeof DARK;

const styles = {
    mapManualRefreshBackdrop: {
        width: '100%',
        height: '100%',
        textAlign: 'center',
        display: 'flex',
        alignItems: 'center',
        justifyContent: 'center',
        background: 'grey',
        opacity: '0.8',
        zIndex: 99,
        fontSize: 30,
    },
};

const FALLBACK_MAPBOX_TOKEN =
    'pk.eyJ1IjoiZ2VvZmphbWciLCJhIjoiY2pwbnRwcm8wMDYzMDQ4b2pieXd0bDMxNSJ9.Q4aL20nBo5CzGkrWtxroug';

const SUBSTATION_LAYER_PREFIX = 'substationLayer';
const LINE_LAYER_PREFIX = 'lineLayer';
const LABEL_SIZE = 12;

type Centered = {
    lastCenteredSubstation: string | null;
    centeredSubstationId?: string | null;
    centered: boolean;
};

const INITIAL_CENTERED: Centered = {
    lastCenteredSubstation: null,
    centeredSubstationId: null,
    centered: false,
};

const DEFAULT_LOCATE_SUBSTATION_ZOOM_LEVEL = 12;

/** get polygon coordinates (features) or an empty object */
function getPolygonFeatures() {
    return getMapDrawer()?.getAll()?.features[0] ?? ({} as Record<string, never>);
}

type TooltipType = {
    equipmentId: string;
    equipmentType: EQUIPMENT_TYPES;
    pointerX: number;
    pointerY: number;
    visible: boolean;
};

export type MenuClickFunction<T extends MapEquipment> = (equipment: T, eventX: number, eventY: number) => void;

function getMapStyle(mapLibrary: LiteralUnion<MapLibrary, string>, mapTheme: LiteralUnion<MapTheme, string>) {
    switch (mapLibrary) {
        case MAPBOX:
            // https://docs.mapbox.com/api/maps/styles/#classic-mapbox-styles
            if (mapTheme === LIGHT) {
                // https://www.mapbox.com/maps/light
                return 'mapbox://styles/mapbox/light-v11';
            } else {
                // https://www.mapbox.com/maps/dark
                return 'mapbox://styles/mapbox/dark-v11';
            }
        // https://openmaptiles.org/styles/ ; https://openmaptiles.org/docs/website/maplibre-gl-js/#use-the-openmaptiles-styles
        // https://github.com/CartoDB/basemap-styles ; https://docs.carto.com/carto-for-developers/carto-for-react/guides/basemaps
        case CARTO:
            if (mapTheme === LIGHT) {
                return 'https://basemaps.cartocdn.com/gl/positron-gl-style/style.json';
            } else {
                return 'https://basemaps.cartocdn.com/gl/dark-matter-gl-style/style.json';
            }
        case CARTO_NOLABEL:
            if (mapTheme === LIGHT) {
                return 'https://basemaps.cartocdn.com/gl/positron-nolabels-gl-style/style.json';
            } else {
                return 'https://basemaps.cartocdn.com/gl/dark-matter-nolabels-gl-style/style.json';
            }
        default:
            return 'https://basemaps.cartocdn.com/gl/positron-gl-style/style.json';
    }
}

export type NetworkMapProps = {
    disabled?: boolean;
    geoData?: GeoData;
    mapBoxToken?: string;
    mapEquipments?: MapEquipments;
    mapLibrary?: LiteralUnion<MapLibrary, string>;
    mapTheme?: LiteralUnion<MapTheme, string>;
    areFlowsValid?: boolean;
    arrowsZoomThreshold?: number;
    centerOnSubstation?: { to: string };
    displayOverlayLoader?: boolean;
    filteredNominalVoltages?: number[];
    initialPosition?: [number, number];
    initialZoom?: number;
    isManualRefreshBackdropDisplayed?: boolean;
    labelsZoomThreshold?: number;
    lineFlowAlertThreshold?: number;
    lineFlowColorMode?: LineFlowColorMode;
    lineFlowMode?: LineFlowMode;
    lineFullPath?: boolean;
    lineParallelPath?: boolean;
    renderPopover?: (equipmentId: string, divRef: RefObject<HTMLDivElement>) => ReactNode;
    tooltipZoomThreshold?: number;
    // With mapboxgl v2 (not a problem with maplibre), we need to call
    // map.resize() when the parent size has changed, otherwise the map is not
    // redrawn. It seems like this is autodetected when the browser window is
    // resized, but not for programmatic resizes of the parent. For now in our
    // app, only study display mode resizes programmatically
    // use this prop to make the map resize when needed, each time this prop changes, map.resize() is trigged
    triggerMapResizeOnChange?: unknown;
    updatedLines?: LineLayerProps['updatedLines'];
    useName?: boolean;
    visible?: boolean;
    shouldDisableToolTip?: boolean;
    locateSubStationZoomLevel?: number;
    onHvdcLineMenuClick?: MenuClickFunction<MapHvdcLine>;
    onLineMenuClick?: MenuClickFunction<MapLine>;
    onTieLineMenuClick?: MenuClickFunction<MapTieLine>;
    onManualRefreshClick?: ButtonProps['onClick'];
    onSubstationClick?: (idVoltageLevel: string) => void;
    onSubstationClickChooseVoltageLevel?: (idSubstation: string, eventX: number, eventY: number) => void;
    onSubstationMenuClick?: MenuClickFunction<MapSubstation>;
    onVoltageLevelMenuClick?: MenuClickFunction<MapVoltageLevel>;
    onDrawPolygonModeActive?: DrawControlProps['onDrawPolygonModeActive'];
    onPolygonChanged?: (polygoneFeature: Feature | Record<string, never>) => void;
    onDrawEvent?: (drawEvent: DRAW_EVENT) => void;
};

export type NetworkMapRef = {
    getSelectedSubstations: () => MapSubstation[];
    getSelectedLines: () => MapAnyLine[];
    cleanDraw: () => void;
    getMapDrawer: () => MapboxDraw | undefined;
    resetZoomAndPosition: () => void;
};

const NetworkMap = forwardRef<NetworkMapRef, NetworkMapProps>((rawProps, ref) => {
    const props = {
        // TODO: move defaults in function args (done like that for now to reduce indent changes in git)
        ...rawProps,

        // default props
        areFlowsValid: rawProps.areFlowsValid ?? true,
        arrowsZoomThreshold: rawProps.arrowsZoomThreshold ?? 7,
        disabled: rawProps.disabled ?? false,
        displayOverlayLoader: rawProps.displayOverlayLoader ?? false,
        initialPosition: rawProps.initialPosition ?? [0, 0],
        initialZoom: rawProps.initialZoom ?? 5,
        isManualRefreshBackdropDisplayed: rawProps.isManualRefreshBackdropDisplayed ?? false,
        labelsZoomThreshold: rawProps.labelsZoomThreshold ?? 9,
        lineFlowAlertThreshold: rawProps.lineFlowAlertThreshold ?? 100,
        lineFlowColorMode: rawProps.lineFlowColorMode ?? LineFlowColorMode.NOMINAL_VOLTAGE,
        lineFlowMode: rawProps.lineFlowMode ?? LineFlowMode.FEEDERS,
        lineFullPath: rawProps.lineFullPath ?? true,
        lineParallelPath: rawProps.lineParallelPath ?? true,
        mapLibrary: rawProps.mapLibrary ?? CARTO,
        tooltipZoomThreshold: rawProps.tooltipZoomThreshold ?? 7,
        mapTheme: rawProps.mapTheme ?? DARK,
        //triggerMapResizeOnChange = false,
        updatedLines: rawProps.updatedLines ?? [],
        useName: rawProps.useName ?? true,
        visible: rawProps.visible ?? true,
        shouldDisableToolTip: rawProps.shouldDisableToolTip ?? false,
        locateSubStationZoomLevel: rawProps.locateSubStationZoomLevel ?? DEFAULT_LOCATE_SUBSTATION_ZOOM_LEVEL,

        onSubstationClick: rawProps.onSubstationClick ?? (() => {}),
        onSubstationClickChooseVoltageLevel: rawProps.onSubstationClickChooseVoltageLevel ?? (() => {}),
        onSubstationMenuClick: rawProps.onSubstationMenuClick ?? (() => {}),
        onVoltageLevelMenuClick: rawProps.onVoltageLevelMenuClick ?? (() => {}),
        onLineMenuClick: rawProps.onLineMenuClick ?? (() => {}),
        onTieLineMenuClick: rawProps.onTieLineMenuClick ?? (() => {}),
        onHvdcLineMenuClick: rawProps.onHvdcLineMenuClick ?? (() => {}),
        onManualRefreshClick: rawProps.onManualRefreshClick ?? (() => {}),
        renderPopover: rawProps.renderPopover ?? ((eId) => eId),
        onDrawPolygonModeActive: rawProps.onDrawPolygonModeActive ?? (() => {}),
        //onDrawPolygonModeActive = (active) => console.log('polygon drawing mode active: ', active ? 'active' : 'inactive'),
        onPolygonChanged: rawProps.onPolygonChanged ?? (() => {}),
        onDrawEvent: rawProps.onDrawEvent ?? (() => {}),
    };
    // explicit variables for eslint react rule on deps for useMemo & useCallback
    const { onPolygonChanged, centerOnSubstation, onDrawEvent, shouldDisableToolTip } = props;

    const [labelsVisible, setLabelsVisible] = useState(false);
    const [showLineFlow, setShowLineFlow] = useState(true);
    const [showTooltip, setShowTooltip] = useState(true);
    const mapRef = useRef<MapGlRef | MapLibreRef>(null); //TODO replaced since v7.? by https://visgl.github.io/react-map-gl/docs/api-reference/mapbox/use-map
    const deckRef = useRef<MapboxOverlay>(null);
    const [centered, setCentered] = useState(INITIAL_CENTERED);
    const lastViewStateRef = useRef<ViewState>();
    const [tooltip, setTooltip] = useState<TooltipType | null>(null);
    const theme = useTheme();
    const foregroundNeutralColor = useMemo(() => {
        const labelColor = decomposeColor(theme.palette.text.primary).values;
        if (labelColor.length === 4) {
            labelColor[3] *= 255;
        }
        return labelColor;
    }, [theme]);
    const [cursorType, setCursorType] = useState('grab');
    const [isDragging, setDragging] = useState(false);
    const setDraggingTrue = useCallback(() => setDragging(true), []);
    const setDraggingFalse = useCallback(() => setDragging(false), []);

    const { getNameOrId } = useNameOrId(props.useName);

    const readyToDisplay = props.mapEquipments !== null && props.geoData !== null && !props.disabled;

    const readyToDisplaySubstations =
        readyToDisplay && props.mapEquipments?.substations && (props.geoData?.substationPositionsById.size ?? 0) > 0;

    const readyToDisplayLines =
        readyToDisplay &&
        (props.mapEquipments?.lines || props.mapEquipments?.hvdcLines || props.mapEquipments?.tieLines) &&
        props.mapEquipments.voltageLevels &&
        (props.geoData?.substationPositionsById.size ?? 0) > 0;

    const mapEquipmentsLines = useMemo<MapAnyLineWithType[]>(() => {
        return [
            ...(props.mapEquipments?.lines.map((line) => ({
                ...line,
                equipmentType: EQUIPMENT_TYPES.LINE as const,
            })) ?? []),
            ...(props.mapEquipments?.tieLines.map((tieLine) => ({
                ...tieLine,
                equipmentType: EQUIPMENT_TYPES.TIE_LINE as const,
            })) ?? []),
            ...(props.mapEquipments?.hvdcLines.map((hvdcLine) => ({
                ...hvdcLine,
                equipmentType: EQUIPMENT_TYPES.HVDC_LINE as const,
            })) ?? []),
        ];
    }, [props.mapEquipments?.hvdcLines, props.mapEquipments?.tieLines, props.mapEquipments?.lines]);

    const divRef = useRef<HTMLDivElement>(null);

    const mToken = !props.mapBoxToken ? FALLBACK_MAPBOX_TOKEN : props.mapBoxToken;

    useEffect(() => {
        if (centerOnSubstation === null) {
            return;
        }
        setCentered({
            lastCenteredSubstation: null,
            centeredSubstationId: centerOnSubstation?.to,
            centered: true,
        });
    }, [centerOnSubstation]);

    // TODO simplify this, now we use Map as the camera controlling component
    // so  we don't need the deckgl ref anymore. The following comments are
    // probably outdated, cleanup everything:
    // Do this in onAfterRender because when doing it in useEffect (triggered by calling setDeck()),
    // it doesn't work in the case of using the browser backward/forward buttons (because in this particular case,
    // we get the ref to the deck and it has not yet initialized..)
    function onAfterRender() {
        // TODO outdated comment
        //use centered and deck to execute this block only once when the data is ready and deckgl is initialized
        //TODO, replace the next lines with setProps( { initialViewState } ) when we upgrade to 8.1.0
        //see https://github.com/uber/deck.gl/pull/4038
        //This is a hack because it accesses the properties of deck directly but for now it works
        if (
            (!centered.centered ||
                (centered.centeredSubstationId && centered.centeredSubstationId !== centered.lastCenteredSubstation)) &&
            props.geoData !== null
        ) {
            if ((props.geoData?.substationPositionsById.size ?? 0) > 0) {
                if (centered.centeredSubstationId) {
                    const geodata = props.geoData?.substationPositionsById.get(centered.centeredSubstationId);
                    if (!geodata) {
                        return;
                    } // can't center on substation if no coordinate.
                    mapRef.current?.flyTo({
                        center: [geodata.lon, geodata.lat],
                        duration: 2000,
                        // only zoom if the current zoom is smaller than the new one
                        zoom: Math.max(mapRef.current?.getZoom(), props.locateSubStationZoomLevel),
                        essential: true,
                    });
                    setCentered({
                        lastCenteredSubstation: centered.centeredSubstationId,
                        centeredSubstationId: centered.centeredSubstationId,
                        centered: true,
                    });
                } else {
                    const coords = Array.from(props.geoData?.substationPositionsById.entries() ?? []).map((x) => x[1]);
                    const coordsLon = coords.map((x) => x.lon);
                    const maxLon = Math.max(...coordsLon);
                    const minLon = Math.min(...coordsLon);
                    const marginlon = (maxLon - minLon) / 10;
                    const coordLat = coords.map((x) => x.lat);
                    const maxLat = Math.max(...coordLat);
                    const minLat = Math.min(...coordLat);
                    const marginLat = (maxLat - minLat) / 10;
                    mapRef.current?.fitBounds(
                        [
                            [minLon - marginlon / 2, minLat - marginLat / 2],
                            [maxLon + marginlon / 2, maxLat + marginLat / 2],
                        ],
                        { animate: false }
                    );
                    setCentered({ lastCenteredSubstation: null, centered: true });
                }
            }
        }
    }

    const onViewStateChange = useCallback(
        (event: ViewStateChangeEventGl | ViewStateChangeEventLibre) => {
            const info = event as ViewStateChangeEventGl; // because tsc don't support union of Gl|Libre
            lastViewStateRef.current = info.viewState;
            if (
                // @ts-expect-error TODO TS2339: Property interactionState does not exist on type ViewStateChangeEvent of MapBox & MapLibre
                !info.interactionState || // first event of before an animation (e.g. clicking the +/- buttons of the navigation controls, gives the target
                // @ts-expect-error TODO TS2339: Property interactionState does not exist on type ViewStateChangeEvent of MapBox & MapLibre
                (info.interactionState && !info.interactionState.inTransition) // Any event not part of an animation (mouse panning or zooming)
            ) {
                if (info.viewState.zoom >= props.labelsZoomThreshold && !labelsVisible) {
                    setLabelsVisible(true);
                } else if (info.viewState.zoom < props.labelsZoomThreshold && labelsVisible) {
                    setLabelsVisible(false);
                }
                setShowTooltip(info.viewState.zoom >= props.tooltipZoomThreshold);
                setShowLineFlow(info.viewState.zoom >= props.arrowsZoomThreshold);
            }
        },
        [labelsVisible, props.arrowsZoomThreshold, props.labelsZoomThreshold, props.tooltipZoomThreshold]
    );

    function renderTooltip() {
        return (
            tooltip &&
            tooltip.visible &&
            !shouldDisableToolTip &&
            //As of now only LINE tooltip is implemented, the following condition is to be removed or tweaked once other types of line tooltip are implemented
            tooltip.equipmentType === EQUIPMENT_TYPES.LINE && (
                <div
                    ref={divRef}
                    style={{
                        position: 'absolute',
                        color: theme.palette.text.primary,
                        zIndex: 1,
                        pointerEvents: 'none',
                        left: tooltip.pointerX,
                        top: tooltip.pointerY,
                    }}
                >
                    {props.renderPopover(tooltip.equipmentId, divRef)}
                </div>
            )
        );
    }

    // eslint rule don't understand what "prop" we use in props, so we need to have variable outside the useCallback
    const {
        onLineMenuClick,
        onTieLineMenuClick,
        onHvdcLineMenuClick,
        onSubstationClickChooseVoltageLevel,
        onSubstationMenuClick,
        onSubstationClick,
        onVoltageLevelMenuClick,
    } = props;
    const onClickHandler = useCallback(
        (
            info: PickingInfo,
            event: MapBoxLayerMouseEvent | MapLibreLayerMouseEvent, //| MjolnirGestureEvent['srcEvent'],
            network: MapEquipments | undefined
        ) => {
            const leftButton = event.originalEvent.button === MOUSE_EVENT_BUTTON_LEFT;
            const rightButton = event.originalEvent.button === MOUSE_EVENT_BUTTON_RIGHT;
            if (
                info.layer &&
                info.layer.id.startsWith(SUBSTATION_LAYER_PREFIX) &&
                info.object &&
                (info.object.substationId || info.object.voltageLevels) // is a voltage level marker, or a substation text
            ) {
                let idVl;
                let idSubstation;
                if (info.object.substationId) {
                    idVl = info.object.id;
                } else if (info.object.voltageLevels) {
                    if (info.object.voltageLevels.length === 1) {
                        const idS = info.object.voltageLevels[0].substationId;
                        const substation = network?.getSubstation(idS);
                        if (substation && substation.voltageLevels.length > 1) {
                            idSubstation = idS;
                        } else {
                            idVl = info.object.voltageLevels[0].id;
                        }
                    } else {
                        idSubstation = info.object.voltageLevels[0].substationId;
                    }
                }
                if (idVl !== undefined) {
                    if (onSubstationClick && leftButton) {
                        onSubstationClick(idVl);
                    } else if (onVoltageLevelMenuClick && rightButton) {
                        onVoltageLevelMenuClick(
                            // @ts-expect-error TODO: manage undefined case
                            network?.getVoltageLevel(idVl),
                            event.originalEvent.x,
                            event.originalEvent.y
                        );
                    }
                }
                if (idSubstation !== undefined) {
                    if (onSubstationClickChooseVoltageLevel && leftButton) {
                        onSubstationClickChooseVoltageLevel(idSubstation, event.originalEvent.x, event.originalEvent.y);
                    } else if (onSubstationMenuClick && rightButton) {
                        onSubstationMenuClick(
                            // @ts-expect-error TODO: manage undefined case
                            network?.getSubstation(idSubstation),
                            event.originalEvent.x,
                            event.originalEvent.y
                        );
                    }
                }
            }
            if (
                rightButton &&
                info.layer &&
                info.layer.id.startsWith(LINE_LAYER_PREFIX) &&
                info.object &&
                info.object.id &&
                info.object.voltageLevelId1 &&
                info.object.voltageLevelId2
            ) {
                // picked line properties are retrieved from network data and not from pickable object infos,
                // because pickable object infos might not be up to date
                const line = network?.getLine(info.object.id);
                if (line) {
                    onLineMenuClick(line, event.originalEvent.x, event.originalEvent.y);
                } else {
                    const tieLine = network?.getTieLine(info.object.id);
                    if (tieLine) {
                        onTieLineMenuClick(tieLine, event.originalEvent.x, event.originalEvent.y);
                    } else {
                        const hvdcLine = network?.getHvdcLine(info.object.id);
                        if (hvdcLine) {
                            onHvdcLineMenuClick(hvdcLine, event.originalEvent.x, event.originalEvent.y);
                        }
                    }
                }
            }
        },
        [
            onSubstationClick,
            onVoltageLevelMenuClick,
            onSubstationClickChooseVoltageLevel,
            onSubstationMenuClick,
            onLineMenuClick,
            onTieLineMenuClick,
            onHvdcLineMenuClick,
        ]
    );

    const onMapContextMenu = useCallback(
        (e: MapBoxLayerMouseEvent | MapLibreLayerMouseEvent) => {
            const event = e as MapBoxLayerMouseEvent; // because tsc don't support union of MBox|MLibre
            const info = deckRef.current?.pickObject({
                x: event.point.x,
                y: event.point.y,
                radius: PICKING_RADIUS,
            });
            info && onClickHandler(info, event, props.mapEquipments);
        },
        [onClickHandler, props.mapEquipments]
    );

    const layers: Layer[] = [];

    const _getNameOrId = useMemo(
        //TODO modify getNameOrId to accept undefined for the name
        () => (infos: MapSubstation) => getNameOrId({ ...infos, name: infos.name ?? null }),
        [getNameOrId]
    );
    if (readyToDisplaySubstations) {
        layers.push(
            new SubstationLayer({
                id: SUBSTATION_LAYER_PREFIX,
                data: props.mapEquipments?.substations,
                network: props.mapEquipments,
                geoData: props.geoData,
                getNominalVoltageColor: getNominalVoltageColor,
                filteredNominalVoltages: props.filteredNominalVoltages,
                labelsVisible: labelsVisible,
                labelColor: foregroundNeutralColor,
                labelSize: LABEL_SIZE,
                pickable: true,
                onHover: ({ object }) => setCursorType(object ? 'pointer' : 'grab'),
                getNameOrId: _getNameOrId,
            })
        );
    }

    if (readyToDisplayLines) {
        layers.push(
            new LineLayer({
                areFlowsValid: props.areFlowsValid,
                id: LINE_LAYER_PREFIX,
                data: mapEquipmentsLines,
                network: props.mapEquipments,
                updatedLines: props.updatedLines,
                geoData: props.geoData,
                getNominalVoltageColor: getNominalVoltageColor,
                disconnectedLineColor: foregroundNeutralColor,
                filteredNominalVoltages: props.filteredNominalVoltages,
                lineFlowMode: props.lineFlowMode,
                showLineFlow: props.visible && showLineFlow,
                lineFlowColorMode: props.lineFlowColorMode,
                lineFlowAlertThreshold: props.lineFlowAlertThreshold,
                lineFullPath: (props.geoData?.linePositionsById.size ?? 0) > 0 && props.lineFullPath,
                lineParallelPath: props.lineParallelPath,
                labelsVisible: labelsVisible,
                labelColor: foregroundNeutralColor,
                labelSize: LABEL_SIZE,
                pickable: true,
                onHover: ({ object, x, y }) => {
                    if (object) {
                        setCursorType('pointer');
                        const lineObject = object?.line ?? object;
                        setTooltip({
                            equipmentId: lineObject?.id,
                            equipmentType: lineObject?.equipmentType,
                            pointerX: x,
                            pointerY: y,
                            visible: showTooltip,
                        });
                    } else {
                        setCursorType('grab');
                        setTooltip(null);
                    }
                },
            })
        );
    }

    const initialViewState = {
        longitude: props.initialPosition[0],
        latitude: props.initialPosition[1],
        zoom: props.initialZoom,
        maxZoom: 14,
        pitch: 0,
        bearing: 0,
    };

    useEffect(() => {
        mapRef.current?.resize();
    }, [props.triggerMapResizeOnChange]);

    const mapStyle = useMemo(() => getMapStyle(props.mapLibrary, props.mapTheme), [props.mapLibrary, props.mapTheme]);

    // because the mapLib prop of react-map-gl is not reactive, we need to
    // unmount/mount the Map with 'key', so we need also to reset all state
    // associated with uncontrolled state of the map
    const mapKey = props.mapLibrary === MAPBOX ? (mToken ? 'mapboxgl' : undefined) : 'maplibregl';
    useEffect(() => setCentered(INITIAL_CENTERED), [mapKey]);

    const onUpdate = useCallback(() => {
        onPolygonChanged(getPolygonFeatures());
        onDrawEvent(DRAW_EVENT.UPDATE);
    }, [onDrawEvent, onPolygonChanged]);

    const onCreate = useCallback(() => {
        onPolygonChanged(getPolygonFeatures());
        onDrawEvent(DRAW_EVENT.CREATE);
    }, [onDrawEvent, onPolygonChanged]);
    const getSelectedLines = useCallback(() => {
        const polygonFeatures = getPolygonFeatures();
        const polygonCoordinates = polygonFeatures?.geometry as Polygon | undefined;
        if (!polygonCoordinates || polygonCoordinates.coordinates.length < 3) {
            return [];
        }
        //for each line, check if it is in the polygon
        const selectedLines = getSelectedLinesInPolygon(
            // @ts-expect-error TODO: manage undefined case
            props.mapEquipments,
            mapEquipmentsLines,
            props.geoData,
            polygonCoordinates
        );
        return selectedLines.filter((line) => {
            return props.filteredNominalVoltages?.some((nv) => {
                return (
                    nv === props.mapEquipments?.getVoltageLevel(line.voltageLevelId1)?.nominalV ||
                    nv === props.mapEquipments?.getVoltageLevel(line.voltageLevelId2)?.nominalV
                );
            });
        });
    }, [props.mapEquipments, mapEquipmentsLines, props.geoData, props.filteredNominalVoltages]);

    const getSelectedSubstations = useCallback(() => {
        const substations = getSubstationsInPolygon(getPolygonFeatures(), props.mapEquipments, props.geoData);
        return (
            substations.filter((substation) => {
                return substation.voltageLevels.some((vl) => props.filteredNominalVoltages?.includes(vl.nominalV));
            }) ?? []
        );
    }, [props.mapEquipments, props.geoData, props.filteredNominalVoltages]);

    // reset zoom and position to make the map centered around the displayed network
    const resetZoomAndPosition = useCallback(() => {
        setCentered(INITIAL_CENTERED);
    }, []);

    useImperativeHandle(
        ref,
        () => ({
            getSelectedSubstations,
            getSelectedLines,
            cleanDraw() {
                //because deleteAll does not trigger a update of the polygonFeature callback
                getMapDrawer()?.deleteAll();
                onPolygonChanged(getPolygonFeatures());
                onDrawEvent(DRAW_EVENT.DELETE);
            },
            getMapDrawer,
            resetZoomAndPosition,
        }),
        [onPolygonChanged, resetZoomAndPosition, getSelectedSubstations, getSelectedLines, onDrawEvent]
    );

    const onDelete = useCallback(() => {
        onPolygonChanged(getPolygonFeatures());
        onDrawEvent(DRAW_EVENT.DELETE);
    }, [onPolygonChanged, onDrawEvent]);

    function Map({ children }: Readonly<PropsWithChildren>) {
        const commonProps = {
            style: { zIndex: 0 },
            onMove: onViewStateChange,
            doubleClickZoom: false,
            mapStyle: mapStyle,
            styleDiffing: false,
            initialViewState: initialViewState,
            cursor: isDragging ? 'grabbing' : cursorType, //TODO needed for pointer on our polygonFeatures, but forces us to reimplement grabbing/grab for panning. Can we avoid reimplementing?
            onDrag: setDraggingTrue,
            onDragEnd: setDraggingFalse,
            onContextMenu: onMapContextMenu,
        } satisfies Omit<MapGlProps, 'mapLib' | 'mapboxAccessToken'> satisfies Omit<MapLibreProps, 'mapLib'>;
        if (props.mapLibrary === MAPBOX) {
            if (mToken) {
                return (
                    <MapGL
                        ref={mapRef as RefObject<MapGlRef>}
                        mapLib={mapboxgl}
                        mapboxAccessToken={mToken}
                        {...commonProps}
                    >
                        {children}
                    </MapGL>
                );
            } else return undefined;
        } else {
            return (
                <MapLibre ref={mapRef as RefObject<MapLibreRef>} mapLib={maplibregl} {...commonProps}>
                    {children}
                </MapLibre>
            );
        }
    }

    return (
        <Map>
            {props.displayOverlayLoader && (
                <LoaderWithOverlay
                    color="inherit"
                    loaderSize={70}
                    isFixed={false}
                    loadingMessageText="loadingGeoData"
                />
            )}
            {props.isManualRefreshBackdropDisplayed && (
                <Box sx={styles.mapManualRefreshBackdrop}>
                    <Button onClick={props.onManualRefreshClick} aria-label="reload" color="inherit" size="large">
                        <Replay />
                        <FormattedMessage id="ManuallyRefreshGeoData" />
                    </Button>
                </Box>
            )}
            <DeckGLOverlay
                isMapGl={props.mapLibrary === MAPBOX}
                ref={deckRef}
                onClick={(info, event) => {
                    // @ts-expect-error TODO: we have MouseEvent|TouchEvent|PointerEvent here...
                    onClickHandler(info, event.srcEvent, props.mapEquipments);
                }}
                onAfterRender={onAfterRender} // TODO simplify this
                layers={layers}
                pickingRadius={PICKING_RADIUS}
            />
            {showTooltip && renderTooltip()}
            {/* visualizePitch true makes the compass reset the pitch when clicked in addition to visualizing it */}
            {props.mapLibrary === MAPBOX ? (
                <NavigationControlGl visualizePitch={true} />
            ) : (
                <NavigationControlLibre visualizePitch={true} />
            )}
            <DrawControl
                position="bottom-left"
                displayControlsDefault={false}
                controls={{ polygon: true, trash: true }}
                // defaultMode = "simple_select" | "draw_polygon" | ...
                defaultMode="simple_select"
                readyToDisplay={readyToDisplay}
                onDrawPolygonModeActive={(polygon_draw) => props.onDrawPolygonModeActive(polygon_draw)}
                onCreate={onCreate}
                onUpdate={onUpdate}
                onDelete={onDelete}
            />
        </Map>
    );
});

NetworkMap.propTypes = {
    disabled: PropTypes.bool,
    geoData: PropTypes.instanceOf(GeoData),
    mapBoxToken: PropTypes.string,
    mapEquipments: PropTypes.instanceOf(MapEquipments),
    mapLibrary: PropTypes.oneOf([CARTO, CARTO_NOLABEL, MAPBOX]),
    mapTheme: PropTypes.oneOf([LIGHT, DARK]),

    areFlowsValid: PropTypes.bool,
    arrowsZoomThreshold: PropTypes.number,
    centerOnSubstation: PropTypes.any,
    displayOverlayLoader: PropTypes.bool,
    filteredNominalVoltages: PropTypes.array,
    initialPosition: PropTypes.any,
    initialZoom: PropTypes.number,
    isManualRefreshBackdropDisplayed: PropTypes.bool,
    labelsZoomThreshold: PropTypes.number,
    lineFlowAlertThreshold: PropTypes.number,
    lineFlowColorMode: PropTypes.oneOf(Object.values(LineFlowColorMode)),
    lineFlowMode: PropTypes.oneOf(Object.values(LineFlowMode)),
    lineFullPath: PropTypes.bool,
    lineParallelPath: PropTypes.bool,
    renderPopover: PropTypes.func,
    tooltipZoomThreshold: PropTypes.number,
    // With mapboxgl v2 (not a problem with maplibre), we need to call
    // map.resize() when the parent size has changed, otherwise the map is not
    // redrawn. It seems like this is autodetected when the browser window is
    // resized, but not for programmatic resizes of the parent. For now in our
    // app, only study display mode resizes programmatically
    // use this prop to make the map resize when needed, each time this prop changes, map.resize() is trigged
    triggerMapResizeOnChange: PropTypes.any,
    updatedLines: PropTypes.array,
    useName: PropTypes.bool,
    visible: PropTypes.bool,
    shouldDisableToolTip: PropTypes.bool,
    locateSubStationZoomLevel: PropTypes.number,
    onHvdcLineMenuClick: PropTypes.func,
    onLineMenuClick: PropTypes.func,
    onTieLineMenuClick: PropTypes.func,
    onManualRefreshClick: PropTypes.func,
    onSubstationClick: PropTypes.func,
    onSubstationClickChooseVoltageLevel: PropTypes.func,
    onSubstationMenuClick: PropTypes.func,
    onVoltageLevelMenuClick: PropTypes.func,
    onDrawPolygonModeActive: PropTypes.func,
    onPolygonChanged: PropTypes.func,
    onDrawEvent: PropTypes.func,
};

//TODO why is the FunctionComponent memoized?! It never change and useMemo!=useCallback
export default memo(NetworkMap);

function getSubstationsInPolygon(
    features: Partial<Feature>, // Feature from geojson
    mapEquipments: MapEquipments | undefined,
    geoData: GeoData | undefined
) {
    const polygonCoordinates = features?.geometry as Polygon | undefined;
    if (!polygonCoordinates || polygonCoordinates.coordinates.length < 3) {
        return [];
    }
    //get the list of substation
    const substationsList = mapEquipments?.substations ?? [];
    //for each substation, check if it is in the polygon
    return substationsList // keep only the substation in the polygon
        .filter((substation) => {
            const pos = geoData?.getSubstationPosition(substation.id);
            if (!pos) {
                // we do like the library: https://github.com/Turfjs/turf/blob/master/packages/turf-boolean-point-in-polygon/index.ts#L50
                throw new Error('point is required');
            }
            return booleanPointInPolygon(pos, polygonCoordinates);
        });
}

function getSelectedLinesInPolygon(
    network: MapEquipments,
    lines: MapAnyLine[],
    geoData: GeoData | undefined,
    polygonCoordinates: Polygon
) {
    return lines.filter((line) => {
        try {
            const linePos = geoData?.getLinePositions(network, line);
            if (!linePos) {
                return false;
            }
            if (linePos.length < 2) {
                return false;
            }
            const extremities = [linePos[0], linePos[linePos.length - 1]];
            return extremities.some((pos) => booleanPointInPolygon(pos, polygonCoordinates));
        } catch (error) {
            console.error(error);
            return false;
        }
    });
}<|MERGE_RESOLUTION|>--- conflicted
+++ resolved
@@ -20,15 +20,9 @@
     useRef,
     useState,
 } from 'react';
-<<<<<<< HEAD
-import { MapboxOverlay, type MapboxOverlayProps } from '@deck.gl/mapbox';
-import { Replay } from '@mui/icons-material';
-import { Box, Button, type ButtonProps, decomposeColor, useTheme } from '@mui/material';
-=======
 import { Box, Button, type ButtonProps, decomposeColor, useTheme } from '@mui/material';
 import { MapboxOverlay, type MapboxOverlayProps } from '@deck.gl/mapbox';
 import { Replay } from '@mui/icons-material';
->>>>>>> acf4cfc6
 import { FormattedMessage } from 'react-intl';
 import {
     Map as MapGL,
