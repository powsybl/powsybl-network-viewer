/**
 * Copyright (c) 2020, RTE (http://www.rte-france.com)
 * This Source Code Form is subject to the terms of the Mozilla Public
 * License, v. 2.0. If a copy of the MPL was not distributed with this
 * file, You can obtain one at http://mozilla.org/MPL/2.0/.
 */

import PropTypes from 'prop-types';
import React, {
    useEffect,
    useImperativeHandle,
    useMemo,
    useRef,
    useState,
} from 'react';

import { Box, decomposeColor } from '@mui/system';
import LoaderWithOverlay from '../utils/loader-with-overlay';

import { MapboxOverlay } from '@deck.gl/mapbox';
import { Replay } from '@mui/icons-material';
import { Button, useTheme } from '@mui/material';
import { FormattedMessage } from 'react-intl';
import { Map, NavigationControl, useControl } from 'react-map-gl';
import { getNominalVoltageColor } from '../../../utils/colors';
import { useNameOrId } from '../utils/equipmentInfosHandler';
import { GeoData } from './geo-data';
import { LineFlowColorMode, LineFlowMode, LineLayer } from './line-layer';
import { MapEquipments } from './map-equipments';
import { SubstationLayer } from './substation-layer';

import mapboxgl from 'mapbox-gl';
import 'mapbox-gl/dist/mapbox-gl.css';
import maplibregl from 'maplibre-gl';
import 'maplibre-gl/dist/maplibre-gl.css';
import { EQUIPMENT_TYPES } from '../utils/equipment-types.js';

// MouseEvent.button https://developer.mozilla.org/en-US/docs/Web/API/MouseEvent/button
const MOUSE_EVENT_BUTTON_LEFT = 0;
const MOUSE_EVENT_BUTTON_RIGHT = 2;

// Small boilerplate recommended by deckgl, to bridge to a react-map-gl control declaratively
// see https://deck.gl/docs/api-reference/mapbox/mapbox-overlay#using-with-react-map-gl
const DeckGLOverlay = React.forwardRef((props, ref) => {
    const overlay = useControl(() => new MapboxOverlay(props));
    overlay.setProps(props);
    useImperativeHandle(ref, () => overlay, [overlay]);
    return null;
});

const PICKING_RADIUS = 5;

const CARTO = 'carto';
const CARTO_NOLABEL = 'cartonolabel';
const MAPBOX = 'mapbox';

const LIGHT = 'light';
const DARK = 'dark';

const styles = {
    mapManualRefreshBackdrop: {
        width: '100%',
        height: '100%',
        textAlign: 'center',
        display: 'flex',
        alignItems: 'center',
        justifyContent: 'center',
        background: 'grey',
        opacity: '0.8',
        zIndex: 99,
        fontSize: 30,
    },
};

const FALLBACK_MAPBOX_TOKEN =
    'pk.eyJ1IjoiZ2VvZmphbWciLCJhIjoiY2pwbnRwcm8wMDYzMDQ4b2pieXd0bDMxNSJ9.Q4aL20nBo5CzGkrWtxroug';

const SUBSTATION_LAYER_PREFIX = 'substationLayer';
const LINE_LAYER_PREFIX = 'lineLayer';
const LABEL_SIZE = 12;
const INITIAL_CENTERED = {
    lastCenteredSubstation: null,
    centeredSubstationId: null,
    centered: false,
};

const NetworkMap = (props) => {
    const [labelsVisible, setLabelsVisible] = useState(false);
    const [showLineFlow, setShowLineFlow] = useState(true);
    const [showTooltip, setShowTooltip] = useState(true);
    const mapRef = useRef();
    const deckRef = useRef();
    const [centered, setCentered] = useState(INITIAL_CENTERED);
    const lastViewStateRef = useRef(null);
    const [tooltip, setTooltip] = useState({});
    const theme = useTheme();
    const foregroundNeutralColor = useMemo(() => {
        const labelColor = decomposeColor(theme.palette.text.primary).values;
        labelColor[3] *= 255;
        return labelColor;
    }, [theme]);
    const [cursorType, setCursorType] = useState('grab');
    const [isDragging, setDragging] = useState(false);
    //NOTE these constants are moved to the component's parameters list
    //const currentNode = useSelector((state) => state.currentTreeNode);
    const centerOnSubstation = props.centerOnSubstation;

    const { getNameOrId } = useNameOrId(props.useName);

    const readyToDisplay =
        props.mapEquipments !== null &&
        props.geoData !== null &&
        !props.disabled;

    const readyToDisplaySubstations =
        readyToDisplay &&
        props.mapEquipments.substations &&
        props.geoData.substationPositionsById.size > 0;

    const readyToDisplayLines =
        readyToDisplay &&
        (props.mapEquipments?.lines ||
            props.mapEquipments?.hvdcLines ||
            props.mapEquipments?.tieLines) &&
        props.mapEquipments.voltageLevels &&
        props.geoData.substationPositionsById.size > 0;

    const mapEquipmentsLines = useMemo(() => {
        return [
<<<<<<< HEAD
            ...(props.mapEquipments?.lines ?? []),
            ...(props.mapEquipments?.hvdcLines ?? []),
            ...(props.mapEquipments?.tieLines ?? []),
=======
            ...(props.mapEquipments?.lines.map((line) => ({
                ...line,
                equipmentType: EQUIPMENT_TYPES.LINE,
            })) ?? []),
            ...(props.mapEquipments?.hvdcLines.map((hvdcLine) => ({
                ...hvdcLine,
                equipmentType: EQUIPMENT_TYPES.HVDC_LINE,
            })) ?? []),
>>>>>>> be578b42
        ];
    }, [
        props.mapEquipments?.hvdcLines,
        props.mapEquipments?.tieLines,
        props.mapEquipments?.lines,
    ]);

    const divRef = useRef();

    const mToken = !props.mapBoxToken
        ? FALLBACK_MAPBOX_TOKEN
        : props.mapBoxToken;

    useEffect(() => {
        if (centerOnSubstation === null) {
            return;
        }
        setCentered({
            lastCenteredSubstation: null,
            centeredSubstationId: centerOnSubstation?.to,
            centered: true,
        });
    }, [centerOnSubstation]);

    // TODO simplify this, now we use Map as the camera controlling component
    // so  we don't need the deckgl ref anymore. The following comments are
    // probably outdated, cleanup everything:
    // Do this in onAfterRender because when doing it in useEffect (triggered by calling setDeck()),
    // it doesn't work in the case of using the browser backward/forward buttons (because in this particular case,
    // we get the ref to the deck and it has not yet initialized..)
    function onAfterRender() {
        // TODO outdated comment
        //use centered and deck to execute this block only once when the data is ready and deckgl is initialized
        //TODO, replace the next lines with setProps( { initialViewState } ) when we upgrade to 8.1.0
        //see https://github.com/uber/deck.gl/pull/4038
        //This is a hack because it accesses the properties of deck directly but for now it works
        if (
            (!centered.centered ||
                (centered.centeredSubstationId &&
                    centered.centeredSubstationId !==
                        centered.lastCenteredSubstation)) &&
            props.geoData !== null
        ) {
            if (props.geoData.substationPositionsById.size > 0) {
                if (centered.centeredSubstationId) {
                    const geodata = props.geoData.substationPositionsById.get(
                        centered.centeredSubstationId
                    );
                    if (!geodata) {
                        return;
                    } // can't center on substation if no coordinate.
                    mapRef.current?.flyTo({
                        center: [geodata.lon, geodata.lat],
                        duration: 2000,
                    });
                    setCentered({
                        lastCenteredSubstation: centered.centeredSubstationId,
                        centeredSubstationId: centered.centeredSubstationId,
                        centered: true,
                    });
                } else {
                    const coords = Array.from(
                        props.geoData.substationPositionsById.entries()
                    ).map((x) => x[1]);
                    const maxlon = Math.max.apply(
                        null,
                        coords.map((x) => x.lon)
                    );
                    const minlon = Math.min.apply(
                        null,
                        coords.map((x) => x.lon)
                    );
                    const maxlat = Math.max.apply(
                        null,
                        coords.map((x) => x.lat)
                    );
                    const minlat = Math.min.apply(
                        null,
                        coords.map((x) => x.lat)
                    );
                    const marginlon = (maxlon - minlon) / 10;
                    const marginlat = (maxlat - minlat) / 10;
                    mapRef.current?.fitBounds(
                        [
                            [minlon - marginlon / 2, minlat - marginlat / 2],
                            [maxlon + marginlon / 2, maxlat + marginlat / 2],
                        ],
                        { animate: false }
                    );
                    setCentered({
                        lastCenteredSubstation: null,
                        centered: true,
                    });
                }
            }
        }
    }

    function onViewStateChange(info) {
        lastViewStateRef.current = info.viewState;
        if (
            !info.interactionState || // first event of before an animation (e.g. clicking the +/- buttons of the navigation controls, gives the target
            (info.interactionState && !info.interactionState.inTransition) // Any event not part of a animation (mouse panning or zooming)
        ) {
            if (
                info.viewState.zoom >= props.labelsZoomThreshold &&
                !labelsVisible
            ) {
                setLabelsVisible(true);
            } else if (
                info.viewState.zoom < props.labelsZoomThreshold &&
                labelsVisible
            ) {
                setLabelsVisible(false);
            }
            setShowTooltip(info.viewState.zoom >= props.tooltipZoomThreshold);
            setShowLineFlow(info.viewState.zoom >= props.arrowsZoomThreshold);
        }
    }

    function renderTooltip() {
        return (
            tooltip &&
            tooltip.visible &&
            //As of now only LINE tooltip is implemented, the following condition is to be removed or tweaked once other types of line tooltip are implemented
            tooltip.equipmentType === EQUIPMENT_TYPES.LINE && (
                <div
                    ref={divRef}
                    style={{
                        position: 'absolute',
                        color: theme.palette.text.primary,
                        zIndex: 1,
                        pointerEvents: 'none',
                        left: tooltip.pointerX,
                        top: tooltip.pointerY,
                    }}
                >
                    {props.renderPopover(tooltip.equipmentId, divRef.current)}
                </div>
            )
        );
    }

    function onClickHandler(info, event, network) {
        const leftButton =
            event.originalEvent.button === MOUSE_EVENT_BUTTON_LEFT;
        const rightButton =
            event.originalEvent.button === MOUSE_EVENT_BUTTON_RIGHT;
        if (
            info.layer &&
            info.layer.id.startsWith(SUBSTATION_LAYER_PREFIX) &&
            info.object &&
            (info.object.substationId || info.object.voltageLevels) // is a voltage level marker, or a substation text
        ) {
            let idVl;
            let idSubstation;
            if (info.object.substationId) {
                idVl = info.object.id;
            } else if (info.object.voltageLevels) {
                if (info.object.voltageLevels.length === 1) {
                    let idS = info.object.voltageLevels[0].substationId;
                    let substation = network.getSubstation(idS);
                    if (substation && substation.voltageLevels.length > 1) {
                        idSubstation = idS;
                    } else {
                        idVl = info.object.voltageLevels[0].id;
                    }
                } else {
                    idSubstation = info.object.voltageLevels[0].substationId;
                }
            }
            if (idVl !== undefined) {
                if (props.onSubstationClick && leftButton) {
                    props.onSubstationClick(idVl);
                } else if (props.onVoltageLevelMenuClick && rightButton) {
                    props.onVoltageLevelMenuClick(
                        network.getVoltageLevel(idVl),
                        event.originalEvent.x,
                        event.originalEvent.y
                    );
                }
            }
            if (idSubstation !== undefined) {
                if (props.onSubstationClickChooseVoltageLevel && leftButton) {
                    props.onSubstationClickChooseVoltageLevel(
                        idSubstation,
                        event.originalEvent.x,
                        event.originalEvent.y
                    );
                } else if (props.onSubstationMenuClick && rightButton) {
                    props.onSubstationMenuClick(
                        network.getSubstation(idSubstation),
                        event.originalEvent.x,
                        event.originalEvent.y
                    );
                }
            }
        }
        if (
            rightButton &&
            info.layer &&
            info.layer.id.startsWith(LINE_LAYER_PREFIX) &&
            info.object &&
            info.object.id &&
            info.object.voltageLevelId1 &&
            info.object.voltageLevelId2
        ) {
            // picked line properties are retrieved from network data and not from pickable object infos,
            // because pickable object infos might not be up to date
            const line = network.getLine(info.object.id);
            const tieLine = network.getTieLine(info.object.id);
            const hvdcLine = network.getHvdcLine(info.object.id);

            const equipment = line || tieLine || hvdcLine;
            if (equipment) {
                const menuClickFunction =
                    equipment === line
                        ? props.onLineMenuClick
                        : equipment === tieLine
                        ? props.onTieLineMenuClick
                        : props.onHvdcLineMenuClick;

                menuClickFunction(
                    equipment,
                    event.originalEvent.x,
                    event.originalEvent.y
                );
            }
        }
    }

    function onMapContextMenu(event) {
        const info =
            deckRef.current &&
            deckRef.current.pickObject({
                x: event.point.x,
                y: event.point.y,
                radius: PICKING_RADIUS,
            });
        info && onClickHandler(info, event, props.mapEquipments);
    }

    function cursorHandler() {
        return isDragging ? 'grabbing' : cursorType;
    }

    const layers = [];

    if (readyToDisplaySubstations) {
        layers.push(
            new SubstationLayer({
                id: SUBSTATION_LAYER_PREFIX,
                data: props.mapEquipments?.substations,
                network: props.mapEquipments,
                geoData: props.geoData,
                getNominalVoltageColor: getNominalVoltageColor,
                filteredNominalVoltages: props.filteredNominalVoltages,
                labelsVisible: labelsVisible,
                labelColor: foregroundNeutralColor,
                labelSize: LABEL_SIZE,
                pickable: true,
                onHover: ({ object }) => {
                    setCursorType(object ? 'pointer' : 'grab');
                },
                getNameOrId: getNameOrId,
            })
        );
    }

    if (readyToDisplayLines) {
        layers.push(
            new LineLayer({
                areFlowsValid: props.areFlowsValid,
                id: LINE_LAYER_PREFIX,
                data: mapEquipmentsLines,
                network: props.mapEquipments,
                updatedLines: props.updatedLines,
                geoData: props.geoData,
                getNominalVoltageColor: getNominalVoltageColor,
                disconnectedLineColor: foregroundNeutralColor,
                filteredNominalVoltages: props.filteredNominalVoltages,
                lineFlowMode: props.lineFlowMode,
                showLineFlow: props.visible && showLineFlow,
                lineFlowColorMode: props.lineFlowColorMode,
                lineFlowAlertThreshold: props.lineFlowAlertThreshold,
                lineFullPath:
                    props.geoData.linePositionsById.size > 0 &&
                    props.lineFullPath,
                lineParallelPath: props.lineParallelPath,
                labelsVisible: labelsVisible,
                labelColor: foregroundNeutralColor,
                labelSize: LABEL_SIZE,
                pickable: true,
                onHover: ({ object, x, y }) => {
                    if (object) {
                        setCursorType('pointer');
                        const lineObject = object?.line ?? object;
                        setTooltip({
                            equipmentId: lineObject?.id,
                            equipmentType: lineObject?.equipmentType,
                            pointerX: x,
                            pointerY: y,
                            visible: showTooltip,
                        });
                    } else {
                        setCursorType('grab');
                        setTooltip(null);
                    }
                },
            })
        );
    }

    const initialViewState = {
        longitude: props.initialPosition[0],
        latitude: props.initialPosition[1],
        zoom: props.initialZoom,
        maxZoom: 14,
        pitch: 0,
        bearing: 0,
    };

    const renderOverlay = () => (
        <LoaderWithOverlay
            color="inherit"
            loaderSize={70}
            isFixed={false}
            loadingMessageText={'loadingGeoData'}
        />
    );

    useEffect(() => {
        mapRef.current?.resize();
    }, [props.triggerMapResizeOnChange]);

    const getMapStyle = (mapLibrary, mapTheme) => {
        switch (mapLibrary) {
            case MAPBOX:
                if (mapTheme === LIGHT) {
                    return 'mapbox://styles/mapbox/light-v9';
                } else {
                    return 'mapbox://styles/mapbox/dark-v9';
                }
            case CARTO:
                if (mapTheme === LIGHT) {
                    return 'https://basemaps.cartocdn.com/gl/positron-gl-style/style.json';
                } else {
                    return 'https://basemaps.cartocdn.com/gl/dark-matter-gl-style/style.json';
                }
            case CARTO_NOLABEL:
                if (mapTheme === LIGHT) {
                    return 'https://basemaps.cartocdn.com/gl/positron-nolabels-gl-style/style.json';
                } else {
                    return 'https://basemaps.cartocdn.com/gl/dark-matter-nolabels-gl-style/style.json';
                }
            default:
                return 'https://basemaps.cartocdn.com/gl/positron-gl-style/style.json';
        }
    };

    const mapStyle = useMemo(
        () => getMapStyle(props.mapLibrary, props.mapTheme),
        [props.mapLibrary, props.mapTheme]
    );

    const mapLib =
        props.mapLibrary === MAPBOX
            ? mToken && {
                  key: 'mapboxgl',
                  mapLib: mapboxgl,
                  mapboxAccessToken: mToken,
              }
            : {
                  key: 'maplibregl',
                  mapLib: maplibregl,
              };

    // because the mapLib prop of react-map-gl is not reactive, we need to
    // unmount/mount the Map with 'key', so we need also to reset all state
    // associated with uncontrolled state of the map
    useEffect(() => {
        setCentered(INITIAL_CENTERED);
    }, [mapLib?.key]);

    return (
        mapLib && (
            <Map
                ref={mapRef}
                style={{ zIndex: 0 }}
                onMove={onViewStateChange}
                doubleClickZoom={false}
                mapStyle={mapStyle}
                preventStyleDiffing={true}
                {...mapLib}
                initialViewState={initialViewState}
                cursor={cursorHandler()} //TODO needed for pointer on our features, but forces us to reeimplement grabbing/grab for panning. Can we avoid reimplementing?
                onDrag={() => setDragging(true)}
                onDragEnd={() => setDragging(false)}
                onContextMenu={onMapContextMenu}
            >
                {props.displayOverlayLoader && renderOverlay()}
                {props.isManualRefreshBackdropDisplayed && (
                    <Box sx={styles.mapManualRefreshBackdrop}>
                        <Button
                            onClick={props.onManualRefreshClick}
                            aria-label="reload"
                            color="inherit"
                            size="large"
                        >
                            <Replay />
                            <FormattedMessage id="ManuallyRefreshGeoData" />
                        </Button>
                    </Box>
                )}
                <DeckGLOverlay
                    ref={deckRef}
                    onClick={(info, event) => {
                        onClickHandler(
                            info,
                            event.srcEvent,
                            props.mapEquipments
                        );
                    }}
                    onAfterRender={onAfterRender} // TODO simplify this
                    layers={layers}
                    pickingRadius={PICKING_RADIUS}
                />
                {showTooltip && renderTooltip()}
                {/* visualizePitch true makes the compass reset the pitch when clicked in addition to visualizing it */}
                <NavigationControl visualizePitch={true} />
            </Map>
        )
    );
};

NetworkMap.defaultProps = {
    areFlowsValid: true,
    arrowsZoomThreshold: 7,
    centerOnSubstation: null,
    disabled: false,
    displayOverlayLoader: false,
    filteredNominalVoltages: null,
    geoData: null,
    initialPosition: [0, 0],
    initialZoom: 5,
    isManualRefreshBackdropDisplayed: false,
    labelsZoomThreshold: 9,
    lineFlowAlertThreshold: 100,
    lineFlowColorMode: LineFlowColorMode.NOMINAL_VOLTAGE,
    lineFlowHidden: true,
    lineFlowMode: LineFlowMode.FEEDERS,
    lineFullPath: true,
    lineParallelPath: true,
    mapBoxToken: null,
    mapEquipments: null,
    mapLibrary: CARTO,
    tooltipZoomThreshold: 7,
    mapTheme: DARK,
    updatedLines: [],
    useName: true,
    visible: true,

    onSubstationClick: () => {},
    onSubstationClickChooseVoltageLevel: () => {},
    onSubstationMenuClick: () => {},
    onVoltageLevelMenuClick: () => {},
    onLineMenuClick: () => {},
    onTieLineMenuClick: () => {},
    onHvdcLineMenuClick: () => {},
    onManualRefreshClick: () => {},
    renderPopover: (eId) => {
        return eId;
    },
};

NetworkMap.propTypes = {
    disabled: PropTypes.bool,
    geoData: PropTypes.instanceOf(GeoData),
    mapBoxToken: PropTypes.string,
    mapEquipments: PropTypes.instanceOf(MapEquipments),
    mapLibrary: PropTypes.oneOf(CARTO, CARTO_NOLABEL, MAPBOX),
    mapTheme: PropTypes.oneOf(LIGHT, DARK),

    areFlowsValid: PropTypes.bool,
    arrowsZoomThreshold: PropTypes.number,
    centerOnSubstation: PropTypes.any,
    displayOverlayLoader: PropTypes.bool,
    filteredNominalVoltages: PropTypes.array,
    initialPosition: PropTypes.arrayOf(PropTypes.number),
    initialZoom: PropTypes.number,
    isManualRefreshBackdropDisplayed: PropTypes.bool,
    labelsZoomThreshold: PropTypes.number,
    lineFlowAlertThreshold: PropTypes.number,
    lineFlowColorMode: PropTypes.oneOf(Object.values(LineFlowColorMode)),
    lineFlowHidden: PropTypes.bool,
    lineFlowMode: PropTypes.oneOf(Object.values(LineFlowMode)),
    lineFullPath: PropTypes.bool,
    lineParallelPath: PropTypes.bool,
    renderPopover: PropTypes.func,
    tooltipZoomThreshold: PropTypes.number,
    // With mapboxgl v2 (not a problem with maplibre), we need to call
    // map.resize() when the parent size has changed, otherwise the map is not
    // redrawn. It seems like this is autodetected when the browser window is
    // resized, but not for programmatic resizes of the parent. For now in our
    // app, only study display mode resizes programmatically
    // use this prop to make the map resize when needed, each time this prop changes, map.resize() is trigged
    triggerMapResizeOnChange: PropTypes.any,
    updatedLines: PropTypes.array,
    useName: PropTypes.bool,
    visible: PropTypes.bool,

    onHvdcLineMenuClick: PropTypes.func,
    onLineMenuClick: PropTypes.func,
    onTieLineMenuClick: PropTypes.func,
    onManualRefreshClick: PropTypes.func,
    onSubstationClick: PropTypes.func,
    onSubstationClickChooseVoltageLevel: PropTypes.func,
    onSubstationMenuClick: PropTypes.func,
    onVoltageLevelMenuClick: PropTypes.func,
};

export default React.memo(NetworkMap);<|MERGE_RESOLUTION|>--- conflicted
+++ resolved
@@ -127,20 +127,18 @@
 
     const mapEquipmentsLines = useMemo(() => {
         return [
-<<<<<<< HEAD
-            ...(props.mapEquipments?.lines ?? []),
-            ...(props.mapEquipments?.hvdcLines ?? []),
-            ...(props.mapEquipments?.tieLines ?? []),
-=======
             ...(props.mapEquipments?.lines.map((line) => ({
                 ...line,
                 equipmentType: EQUIPMENT_TYPES.LINE,
+            })) ?? []),
+            ...(props.mapEquipments?.tieLines.map((tieLine) => ({
+                ...tieLine,
+                equipmentType: EQUIPMENT_TYPES.TIE_LINE,
             })) ?? []),
             ...(props.mapEquipments?.hvdcLines.map((hvdcLine) => ({
                 ...hvdcLine,
                 equipmentType: EQUIPMENT_TYPES.HVDC_LINE,
             })) ?? []),
->>>>>>> be578b42
         ];
     }, [
         props.mapEquipments?.hvdcLines,
